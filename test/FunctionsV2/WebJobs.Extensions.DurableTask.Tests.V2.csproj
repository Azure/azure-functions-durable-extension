﻿<Project Sdk="Microsoft.NET.Sdk">

  <PropertyGroup>
    <TargetFrameworks>netcoreapp3.1</TargetFrameworks>
    <Company>Microsoft Corporation</Company>
    <NoWarn>SA0001;SA1600;SA1615</NoWarn>
    <SignAssembly>true</SignAssembly>
    <AssemblyOriginatorKeyFile>..\..\sign.snk</AssemblyOriginatorKeyFile>
  </PropertyGroup>

  <PropertyGroup Condition="'$(Configuration)'=='Release'">
    <TreatWarningsAsErrors>false</TreatWarningsAsErrors>
    <WarningsAsErrors />
    <StyleCopTreatErrorsAsWarnings>true</StyleCopTreatErrorsAsWarnings>
  </PropertyGroup>

  <ItemGroup>
    <PackageReference Include="FluentAssertions" Version="4.19.4" />
    <PackageReference Include="Microsoft.Azure.WebJobs" Version="3.0.14" />
    <PackageReference Include="Microsoft.Azure.WebJobs.Extensions.Storage" Version="3.0.0" />
    <PackageReference Include="Microsoft.Azure.WebJobs.Logging.ApplicationInsights" Version="3.0.14" />
    <PackageReference Include="Microsoft.Diagnostics.Tracing.TraceEvent" Version="2.0.65" />
    <PackageReference Include="Microsoft.Extensions.Logging" Version="3.1.5" />
    <PackageReference Include="Microsoft.NET.Test.Sdk" Version="16.8.3" />
    <PackageReference Include="Moq" Version="4.7.145" />
    <PackageReference Include="xunit" Version="2.4.1" />
    <PackageReference Include="xunit.runner.visualstudio" Version="2.4.1" />
    <PackageReference Include="StyleCop.Analyzers" Version="1.1.*" PrivateAssets="All" />
<<<<<<< HEAD
    <PackageReference Include="Microsoft.Azure.DurableTask.Emulator" Version="2.5.2" />
    <PackageReference Include="Microsoft.Azure.DurableTask.Redis" Version="0.1.8-alpha" />
=======
    <PackageReference Include="Microsoft.Azure.DurableTask.Emulator" Version="2.5.1" />
    <PackageReference Include="Microsoft.Azure.DurableTask.Redis" Version="0.1.7-alpha" />
>>>>>>> fd17324d
  </ItemGroup>

  <ItemGroup>
    <Compile Include="..\Common\*.cs" />
  </ItemGroup>

  <ItemGroup>
    <Compile Remove="..\Common\DurableOptionsConfigurationTests.cs" />
  </ItemGroup>
  
  <ItemGroup>
    <ProjectReference Include="..\..\src\WebJobs.Extensions.DurableTask\WebJobs.Extensions.DurableTask.csproj" />
  </ItemGroup>

  <ItemGroup>
    <None Update="xunit.runner.json">
      <CopyToOutputDirectory>PreserveNewest</CopyToOutputDirectory>
    </None>
  </ItemGroup>

  <ItemGroup>
    <AdditionalFiles Include="..\..\.stylecop\stylecop.json" Link="stylecop.json" />
    <Compile Include="..\..\.stylecop\GlobalSuppressions.cs" Link="GlobalSuppressions.cs" />
  </ItemGroup>

</Project><|MERGE_RESOLUTION|>--- conflicted
+++ resolved
@@ -26,13 +26,8 @@
     <PackageReference Include="xunit" Version="2.4.1" />
     <PackageReference Include="xunit.runner.visualstudio" Version="2.4.1" />
     <PackageReference Include="StyleCop.Analyzers" Version="1.1.*" PrivateAssets="All" />
-<<<<<<< HEAD
     <PackageReference Include="Microsoft.Azure.DurableTask.Emulator" Version="2.5.2" />
     <PackageReference Include="Microsoft.Azure.DurableTask.Redis" Version="0.1.8-alpha" />
-=======
-    <PackageReference Include="Microsoft.Azure.DurableTask.Emulator" Version="2.5.1" />
-    <PackageReference Include="Microsoft.Azure.DurableTask.Redis" Version="0.1.7-alpha" />
->>>>>>> fd17324d
   </ItemGroup>
 
   <ItemGroup>
