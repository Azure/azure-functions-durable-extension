﻿// Copyright (c) .NET Foundation. All rights reserved.
// Licensed under the MIT License. See LICENSE in the project root for license information.

using System;
using System.Collections.Generic;
using System.Linq;
using Microsoft.Azure.WebJobs.Host.TestCommon;
using Microsoft.Extensions.Logging;
using Xunit;
using Xunit.Abstractions;

namespace Microsoft.Azure.WebJobs.Extensions.DurableTask.Tests
{
    internal static class TestHelpers
    {
        public const string LogCategory = "Host.Triggers.DurableTask";

        public static JobHost GetJobHost(
            ILoggerFactory loggerFactory,
            string taskHub,
            bool enableExtendedSessions,
            string eventGridKeySettingName = null,
            string eventGridKeyValue = null,
            string eventGridTopicEndpoint = null,
<<<<<<< HEAD
            bool logReplayEvents = true,
=======
            int? eventGridRetryCount = null,
            TimeSpan? eventGridRetryInterval = null,
            int[] eventGridRetryHttpStatus = null,
>>>>>>> df562bd2
            Uri notificationUrl = null)
        {
            var config = new JobHostConfiguration { HostId = "durable-task-host" };
            config.ConfigureDurableFunctionTypeLocator(typeof(TestOrchestrations), typeof(TestActivities));
            var durableTaskExtension = new DurableTaskExtension
            {
                HubName = taskHub.Replace("_", "") + (enableExtendedSessions ? "EX" : ""),
                TraceInputsAndOutputs = true,
                EventGridKeySettingName = eventGridKeySettingName,
                EventGridTopicEndpoint = eventGridTopicEndpoint,
                ExtendedSessionsEnabled = enableExtendedSessions,
                MaxConcurrentOrchestratorFunctions = 200,
                MaxConcurrentActivityFunctions = 200,
                LogReplayEvents = logReplayEvents,
                NotificationUrl = notificationUrl,
            };
            if (eventGridRetryCount.HasValue)
            {
                durableTaskExtension.EventGridPublishRetryCount = eventGridRetryCount.Value;
            }

            if (eventGridRetryInterval.HasValue)
            {
                durableTaskExtension.EventGridPublishRetryInterval = eventGridRetryInterval.Value;
            }

            if (eventGridRetryHttpStatus != null)
            {
                durableTaskExtension.EventGridPublishRetryHttpStatus = eventGridRetryHttpStatus;
            }

            config.UseDurableTask(durableTaskExtension);

            // Mock INameResolver for not setting EnvironmentVariables.
            if (eventGridKeyValue != null)
            {
                config.AddService<INameResolver>(new MockNameResolver(eventGridKeyValue));
            }

            // Performance is *significantly* worse when dashboard logging is enabled, at least
            // when running in the storage emulator. Disabling to keep tests running quickly.
            config.DashboardConnectionString = null;

            // Add test logger
            config.LoggerFactory = loggerFactory;

            var host = new JobHost(config);
            return host;
        }

        public static void AssertLogMessageSequence(
            ITestOutputHelper testOutput,
            TestLoggerProvider loggerProvider,
            string testName,
            string instanceId,
            bool extendedSessions,
            string[] orchestratorFunctionNames,
            string activityFunctionName = null,
            bool logReplayEvents = true)
        {
            List<string> messageIds;
            string timeStamp;
            var logMessages = GetLogMessages(loggerProvider, testName, instanceId, out messageIds, out timeStamp);

            var expectedLogMessages = GetExpectedLogMessages(
                testName,
                messageIds,
                orchestratorFunctionNames,
                instanceId,
                extendedSessions,
                activityFunctionName,
                timeStamp,
                logReplayEvents: logReplayEvents);
            var actualLogMessages = logMessages.Select(m => m.FormattedMessage).ToList();

            AssertLogMessages(expectedLogMessages, actualLogMessages, testOutput);
        }

        public static void UnhandledOrchesterationExceptionWithRetry_AssertLogMessageSequence(
            ITestOutputHelper testOutput,
            TestLoggerProvider loggerProvider,
            string testName,
            string subOrchestrationInstanceId,
            string[] orchestratorFunctionNames,
            string activityFunctionName = null)
        {
            List<string> messageIds;
            string timeStamp;
            var logMessages = GetLogMessages(loggerProvider, testName, subOrchestrationInstanceId, out messageIds, out timeStamp);

            var actualLogMessages = logMessages.Select(m => m.FormattedMessage).ToList();
            var exceptionCount =
                actualLogMessages.FindAll(m => m.Contains("failed with an error")).Count;

            // The sub-orchestration call is configured to make at most 3 attempts.
            Assert.Equal(3, exceptionCount);
        }

        private static List<LogMessage> GetLogMessages(
            TestLoggerProvider loggerProvider,
            string testName,
            string instanceId,
            out List<string> instanceIds,
            out string timeStamp)
        {
            var logger = loggerProvider.CreatedLoggers.Single(l => l.Category == LogCategory);
            var logMessages = logger.LogMessages.ToList();

            // Remove any logs which may have been generated by concurrently executing orchestrations.
            // Sub-orchestrations are expected to be prefixed with the parent orchestration instance ID.
            logMessages.RemoveAll(msg => !msg.FormattedMessage.Contains(instanceId));

            instanceIds = new List<string> { instanceId };

            timeStamp = string.Empty;

            if (testName.Equals("TimerCancellation", StringComparison.OrdinalIgnoreCase) ||
                testName.Equals("TimerExpiration", StringComparison.OrdinalIgnoreCase))
            {
                // It is assumed that the 4th log message is a timer message.
                timeStamp = GetTimerTimestamp(logMessages[3].FormattedMessage);
            }
            else if (testName.Equals("Orchestration_OnValidOrchestrator", StringComparison.OrdinalIgnoreCase) ||
                     testName.Equals("Orchestration_Activity", StringComparison.OrdinalIgnoreCase))
            {
                // It is assumed that the 5th log message is a sub-orchestration
                instanceIds.Add(GetInstanceId(logMessages[4].FormattedMessage));
            }

            Assert.True(
                logMessages.TrueForAll(m => m.Category.Equals(LogCategory, StringComparison.InvariantCultureIgnoreCase)));

            return logMessages;
        }

        private static IList<string> GetExpectedLogMessages(
            string testName,
            List<string> instanceIds,
            string[] orchestratorFunctionNames,
            string instanceId,
            bool extendedSessions,
            string activityFunctionName = null,
            string timeStamp = null,
            string[] latencyMs = null,
            bool logReplayEvents = false)
        {
            var messages = new List<string>();
            switch (testName)
            {
                case "HelloWorldOrchestration_Inline":
                    messages = GetLogs_HelloWorldOrchestration_Inline(instanceIds[0], orchestratorFunctionNames);
                    break;
                case "HelloWorldOrchestration_Activity":
                    messages = GetLogs_HelloWorldOrchestration_Activity(instanceIds[0], orchestratorFunctionNames, activityFunctionName, logReplayEvents);
                    break;
                case "TerminateOrchestration":
                    messages = GetLogs_TerminateOrchestration(instanceIds[0], orchestratorFunctionNames);
                    break;
                case "TimerCancellation":
                    messages = GetLogs_TimerCancellation(instanceIds[0], orchestratorFunctionNames, timeStamp);
                    break;
                case "TimerExpiration":
                    messages = GetLogs_TimerExpiration(instanceIds[0], orchestratorFunctionNames, timeStamp);
                    break;
                case "UnhandledOrchestrationException":
                    messages = GetLogs_UnhandledOrchestrationException(instanceIds[0], orchestratorFunctionNames);
                    break;
                case "UnhandledActivityException":
                    messages = GetLogs_UnhandledActivityException(instanceIds[0], orchestratorFunctionNames, activityFunctionName);
                    break;
                case "UnhandledActivityExceptionWithRetry":
                    messages = GetLogs_UnhandledActivityExceptionWithRetry(instanceIds[0], orchestratorFunctionNames, activityFunctionName);
                    break;
                case "Orchestration_OnUnregisteredActivity":
                    messages = GetLogs_Orchestration_OnUnregisteredActivity(instanceIds[0], orchestratorFunctionNames);
                    break;
                case "Orchestration_OnUnregisteredOrchestrator":
                    messages = GetLogs_Orchestration_OnUnregisteredOrchestrator(instanceIds[0], orchestratorFunctionNames);
                    break;
                case "Orchestration_OnValidOrchestrator":
                    messages = GetLogs_Orchestration_OnValidOrchestrator(instanceIds.ToArray(), orchestratorFunctionNames, activityFunctionName);
                    break;
                case "Orchestration_Activity":
                    messages = GetLogs_Orchestration_Activity(instanceIds.ToArray(), orchestratorFunctionNames, activityFunctionName);
                    break;
                case "OrchestrationEventGridApiReturnBadStatus":
                    messages = GetLogs_OrchestrationEventGridApiReturnBadStatus(instanceIds[0], orchestratorFunctionNames, latencyMs);
                    break;
                default:
                    break;
            }

            // Remove any logs which may have been generated by concurrently executing orchestrations
            messages.RemoveAll(str => !instanceIds.Any(id => str.Contains(id)));

            if (extendedSessions)
            {
                // Remove replay logs - those are never expected for these tests.
                messages.RemoveAll(str => str.Contains("IsReplay: True"));
            }

            return messages;
        }

        private static void AssertLogMessages(IList<string> expected, IList<string> actual, ITestOutputHelper testOutput)
        {
            TraceExpectedLogMessages(testOutput, expected);

            Assert.Equal(expected.Count, actual.Count);

            for (int i = 0; i < expected.Count; i++)
            {
                Assert.StartsWith(expected[i], actual[i]);
            }
        }

        private static void TraceExpectedLogMessages(ITestOutputHelper testOutput, IList<string> expected)
        {
            string prefix = "    ";
            string allExpectedTraces = string.Join(Environment.NewLine + prefix, expected);
            testOutput.WriteLine("Expected trace output:");
            testOutput.WriteLine(prefix + allExpectedTraces);
        }

        private static List<string> GetLogs_HelloWorldOrchestration_Inline(string instanceId, string[] functionNames)
        {
            var list = new List<string>()
            {
                $"{instanceId}: Function '{functionNames[0]} ({FunctionType.Orchestrator})' scheduled. Reason: NewInstance. IsReplay: False.",
                $"{instanceId}: Function '{functionNames[0]} ({FunctionType.Orchestrator})' started. IsReplay: False. Input: \"World\"",
                $"{instanceId}: Function '{functionNames[0]} ({FunctionType.Orchestrator})' completed. ContinuedAsNew: False. IsReplay: False. Output: \"Hello, World!\"",
            };

            return list;
        }

        private static List<string> GetLogs_OrchestrationEventGridApiReturnBadStatus(string messageId, string[] functionNames, string[] latencyMs)
        {
            var list = new List<string>()
            {
                $"{messageId}: Function '{functionNames[0]} ({FunctionType.Orchestrator})' scheduled. Reason: NewInstance. IsReplay: False. State: Scheduled.",
                $"{messageId}: Function '{functionNames[0]} ({FunctionType.Orchestrator})' started. IsReplay: False. Input: \"World\". State: Started.",
                $"{messageId}: Function '{functionNames[0]} ({FunctionType.Orchestrator})' completed. ContinuedAsNew: False. IsReplay: False. Output: \"Hello, World!\". State: Completed.",
                $"{messageId}: Function '{functionNames[0]} ({FunctionType.Orchestrator})' failed to send a 'Started' notification event to Azure Event Grid. Status code: 500. Details: {{\"message\":\"Exception has been thrown\"}}. ",
                $"{messageId}: Function '{functionNames[0]} ({FunctionType.Orchestrator})' failed to send a 'Completed' notification event to Azure Event Grid. Status code: 500. Details: {{\"message\":\"Exception has been thrown\"}}. ",
            };
            return list;
        }

        private static List<string> GetLogs_HelloWorldOrchestration_Activity(string messageId, string[] orchestratorFunctionNames, string activityFunctionName, bool logReplayEvents)
        {
            var list = new List<string>();
            list.Add($"{messageId}: Function '{orchestratorFunctionNames[0]} ({FunctionType.Orchestrator})' scheduled. Reason: NewInstance. IsReplay: False.");
            list.Add($"{messageId}: Function '{orchestratorFunctionNames[0]} ({FunctionType.Orchestrator})' started. IsReplay: False. Input: \"World\"");
            list.Add($"{messageId}: Function '{activityFunctionName} ({FunctionType.Activity})' scheduled. Reason: {orchestratorFunctionNames[0]}. IsReplay: False.");
            list.Add($"{messageId}: Function '{orchestratorFunctionNames[0]} ({FunctionType.Orchestrator})' awaited. IsReplay: False.");
            list.Add($"{messageId}: Function '{activityFunctionName} ({FunctionType.Activity})' started. IsReplay: False. Input: [\"World\"]");
            list.Add($"{messageId}: Function '{activityFunctionName} ({FunctionType.Activity})' completed. ContinuedAsNew: False. IsReplay: False. Output: \"Hello, World!\"");

            if (logReplayEvents)
            {
                list.Add($"{messageId}: Function '{orchestratorFunctionNames[0]} ({FunctionType.Orchestrator})' started. IsReplay: True. Input: \"World\"");
                list.Add($"{messageId}: Function '{activityFunctionName} ({FunctionType.Activity})' scheduled. Reason: {orchestratorFunctionNames[0]}. IsReplay: True.");
            }

            list.Add($"{messageId}: Function '{orchestratorFunctionNames[0]} ({FunctionType.Orchestrator})' completed. ContinuedAsNew: False. IsReplay: False. Output: \"Hello, World!\"");

            return list;
        }

        private static List<string> GetLogs_TerminateOrchestration(string messageId, string[] orchestratorFunctionNames)
        {
            var list = new List<string>()
            {
                $"{messageId}: Function '{orchestratorFunctionNames[0]} ({FunctionType.Orchestrator})' scheduled. Reason: NewInstance. IsReplay: False.",
                $"{messageId}: Function '{orchestratorFunctionNames[0]} ({FunctionType.Orchestrator})' started. IsReplay: False. Input: 0",
                $"{messageId}: Function '{orchestratorFunctionNames[0]} ({FunctionType.Orchestrator})' is waiting for input. Reason: WaitForExternalEvent:operation. IsReplay: False.",
                $"{messageId}: Function '{orchestratorFunctionNames[0]} ({FunctionType.Orchestrator})' awaited. IsReplay: False.",
                $"{messageId}: Function '{orchestratorFunctionNames[0]} ({FunctionType.Orchestrator})' was terminated. Reason: sayōnara",
                $"{messageId}: Function '{orchestratorFunctionNames[0]} ({FunctionType.Orchestrator})' started. IsReplay: True. Input: 0",
                $"{messageId}: Function '{orchestratorFunctionNames[0]} ({FunctionType.Orchestrator})' is waiting for input. Reason: WaitForExternalEvent:operation. IsReplay: True.",
                $"{messageId}: Function '{orchestratorFunctionNames[0]} ({FunctionType.Orchestrator})' awaited. IsReplay: False.",
            };

            return list;
        }

        private static List<string> GetLogs_TimerCancellation(string messageId, string[] orchestratorFunctionNames, string timerTimestamp)
        {
            var list = new List<string>()
            {
                $"{messageId}: Function '{orchestratorFunctionNames[0]} ({FunctionType.Orchestrator})' scheduled. Reason: NewInstance. IsReplay: False.",
                $"{messageId}: Function '{orchestratorFunctionNames[0]} ({FunctionType.Orchestrator})' started. IsReplay: False. Input: \"00:00:10\"",
                $"{messageId}: Function '{orchestratorFunctionNames[0]} ({FunctionType.Orchestrator})' is waiting for input. Reason: WaitForExternalEvent:approval. IsReplay: False.",
                $"{messageId}: Function '{orchestratorFunctionNames[0]} ({FunctionType.Orchestrator})' is waiting for input. Reason: CreateTimer:{timerTimestamp}. IsReplay: False.",
                $"{messageId}: Function '{orchestratorFunctionNames[0]} ({FunctionType.Orchestrator})' awaited. IsReplay: False.",
                $"{messageId}: Function '{orchestratorFunctionNames[0]} ({FunctionType.Orchestrator})' scheduled. Reason: RaiseEvent:approval. IsReplay: False.",
                $"{messageId}: Function '{orchestratorFunctionNames[0]} ({FunctionType.Orchestrator})' started. IsReplay: True. Input: \"00:00:10\"",
                $"{messageId}: Function '{orchestratorFunctionNames[0]} ({FunctionType.Orchestrator})' is waiting for input. Reason: WaitForExternalEvent:approval. IsReplay: True.",
                $"{messageId}: Function '{orchestratorFunctionNames[0]} ({FunctionType.Orchestrator})' is waiting for input. Reason: CreateTimer:{timerTimestamp}. IsReplay: True.",
                $"{messageId}: Function '{orchestratorFunctionNames[0]} ({FunctionType.Orchestrator})' received a 'approval' event.",
                $"{messageId}: Function '{orchestratorFunctionNames[0]} ({FunctionType.Orchestrator})' completed. ContinuedAsNew: False. IsReplay: False. Output: \"Approved\"",
            };

            return list;
        }

        private static List<string> GetLogs_TimerExpiration(string messageId, string[] orchestratorFunctionNames, string timerTimestamp)
        {
            var list = new List<string>()
            {
                $"{messageId}: Function '{orchestratorFunctionNames[0]} ({FunctionType.Orchestrator})' scheduled. Reason: NewInstance. IsReplay: False.",
                $"{messageId}: Function '{orchestratorFunctionNames[0]} ({FunctionType.Orchestrator})' started. IsReplay: False. Input: \"00:00:10\"",
                $"{messageId}: Function '{orchestratorFunctionNames[0]} ({FunctionType.Orchestrator})' is waiting for input. Reason: WaitForExternalEvent:approval. IsReplay: False.",
                $"{messageId}: Function '{orchestratorFunctionNames[0]} ({FunctionType.Orchestrator})' is waiting for input. Reason: CreateTimer:{timerTimestamp}. IsReplay: False.",
                $"{messageId}: Function '{orchestratorFunctionNames[0]} ({FunctionType.Orchestrator})' awaited. IsReplay: False.",
                $"{messageId}: Function '{orchestratorFunctionNames[0]} ({FunctionType.Orchestrator})' started. IsReplay: True. Input: \"00:00:10\"",
                $"{messageId}: Function '{orchestratorFunctionNames[0]} ({FunctionType.Orchestrator})' is waiting for input. Reason: WaitForExternalEvent:approval. IsReplay: True.",
                $"{messageId}: Function '{orchestratorFunctionNames[0]} ({FunctionType.Orchestrator})' is waiting for input. Reason: CreateTimer:{timerTimestamp}. IsReplay: True.",
                $"{messageId}: Function '{orchestratorFunctionNames[0]} ({FunctionType.Orchestrator})' was resumed by a timer scheduled for '{timerTimestamp}'. IsReplay: False. State: TimerExpired",
                $"{messageId}: Function '{orchestratorFunctionNames[0]} ({FunctionType.Orchestrator})' completed. ContinuedAsNew: False. IsReplay: False. Output: \"Expired\"",
            };

            return list;
        }

        private static List<string> GetLogs_UnhandledOrchestrationException(string messageId, string[] orchestratorFunctionNames)
        {
            var list = new List<string>()
            {
                $"{messageId}: Function '{orchestratorFunctionNames[0]} ({FunctionType.Orchestrator})' scheduled. Reason: NewInstance. IsReplay: False.",
                $"{messageId}: Function '{orchestratorFunctionNames[0]} ({FunctionType.Orchestrator})' started. IsReplay: False. Input: null",
                $"{messageId}: Function '{orchestratorFunctionNames[0]} ({FunctionType.Orchestrator})' failed with an error. Reason: System.ArgumentNullException: Value cannot be null.",
            };

            return list;
        }

        private static List<string> GetLogs_UnhandledActivityException(string messageId, string[] orchestratorFunctionNames, string activityFunctionName)
        {
            var list = new List<string>()
            {
                $"{messageId}: Function '{orchestratorFunctionNames[0]} ({FunctionType.Orchestrator})' scheduled. Reason: NewInstance. IsReplay: False.",
                $"{messageId}: Function '{orchestratorFunctionNames[0]} ({FunctionType.Orchestrator})' started. IsReplay: False. Input: \"Kah-BOOOOM!!!\"",
                $"{messageId}: Function '{activityFunctionName} ({FunctionType.Activity})' scheduled. Reason: ThrowOrchestrator. IsReplay: False.",
                $"{messageId}: Function '{orchestratorFunctionNames[0]} ({FunctionType.Orchestrator})' awaited. IsReplay: False.",
                $"{messageId}: Function '{activityFunctionName} ({FunctionType.Activity})' started. IsReplay: False. Input: [\"Kah-BOOOOM!!!\"]",
                $"{messageId}: Function '{activityFunctionName} ({FunctionType.Activity})' failed with an error. Reason: System.Exception: Kah-BOOOOM!!!",
                $"{messageId}: Function '{orchestratorFunctionNames[0]} ({FunctionType.Orchestrator})' started. IsReplay: True. Input: \"Kah-BOOOOM!!!\"",
                $"{messageId}: Function '{activityFunctionName} ({FunctionType.Activity})' scheduled. Reason: ThrowOrchestrator. IsReplay: True.",
                $"{messageId}: Function '{orchestratorFunctionNames[0]} ({FunctionType.Orchestrator})' failed with an error. Reason: Microsoft.Azure.WebJobs.FunctionFailedException: The activity function 'ThrowActivity' failed: \"Kah-BOOOOM!!!\"",
            };

            return list;
        }

        private static List<string> GetLogs_UnhandledActivityExceptionWithRetry(string messageId, string[] orchestratorFunctionNames, string activityFunctionName)
        {
            var list = new List<string>()
            {
                $"{messageId}: Function '{orchestratorFunctionNames[0]} ({FunctionType.Orchestrator})' scheduled. Reason: NewInstance. IsReplay: False.",
                $"{messageId}: Function '{orchestratorFunctionNames[0]} ({FunctionType.Orchestrator})' started. IsReplay: False. Input: \"Kah-BOOOOM!!!\"",
                $"{messageId}: Function '{activityFunctionName} ({FunctionType.Activity})' scheduled. Reason: ActivityThrowWithRetry. IsReplay: False.",
                $"{messageId}: Function '{orchestratorFunctionNames[0]} ({FunctionType.Orchestrator})' awaited. IsReplay: False.",
                $"{messageId}: Function '{activityFunctionName} ({FunctionType.Activity})' started. IsReplay: False. Input: [\"Kah-BOOOOM!!!\"]",
                $"{messageId}: Function '{activityFunctionName} ({FunctionType.Activity})' failed with an error. Reason: System.Exception: Kah-BOOOOM!!!",
                $"{messageId}: Function '{orchestratorFunctionNames[0]} ({FunctionType.Orchestrator})' started. IsReplay: True. Input: \"Kah-BOOOOM!!!\"",
                $"{messageId}: Function '{activityFunctionName} ({FunctionType.Activity})' scheduled. Reason: ActivityThrowWithRetry. IsReplay: True.",
                $"{messageId}: Function '{orchestratorFunctionNames[0]} ({FunctionType.Orchestrator})' awaited. IsReplay: False.",
                $"{messageId}: Function '{orchestratorFunctionNames[0]} ({FunctionType.Orchestrator})' started. IsReplay: True. Input: \"Kah-BOOOOM!!!\"",
                $"{messageId}: Function '{activityFunctionName} ({FunctionType.Activity})' scheduled. Reason: ActivityThrowWithRetry. IsReplay: True.",
                $"{messageId}: Function '{orchestratorFunctionNames[0]} ({FunctionType.Orchestrator})' awaited. IsReplay: False.",
                $"{messageId}: Function '{activityFunctionName} ({FunctionType.Activity})' started. IsReplay: False. Input: [\"Kah-BOOOOM!!!\"]",
                $"{messageId}: Function '{activityFunctionName} ({FunctionType.Activity})' failed with an error. Reason: System.Exception: Kah-BOOOOM!!!",
                $"{messageId}: Function '{orchestratorFunctionNames[0]} ({FunctionType.Orchestrator})' started. IsReplay: True. Input: \"Kah-BOOOOM!!!\"",
                $"{messageId}: Function '{activityFunctionName} ({FunctionType.Activity})' scheduled. Reason: ActivityThrowWithRetry. IsReplay: True.",
                $"{messageId}: Function '{orchestratorFunctionNames[0]} ({FunctionType.Orchestrator})' awaited. IsReplay: False.",
                $"{messageId}: Function '{orchestratorFunctionNames[0]} ({FunctionType.Orchestrator})' started. IsReplay: True.",
                $"{messageId}: Function '{activityFunctionName} ({FunctionType.Activity})' scheduled. Reason: ActivityThrowWithRetry. IsReplay: True.",
                $"{messageId}: Function '{orchestratorFunctionNames[0]} ({FunctionType.Orchestrator})' awaited. IsReplay: False.",
                $"{messageId}: Function '{activityFunctionName} ({FunctionType.Activity})' started. IsReplay: False. Input: [\"Kah-BOOOOM!!!\"]",
                $"{messageId}: Function '{activityFunctionName} ({FunctionType.Activity})' failed with an error. Reason: System.Exception: Kah-BOOOOM!!!",
                $"{messageId}: Function '{orchestratorFunctionNames[0]} ({FunctionType.Orchestrator})' started. IsReplay: True. Input: \"Kah-BOOOOM!!!\"",
                $"{messageId}: Function '{activityFunctionName} ({FunctionType.Activity})' scheduled. Reason: ActivityThrowWithRetry. IsReplay: True.",
                $"{messageId}: Function '{orchestratorFunctionNames[0]} ({FunctionType.Orchestrator})' awaited. IsReplay: False.",
                $"{messageId}: Function '{orchestratorFunctionNames[0]} ({FunctionType.Orchestrator})' started. IsReplay: True. Input: \"Kah-BOOOOM!!!\"",
                $"{messageId}: Function '{activityFunctionName} ({FunctionType.Activity})' scheduled. Reason: ActivityThrowWithRetry. IsReplay: True.",
                $"{messageId}: Function '{orchestratorFunctionNames[0]} ({FunctionType.Orchestrator})' failed with an error. Reason: Microsoft.Azure.WebJobs.FunctionFailedException: The activity function 'ThrowActivity' failed: \"Kah-BOOOOM!!!\"",
            };

            return list;
        }

        private static List<string> GetLogs_Orchestration_OnUnregisteredActivity(string messageId, string[] orchestratorFunctionNames)
        {
            var list = new List<string>()
            {
                $"{messageId}: Function '{orchestratorFunctionNames[0]} ({FunctionType.Orchestrator})' scheduled. Reason: NewInstance. IsReplay: False.",
                $"{messageId}: Function '{orchestratorFunctionNames[0]} ({FunctionType.Orchestrator})' started. IsReplay: False.",
                $"{messageId}: Function '{orchestratorFunctionNames[0]} ({FunctionType.Orchestrator})' failed with an error. Reason: System.ArgumentException: The function 'UnregisteredActivity' doesn't exist, is disabled, or is not an activity function.",
            };

            return list;
        }

        private static List<string> GetLogs_Orchestration_OnUnregisteredOrchestrator(string messageId, string[] orchestratorFunctionNames)
        {
            var list = new List<string>()
            {
                $"{messageId}: Function '{orchestratorFunctionNames[0]} ({FunctionType.Orchestrator})' scheduled. Reason: NewInstance. IsReplay: False.",
                $"{messageId}: Function '{orchestratorFunctionNames[0]} ({FunctionType.Orchestrator})' started. IsReplay: False.",
                $"{messageId}: Function '{orchestratorFunctionNames[0]} ({FunctionType.Orchestrator})' failed with an error. Reason: System.ArgumentException: The function 'UnregisteredOrchestrator' doesn't exist, is disabled, or is not an orchestrator function.",
            };

            return list;
        }

        private static List<string> GetLogs_Orchestration_OnValidOrchestrator(string[] messageIds, string[] orchestratorFunctionNames, string activityFunctionName)
        {
            var list = new List<string>()
            {
                $"{messageIds[0]}: Function '{orchestratorFunctionNames[0]} ({FunctionType.Orchestrator})' scheduled. Reason: NewInstance. IsReplay: False.",
                $"{messageIds[0]}: Function '{orchestratorFunctionNames[0]} ({FunctionType.Orchestrator})' started. IsReplay: False.",
                $"{messageIds[0]}: Function '{orchestratorFunctionNames[1]} ({FunctionType.Orchestrator})' scheduled. Reason: CallOrchestrator. IsReplay: False.",
                $"{messageIds[0]}: Function '{orchestratorFunctionNames[0]} ({FunctionType.Orchestrator})' awaited. IsReplay: False.",
                $"{messageIds[1]}:0: Function '{orchestratorFunctionNames[1]} ({FunctionType.Orchestrator})' started. IsReplay: False.",
                $"{messageIds[1]}:0: Function '{activityFunctionName} ({FunctionType.Activity})' scheduled. Reason: SayHelloWithActivity. IsReplay: False.",
                $"{messageIds[1]}:0: Function '{orchestratorFunctionNames[1]} ({FunctionType.Orchestrator})' awaited. IsReplay: False.",
                $"{messageIds[1]}:0: Function '{activityFunctionName} ({FunctionType.Activity})' started. IsReplay: False.",
                $"{messageIds[1]}:0: Function '{activityFunctionName} ({FunctionType.Activity})' completed. ContinuedAsNew: False. IsReplay: False. Output: \"Hello, ",
                $"{messageIds[1]}:0: Function '{orchestratorFunctionNames[1]} ({FunctionType.Orchestrator})' started. IsReplay: True.",
                $"{messageIds[1]}:0: Function '{activityFunctionName} ({FunctionType.Activity})' scheduled. Reason: SayHelloWithActivity. IsReplay: True.",
                $"{messageIds[1]}:0: Function '{orchestratorFunctionNames[1]} ({FunctionType.Orchestrator})' completed. ContinuedAsNew: False. IsReplay: False. Output: \"Hello,",
                $"{messageIds[0]}: Function '{orchestratorFunctionNames[0]} ({FunctionType.Orchestrator})' started. IsReplay: True.",
                $"{messageIds[0]}: Function '{orchestratorFunctionNames[1]} ({FunctionType.Orchestrator})' scheduled. Reason: CallOrchestrator. IsReplay: True.",
                $"{messageIds[0]}: Function '{orchestratorFunctionNames[0]} ({FunctionType.Orchestrator})' completed. ContinuedAsNew: False. IsReplay: False. Output: \"Hello,",
            };

            return list;
        }

        private static List<string> GetLogs_Orchestration_Activity(string[] messageIds, string[] orchestratorFunctionNames, string activityFunctionName)
        {
            var list = new List<string>()
            {
                $"{messageIds[0]}: Function '{orchestratorFunctionNames[0]} ({FunctionType.Orchestrator})' scheduled. Reason: NewInstance. IsReplay: False.",
                $"{messageIds[0]}: Function '{orchestratorFunctionNames[0]} ({FunctionType.Orchestrator})' started. IsReplay: False.",
                $"{messageIds[0]}: Function '{orchestratorFunctionNames[1]} ({FunctionType.Orchestrator})' scheduled. Reason: OrchestratorGreeting. IsReplay: False.",
                $"{messageIds[0]}: Function '{orchestratorFunctionNames[0]} ({FunctionType.Orchestrator})' awaited. IsReplay: False.",
                $"{messageIds[1]}:0: Function '{orchestratorFunctionNames[1]} ({FunctionType.Orchestrator})' started. IsReplay: False.",
                $"{messageIds[1]}:0: Function '{activityFunctionName} ({FunctionType.Activity})' scheduled. Reason: SayHelloWithActivity. IsReplay: False.",
                $"{messageIds[1]}:0: Function '{orchestratorFunctionNames[1]} ({FunctionType.Orchestrator})' awaited. IsReplay: False.",
                $"{messageIds[1]}:0: Function '{activityFunctionName} ({FunctionType.Activity})' started. IsReplay: False.",
                $"{messageIds[1]}:0: Function '{activityFunctionName} ({FunctionType.Activity})' completed. ContinuedAsNew: False. IsReplay: False. Output: \"Hello, ",
                $"{messageIds[1]}:0: Function '{orchestratorFunctionNames[1]} ({FunctionType.Orchestrator})' started. IsReplay: True.",
                $"{messageIds[1]}:0: Function '{activityFunctionName} ({FunctionType.Activity})' scheduled. Reason: SayHelloWithActivity. IsReplay: True.",
                $"{messageIds[1]}:0: Function '{orchestratorFunctionNames[1]} ({FunctionType.Orchestrator})' completed. ContinuedAsNew: False. IsReplay: False. Output: \"Hello,",
                $"{messageIds[0]}: Function '{orchestratorFunctionNames[0]} ({FunctionType.Orchestrator})' started. IsReplay: True.",
                $"{messageIds[0]}: Function '{orchestratorFunctionNames[1]} ({FunctionType.Orchestrator})' scheduled. Reason: OrchestratorGreeting. IsReplay: True.",
                $"{messageIds[0]}: Function '{orchestratorFunctionNames[0]} ({FunctionType.Orchestrator})' completed. ContinuedAsNew: False. IsReplay: False. Output: (null)",
            };

            return list;
        }

        private static string GetInstanceId(string message)
        {
            return message.Substring(0, message.IndexOf(':'));
        }

        private static string GetTimerTimestamp(string message)
        {
            const string CreateTimerPrefix = "CreateTimer:";
            int start = message.IndexOf(CreateTimerPrefix) + CreateTimerPrefix.Length;
            int end = message.IndexOf('Z', start) + 1;
            return message.Substring(start, end - start);
        }

        private class MockNameResolver : INameResolver
        {
            private string value;

            public MockNameResolver(string value)
            {
                this.value = value;
            }

            public string Resolve(string name)
            {
                return this.value;
            }
        }
    }
}<|MERGE_RESOLUTION|>--- conflicted
+++ resolved
@@ -22,13 +22,10 @@
             string eventGridKeySettingName = null,
             string eventGridKeyValue = null,
             string eventGridTopicEndpoint = null,
-<<<<<<< HEAD
-            bool logReplayEvents = true,
-=======
             int? eventGridRetryCount = null,
             TimeSpan? eventGridRetryInterval = null,
             int[] eventGridRetryHttpStatus = null,
->>>>>>> df562bd2
+            bool logReplayEvents = true,
             Uri notificationUrl = null)
         {
             var config = new JobHostConfiguration { HostId = "durable-task-host" };
