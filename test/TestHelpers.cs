﻿// Copyright (c) .NET Foundation. All rights reserved.
// Licensed under the MIT License. See LICENSE in the project root for license information.

using System;
using System.Collections.Generic;
using System.Linq;
using Microsoft.Azure.WebJobs.Host.TestCommon;
using Microsoft.Extensions.Logging;
using Xunit;
using Xunit.Abstractions;

namespace Microsoft.Azure.WebJobs.Extensions.DurableTask.Tests
{
    internal static class TestHelpers
    {
        public const string LogCategory = "Host.Triggers.DurableTask";

        public static JobHost GetJobHost(
            ILoggerFactory loggerFactory,
            string taskHub,
            bool enableExtendedSessions,
            string eventGridKeySettingName = null,
            string eventGridKeyValue = null,
            string eventGridTopicEndpoint = null,
<<<<<<< HEAD
            int? eventGridRetryCount = null,
            TimeSpan? eventGridRetryInterval = null,
            int[] eventGridRetryHttpStatus = null)
=======
            Uri notificationUrl = null)
>>>>>>> c29c0e8b
        {
            var config = new JobHostConfiguration { HostId = "durable-task-host" };
            config.ConfigureDurableFunctionTypeLocator(typeof(TestOrchestrations), typeof(TestActivities));
            var durableTaskExtension = new DurableTaskExtension
            {
                HubName = taskHub.Replace("_", "") + (enableExtendedSessions ? "EX" : ""),
                TraceInputsAndOutputs = true,
                EventGridKeySettingName = eventGridKeySettingName,
                EventGridTopicEndpoint = eventGridTopicEndpoint,
                ExtendedSessionsEnabled = enableExtendedSessions,
                MaxConcurrentOrchestratorFunctions = 200,
                MaxConcurrentActivityFunctions = 200,
<<<<<<< HEAD
            };
            if (eventGridRetryCount.HasValue)
            {
                durableTaskExtension.EventGridPublishRetryCount = eventGridRetryCount.Value;
            }

            if (eventGridRetryInterval.HasValue)
            {
                durableTaskExtension.EventGridPublishRetryInterval = eventGridRetryInterval.Value;
            }

            if (eventGridRetryHttpStatus != null)
            {
                durableTaskExtension.EventGridPublishRetryHttpStatus = eventGridRetryHttpStatus;
            }

            config.UseDurableTask(durableTaskExtension);
=======
                NotificationUrl = notificationUrl,
            });
>>>>>>> c29c0e8b

            // Mock INameResolver for not setting EnvironmentVariables.
            if (eventGridKeyValue != null)
            {
                config.AddService<INameResolver>(new MockNameResolver(eventGridKeyValue));
            }

            // Performance is *significantly* worse when dashboard logging is enabled, at least
            // when running in the storage emulator. Disabling to keep tests running quickly.
            config.DashboardConnectionString = null;

            // Add test logger
            config.LoggerFactory = loggerFactory;

            var host = new JobHost(config);
            return host;
        }

        public static void AssertLogMessageSequence(
            ITestOutputHelper testOutput,
            TestLoggerProvider loggerProvider,
            string testName,
            string instanceId,
            bool extendedSessions,
            string[] orchestratorFunctionNames,
            string activityFunctionName = null)
        {
            List<string> messageIds;
            string timeStamp;
            var logMessages = GetLogMessages(loggerProvider, testName, instanceId, out messageIds, out timeStamp);

            var expectedLogMessages = GetExpectedLogMessages(
                testName,
                messageIds,
                orchestratorFunctionNames,
                instanceId,
                extendedSessions,
                activityFunctionName,
                timeStamp);
            var actualLogMessages = logMessages.Select(m => m.FormattedMessage).ToList();

            AssertLogMessages(expectedLogMessages, actualLogMessages, testOutput);
        }

        public static void UnhandledOrchesterationExceptionWithRetry_AssertLogMessageSequence(
            ITestOutputHelper testOutput,
            TestLoggerProvider loggerProvider,
            string testName,
            string subOrchestrationInstanceId,
            string[] orchestratorFunctionNames,
            string activityFunctionName = null)
        {
            List<string> messageIds;
            string timeStamp;
            var logMessages = GetLogMessages(loggerProvider, testName, subOrchestrationInstanceId, out messageIds, out timeStamp);

            var actualLogMessages = logMessages.Select(m => m.FormattedMessage).ToList();
            var exceptionCount =
                actualLogMessages.FindAll(m => m.Contains("failed with an error")).Count;

            // The sub-orchestration call is configured to make at most 3 attempts.
            Assert.Equal(3, exceptionCount);
        }

        private static List<LogMessage> GetLogMessages(
            TestLoggerProvider loggerProvider,
            string testName,
            string instanceId,
            out List<string> instanceIds,
            out string timeStamp)
        {
            var logger = loggerProvider.CreatedLoggers.Single(l => l.Category == LogCategory);
            var logMessages = logger.LogMessages.ToList();

            // Remove any logs which may have been generated by concurrently executing orchestrations.
            // Sub-orchestrations are expected to be prefixed with the parent orchestration instance ID.
            logMessages.RemoveAll(msg => !msg.FormattedMessage.Contains(instanceId));

            instanceIds = new List<string> { instanceId };

            timeStamp = string.Empty;

            if (testName.Equals("TimerCancellation", StringComparison.OrdinalIgnoreCase) ||
                testName.Equals("TimerExpiration", StringComparison.OrdinalIgnoreCase))
            {
                // It is assumed that the 4th log message is a timer message.
                timeStamp = GetTimerTimestamp(logMessages[3].FormattedMessage);
            }
            else if (testName.Equals("Orchestration_OnValidOrchestrator", StringComparison.OrdinalIgnoreCase) ||
                     testName.Equals("Orchestration_Activity", StringComparison.OrdinalIgnoreCase))
            {
                // It is assumed that the 5th log message is a sub-orchestration
                instanceIds.Add(GetInstanceId(logMessages[4].FormattedMessage));
            }

            Assert.True(
                logMessages.TrueForAll(m => m.Category.Equals(LogCategory, StringComparison.InvariantCultureIgnoreCase)));

            return logMessages;
        }

        private static IList<string> GetExpectedLogMessages(
            string testName,
            List<string> instanceIds,
            string[] orchestratorFunctionNames,
            string instanceId,
            bool extendedSessions,
            string activityFunctionName = null,
            string timeStamp = null,
            string[] latencyMs = null)
        {
            var messages = new List<string>();
            switch (testName)
            {
                case "HelloWorldOrchestration_Inline":
                    messages = GetLogs_HelloWorldOrchestration_Inline(instanceIds[0], orchestratorFunctionNames);
                    break;
                case "HelloWorldOrchestration_Activity":
                    messages = GetLogs_HelloWorldOrchestration_Activity(instanceIds[0], orchestratorFunctionNames, activityFunctionName);
                    break;
                case "TerminateOrchestration":
                    messages = GetLogs_TerminateOrchestration(instanceIds[0], orchestratorFunctionNames);
                    break;
                case "TimerCancellation":
                    messages = GetLogs_TimerCancellation(instanceIds[0], orchestratorFunctionNames, timeStamp);
                    break;
                case "TimerExpiration":
                    messages = GetLogs_TimerExpiration(instanceIds[0], orchestratorFunctionNames, timeStamp);
                    break;
                case "UnhandledOrchestrationException":
                    messages = GetLogs_UnhandledOrchestrationException(instanceIds[0], orchestratorFunctionNames);
                    break;
                case "UnhandledActivityException":
                    messages = GetLogs_UnhandledActivityException(instanceIds[0], orchestratorFunctionNames, activityFunctionName);
                    break;
                case "UnhandledActivityExceptionWithRetry":
                    messages = GetLogs_UnhandledActivityExceptionWithRetry(instanceIds[0], orchestratorFunctionNames, activityFunctionName);
                    break;
                case "Orchestration_OnUnregisteredActivity":
                    messages = GetLogs_Orchestration_OnUnregisteredActivity(instanceIds[0], orchestratorFunctionNames);
                    break;
                case "Orchestration_OnUnregisteredOrchestrator":
                    messages = GetLogs_Orchestration_OnUnregisteredOrchestrator(instanceIds[0], orchestratorFunctionNames);
                    break;
                case "Orchestration_OnValidOrchestrator":
                    messages = GetLogs_Orchestration_OnValidOrchestrator(instanceIds.ToArray(), orchestratorFunctionNames, activityFunctionName);
                    break;
                case "Orchestration_Activity":
                    messages = GetLogs_Orchestration_Activity(instanceIds.ToArray(), orchestratorFunctionNames, activityFunctionName);
                    break;
                case "OrchestrationEventGridApiReturnBadStatus":
                    messages = GetLogs_OrchestrationEventGridApiReturnBadStatus(instanceIds[0], orchestratorFunctionNames, latencyMs);
                    break;
                default:
                    break;
            }

            // Remove any logs which may have been generated by concurrently executing orchestrations
            messages.RemoveAll(str => !instanceIds.Any(id => str.Contains(id)));

            if (extendedSessions)
            {
                // Remove replay logs - those are never expected for these tests.
                messages.RemoveAll(str => str.Contains("IsReplay: True"));
            }

            return messages;
        }

        private static void AssertLogMessages(IList<string> expected, IList<string> actual, ITestOutputHelper testOutput)
        {
            TraceExpectedLogMessages(testOutput, expected);

            Assert.Equal(expected.Count, actual.Count);

            for (int i = 0; i < expected.Count; i++)
            {
                Assert.StartsWith(expected[i], actual[i]);
            }
        }

        private static void TraceExpectedLogMessages(ITestOutputHelper testOutput, IList<string> expected)
        {
            string prefix = "    ";
            string allExpectedTraces = string.Join(Environment.NewLine + prefix, expected);
            testOutput.WriteLine("Expected trace output:");
            testOutput.WriteLine(prefix + allExpectedTraces);
        }

        private static List<string> GetLogs_HelloWorldOrchestration_Inline(string instanceId, string[] functionNames)
        {
            var list = new List<string>()
            {
                $"{instanceId}: Function '{functionNames[0]} ({FunctionType.Orchestrator})' scheduled. Reason: NewInstance. IsReplay: False.",
                $"{instanceId}: Function '{functionNames[0]} ({FunctionType.Orchestrator})' started. IsReplay: False. Input: \"World\"",
                $"{instanceId}: Function '{functionNames[0]} ({FunctionType.Orchestrator})' completed. ContinuedAsNew: False. IsReplay: False. Output: \"Hello, World!\"",
            };

            return list;
        }

        private static List<string> GetLogs_OrchestrationEventGridApiReturnBadStatus(string messageId, string[] functionNames, string[] latencyMs)
        {
            var list = new List<string>()
            {
                $"{messageId}: Function '{functionNames[0]} ({FunctionType.Orchestrator})' scheduled. Reason: NewInstance. IsReplay: False. State: Scheduled.",
                $"{messageId}: Function '{functionNames[0]} ({FunctionType.Orchestrator})' started. IsReplay: False. Input: \"World\". State: Started.",
                $"{messageId}: Function '{functionNames[0]} ({FunctionType.Orchestrator})' completed. ContinuedAsNew: False. IsReplay: False. Output: \"Hello, World!\". State: Completed.",
                $"{messageId}: Function '{functionNames[0]} ({FunctionType.Orchestrator})' failed to send a 'Started' notification event to Azure Event Grid. Status code: 500. Details: {{\"message\":\"Exception has been thrown\"}}. ",
                $"{messageId}: Function '{functionNames[0]} ({FunctionType.Orchestrator})' failed to send a 'Completed' notification event to Azure Event Grid. Status code: 500. Details: {{\"message\":\"Exception has been thrown\"}}. ",
            };
            return list;
        }

        private static List<string> GetLogs_HelloWorldOrchestration_Activity(string messageId, string[] orchestratorFunctionNames, string activityFunctionName)
        {
            var list = new List<string>()
            {
                $"{messageId}: Function '{orchestratorFunctionNames[0]} ({FunctionType.Orchestrator})' scheduled. Reason: NewInstance. IsReplay: False.",
                $"{messageId}: Function '{orchestratorFunctionNames[0]} ({FunctionType.Orchestrator})' started. IsReplay: False. Input: \"World\"",
                $"{messageId}: Function '{activityFunctionName} ({FunctionType.Activity})' scheduled. Reason: {orchestratorFunctionNames[0]}. IsReplay: False.",
                $"{messageId}: Function '{orchestratorFunctionNames[0]} ({FunctionType.Orchestrator})' awaited. IsReplay: False.",
                $"{messageId}: Function '{activityFunctionName} ({FunctionType.Activity})' started. IsReplay: False. Input: [\"World\"]",
                $"{messageId}: Function '{activityFunctionName} ({FunctionType.Activity})' completed. ContinuedAsNew: False. IsReplay: False. Output: \"Hello, World!\"",
                $"{messageId}: Function '{orchestratorFunctionNames[0]} ({FunctionType.Orchestrator})' started. IsReplay: True. Input: \"World\"",
                $"{messageId}: Function '{activityFunctionName} ({FunctionType.Activity})' scheduled. Reason: {orchestratorFunctionNames[0]}. IsReplay: True.",
                $"{messageId}: Function '{orchestratorFunctionNames[0]} ({FunctionType.Orchestrator})' completed. ContinuedAsNew: False. IsReplay: False. Output: \"Hello, World!\"",
            };

            return list;
        }

        private static List<string> GetLogs_TerminateOrchestration(string messageId, string[] orchestratorFunctionNames)
        {
            var list = new List<string>()
            {
                $"{messageId}: Function '{orchestratorFunctionNames[0]} ({FunctionType.Orchestrator})' scheduled. Reason: NewInstance. IsReplay: False.",
                $"{messageId}: Function '{orchestratorFunctionNames[0]} ({FunctionType.Orchestrator})' started. IsReplay: False. Input: 0",
                $"{messageId}: Function '{orchestratorFunctionNames[0]} ({FunctionType.Orchestrator})' is waiting for input. Reason: WaitForExternalEvent:operation. IsReplay: False.",
                $"{messageId}: Function '{orchestratorFunctionNames[0]} ({FunctionType.Orchestrator})' awaited. IsReplay: False.",
                $"{messageId}: Function '{orchestratorFunctionNames[0]} ({FunctionType.Orchestrator})' was terminated. Reason: sayōnara",
                $"{messageId}: Function '{orchestratorFunctionNames[0]} ({FunctionType.Orchestrator})' started. IsReplay: True. Input: 0",
                $"{messageId}: Function '{orchestratorFunctionNames[0]} ({FunctionType.Orchestrator})' is waiting for input. Reason: WaitForExternalEvent:operation. IsReplay: True.",
                $"{messageId}: Function '{orchestratorFunctionNames[0]} ({FunctionType.Orchestrator})' awaited. IsReplay: False.",
            };

            return list;
        }

        private static List<string> GetLogs_TimerCancellation(string messageId, string[] orchestratorFunctionNames, string timerTimestamp)
        {
            var list = new List<string>()
            {
                $"{messageId}: Function '{orchestratorFunctionNames[0]} ({FunctionType.Orchestrator})' scheduled. Reason: NewInstance. IsReplay: False.",
                $"{messageId}: Function '{orchestratorFunctionNames[0]} ({FunctionType.Orchestrator})' started. IsReplay: False. Input: \"00:00:10\"",
                $"{messageId}: Function '{orchestratorFunctionNames[0]} ({FunctionType.Orchestrator})' is waiting for input. Reason: WaitForExternalEvent:approval. IsReplay: False.",
                $"{messageId}: Function '{orchestratorFunctionNames[0]} ({FunctionType.Orchestrator})' is waiting for input. Reason: CreateTimer:{timerTimestamp}. IsReplay: False.",
                $"{messageId}: Function '{orchestratorFunctionNames[0]} ({FunctionType.Orchestrator})' awaited. IsReplay: False.",
                $"{messageId}: Function '{orchestratorFunctionNames[0]} ({FunctionType.Orchestrator})' scheduled. Reason: RaiseEvent:approval. IsReplay: False.",
                $"{messageId}: Function '{orchestratorFunctionNames[0]} ({FunctionType.Orchestrator})' started. IsReplay: True. Input: \"00:00:10\"",
                $"{messageId}: Function '{orchestratorFunctionNames[0]} ({FunctionType.Orchestrator})' is waiting for input. Reason: WaitForExternalEvent:approval. IsReplay: True.",
                $"{messageId}: Function '{orchestratorFunctionNames[0]} ({FunctionType.Orchestrator})' is waiting for input. Reason: CreateTimer:{timerTimestamp}. IsReplay: True.",
                $"{messageId}: Function '{orchestratorFunctionNames[0]} ({FunctionType.Orchestrator})' received a 'approval' event.",
                $"{messageId}: Function '{orchestratorFunctionNames[0]} ({FunctionType.Orchestrator})' completed. ContinuedAsNew: False. IsReplay: False. Output: \"Approved\"",
            };

            return list;
        }

        private static List<string> GetLogs_TimerExpiration(string messageId, string[] orchestratorFunctionNames, string timerTimestamp)
        {
            var list = new List<string>()
            {
                $"{messageId}: Function '{orchestratorFunctionNames[0]} ({FunctionType.Orchestrator})' scheduled. Reason: NewInstance. IsReplay: False.",
                $"{messageId}: Function '{orchestratorFunctionNames[0]} ({FunctionType.Orchestrator})' started. IsReplay: False. Input: \"00:00:10\"",
                $"{messageId}: Function '{orchestratorFunctionNames[0]} ({FunctionType.Orchestrator})' is waiting for input. Reason: WaitForExternalEvent:approval. IsReplay: False.",
                $"{messageId}: Function '{orchestratorFunctionNames[0]} ({FunctionType.Orchestrator})' is waiting for input. Reason: CreateTimer:{timerTimestamp}. IsReplay: False.",
                $"{messageId}: Function '{orchestratorFunctionNames[0]} ({FunctionType.Orchestrator})' awaited. IsReplay: False.",
                $"{messageId}: Function '{orchestratorFunctionNames[0]} ({FunctionType.Orchestrator})' started. IsReplay: True. Input: \"00:00:10\"",
                $"{messageId}: Function '{orchestratorFunctionNames[0]} ({FunctionType.Orchestrator})' is waiting for input. Reason: WaitForExternalEvent:approval. IsReplay: True.",
                $"{messageId}: Function '{orchestratorFunctionNames[0]} ({FunctionType.Orchestrator})' is waiting for input. Reason: CreateTimer:{timerTimestamp}. IsReplay: True.",
                $"{messageId}: Function '{orchestratorFunctionNames[0]} ({FunctionType.Orchestrator})' was resumed by a timer scheduled for '{timerTimestamp}'. IsReplay: False. State: TimerExpired",
                $"{messageId}: Function '{orchestratorFunctionNames[0]} ({FunctionType.Orchestrator})' completed. ContinuedAsNew: False. IsReplay: False. Output: \"Expired\"",
            };

            return list;
        }

        private static List<string> GetLogs_UnhandledOrchestrationException(string messageId, string[] orchestratorFunctionNames)
        {
            var list = new List<string>()
            {
                $"{messageId}: Function '{orchestratorFunctionNames[0]} ({FunctionType.Orchestrator})' scheduled. Reason: NewInstance. IsReplay: False.",
                $"{messageId}: Function '{orchestratorFunctionNames[0]} ({FunctionType.Orchestrator})' started. IsReplay: False. Input: null",
                $"{messageId}: Function '{orchestratorFunctionNames[0]} ({FunctionType.Orchestrator})' failed with an error. Reason: System.ArgumentNullException: Value cannot be null.",
            };

            return list;
        }

        private static List<string> GetLogs_UnhandledActivityException(string messageId, string[] orchestratorFunctionNames, string activityFunctionName)
        {
            var list = new List<string>()
            {
                $"{messageId}: Function '{orchestratorFunctionNames[0]} ({FunctionType.Orchestrator})' scheduled. Reason: NewInstance. IsReplay: False.",
                $"{messageId}: Function '{orchestratorFunctionNames[0]} ({FunctionType.Orchestrator})' started. IsReplay: False. Input: \"Kah-BOOOOM!!!\"",
                $"{messageId}: Function '{activityFunctionName} ({FunctionType.Activity})' scheduled. Reason: ThrowOrchestrator. IsReplay: False.",
                $"{messageId}: Function '{orchestratorFunctionNames[0]} ({FunctionType.Orchestrator})' awaited. IsReplay: False.",
                $"{messageId}: Function '{activityFunctionName} ({FunctionType.Activity})' started. IsReplay: False. Input: [\"Kah-BOOOOM!!!\"]",
                $"{messageId}: Function '{activityFunctionName} ({FunctionType.Activity})' failed with an error. Reason: System.Exception: Kah-BOOOOM!!!",
                $"{messageId}: Function '{orchestratorFunctionNames[0]} ({FunctionType.Orchestrator})' started. IsReplay: True. Input: \"Kah-BOOOOM!!!\"",
                $"{messageId}: Function '{activityFunctionName} ({FunctionType.Activity})' scheduled. Reason: ThrowOrchestrator. IsReplay: True.",
                $"{messageId}: Function '{orchestratorFunctionNames[0]} ({FunctionType.Orchestrator})' failed with an error. Reason: Microsoft.Azure.WebJobs.FunctionFailedException: The activity function 'ThrowActivity' failed: \"Kah-BOOOOM!!!\"",
            };

            return list;
        }

        private static List<string> GetLogs_UnhandledActivityExceptionWithRetry(string messageId, string[] orchestratorFunctionNames, string activityFunctionName)
        {
            var list = new List<string>()
            {
                $"{messageId}: Function '{orchestratorFunctionNames[0]} ({FunctionType.Orchestrator})' scheduled. Reason: NewInstance. IsReplay: False.",
                $"{messageId}: Function '{orchestratorFunctionNames[0]} ({FunctionType.Orchestrator})' started. IsReplay: False. Input: \"Kah-BOOOOM!!!\"",
                $"{messageId}: Function '{activityFunctionName} ({FunctionType.Activity})' scheduled. Reason: ActivityThrowWithRetry. IsReplay: False.",
                $"{messageId}: Function '{orchestratorFunctionNames[0]} ({FunctionType.Orchestrator})' awaited. IsReplay: False.",
                $"{messageId}: Function '{activityFunctionName} ({FunctionType.Activity})' started. IsReplay: False. Input: [\"Kah-BOOOOM!!!\"]",
                $"{messageId}: Function '{activityFunctionName} ({FunctionType.Activity})' failed with an error. Reason: System.Exception: Kah-BOOOOM!!!",
                $"{messageId}: Function '{orchestratorFunctionNames[0]} ({FunctionType.Orchestrator})' started. IsReplay: True. Input: \"Kah-BOOOOM!!!\"",
                $"{messageId}: Function '{activityFunctionName} ({FunctionType.Activity})' scheduled. Reason: ActivityThrowWithRetry. IsReplay: True.",
                $"{messageId}: Function '{orchestratorFunctionNames[0]} ({FunctionType.Orchestrator})' awaited. IsReplay: False.",
                $"{messageId}: Function '{orchestratorFunctionNames[0]} ({FunctionType.Orchestrator})' started. IsReplay: True. Input: \"Kah-BOOOOM!!!\"",
                $"{messageId}: Function '{activityFunctionName} ({FunctionType.Activity})' scheduled. Reason: ActivityThrowWithRetry. IsReplay: True.",
                $"{messageId}: Function '{orchestratorFunctionNames[0]} ({FunctionType.Orchestrator})' awaited. IsReplay: False.",
                $"{messageId}: Function '{activityFunctionName} ({FunctionType.Activity})' started. IsReplay: False. Input: [\"Kah-BOOOOM!!!\"]",
                $"{messageId}: Function '{activityFunctionName} ({FunctionType.Activity})' failed with an error. Reason: System.Exception: Kah-BOOOOM!!!",
                $"{messageId}: Function '{orchestratorFunctionNames[0]} ({FunctionType.Orchestrator})' started. IsReplay: True. Input: \"Kah-BOOOOM!!!\"",
                $"{messageId}: Function '{activityFunctionName} ({FunctionType.Activity})' scheduled. Reason: ActivityThrowWithRetry. IsReplay: True.",
                $"{messageId}: Function '{orchestratorFunctionNames[0]} ({FunctionType.Orchestrator})' awaited. IsReplay: False.",
                $"{messageId}: Function '{orchestratorFunctionNames[0]} ({FunctionType.Orchestrator})' started. IsReplay: True.",
                $"{messageId}: Function '{activityFunctionName} ({FunctionType.Activity})' scheduled. Reason: ActivityThrowWithRetry. IsReplay: True.",
                $"{messageId}: Function '{orchestratorFunctionNames[0]} ({FunctionType.Orchestrator})' awaited. IsReplay: False.",
                $"{messageId}: Function '{activityFunctionName} ({FunctionType.Activity})' started. IsReplay: False. Input: [\"Kah-BOOOOM!!!\"]",
                $"{messageId}: Function '{activityFunctionName} ({FunctionType.Activity})' failed with an error. Reason: System.Exception: Kah-BOOOOM!!!",
                $"{messageId}: Function '{orchestratorFunctionNames[0]} ({FunctionType.Orchestrator})' started. IsReplay: True. Input: \"Kah-BOOOOM!!!\"",
                $"{messageId}: Function '{activityFunctionName} ({FunctionType.Activity})' scheduled. Reason: ActivityThrowWithRetry. IsReplay: True.",
                $"{messageId}: Function '{orchestratorFunctionNames[0]} ({FunctionType.Orchestrator})' awaited. IsReplay: False.",
                $"{messageId}: Function '{orchestratorFunctionNames[0]} ({FunctionType.Orchestrator})' started. IsReplay: True. Input: \"Kah-BOOOOM!!!\"",
                $"{messageId}: Function '{activityFunctionName} ({FunctionType.Activity})' scheduled. Reason: ActivityThrowWithRetry. IsReplay: True.",
                $"{messageId}: Function '{orchestratorFunctionNames[0]} ({FunctionType.Orchestrator})' failed with an error. Reason: Microsoft.Azure.WebJobs.FunctionFailedException: The activity function 'ThrowActivity' failed: \"Kah-BOOOOM!!!\"",
            };

            return list;
        }

        private static List<string> GetLogs_Orchestration_OnUnregisteredActivity(string messageId, string[] orchestratorFunctionNames)
        {
            var list = new List<string>()
            {
                $"{messageId}: Function '{orchestratorFunctionNames[0]} ({FunctionType.Orchestrator})' scheduled. Reason: NewInstance. IsReplay: False.",
                $"{messageId}: Function '{orchestratorFunctionNames[0]} ({FunctionType.Orchestrator})' started. IsReplay: False.",
                $"{messageId}: Function '{orchestratorFunctionNames[0]} ({FunctionType.Orchestrator})' failed with an error. Reason: System.ArgumentException: The function 'UnregisteredActivity' doesn't exist, is disabled, or is not an activity function.",
            };

            return list;
        }

        private static List<string> GetLogs_Orchestration_OnUnregisteredOrchestrator(string messageId, string[] orchestratorFunctionNames)
        {
            var list = new List<string>()
            {
                $"{messageId}: Function '{orchestratorFunctionNames[0]} ({FunctionType.Orchestrator})' scheduled. Reason: NewInstance. IsReplay: False.",
                $"{messageId}: Function '{orchestratorFunctionNames[0]} ({FunctionType.Orchestrator})' started. IsReplay: False.",
                $"{messageId}: Function '{orchestratorFunctionNames[0]} ({FunctionType.Orchestrator})' failed with an error. Reason: System.ArgumentException: The function 'UnregisteredOrchestrator' doesn't exist, is disabled, or is not an orchestrator function.",
            };

            return list;
        }

        private static List<string> GetLogs_Orchestration_OnValidOrchestrator(string[] messageIds, string[] orchestratorFunctionNames, string activityFunctionName)
        {
            var list = new List<string>()
            {
                $"{messageIds[0]}: Function '{orchestratorFunctionNames[0]} ({FunctionType.Orchestrator})' scheduled. Reason: NewInstance. IsReplay: False.",
                $"{messageIds[0]}: Function '{orchestratorFunctionNames[0]} ({FunctionType.Orchestrator})' started. IsReplay: False.",
                $"{messageIds[0]}: Function '{orchestratorFunctionNames[1]} ({FunctionType.Orchestrator})' scheduled. Reason: CallOrchestrator. IsReplay: False.",
                $"{messageIds[0]}: Function '{orchestratorFunctionNames[0]} ({FunctionType.Orchestrator})' awaited. IsReplay: False.",
                $"{messageIds[1]}:0: Function '{orchestratorFunctionNames[1]} ({FunctionType.Orchestrator})' started. IsReplay: False.",
                $"{messageIds[1]}:0: Function '{activityFunctionName} ({FunctionType.Activity})' scheduled. Reason: SayHelloWithActivity. IsReplay: False.",
                $"{messageIds[1]}:0: Function '{orchestratorFunctionNames[1]} ({FunctionType.Orchestrator})' awaited. IsReplay: False.",
                $"{messageIds[1]}:0: Function '{activityFunctionName} ({FunctionType.Activity})' started. IsReplay: False.",
                $"{messageIds[1]}:0: Function '{activityFunctionName} ({FunctionType.Activity})' completed. ContinuedAsNew: False. IsReplay: False. Output: \"Hello, ",
                $"{messageIds[1]}:0: Function '{orchestratorFunctionNames[1]} ({FunctionType.Orchestrator})' started. IsReplay: True.",
                $"{messageIds[1]}:0: Function '{activityFunctionName} ({FunctionType.Activity})' scheduled. Reason: SayHelloWithActivity. IsReplay: True.",
                $"{messageIds[1]}:0: Function '{orchestratorFunctionNames[1]} ({FunctionType.Orchestrator})' completed. ContinuedAsNew: False. IsReplay: False. Output: \"Hello,",
                $"{messageIds[0]}: Function '{orchestratorFunctionNames[0]} ({FunctionType.Orchestrator})' started. IsReplay: True.",
                $"{messageIds[0]}: Function '{orchestratorFunctionNames[1]} ({FunctionType.Orchestrator})' scheduled. Reason: CallOrchestrator. IsReplay: True.",
                $"{messageIds[0]}: Function '{orchestratorFunctionNames[0]} ({FunctionType.Orchestrator})' completed. ContinuedAsNew: False. IsReplay: False. Output: \"Hello,",
            };

            return list;
        }

        private static List<string> GetLogs_Orchestration_Activity(string[] messageIds, string[] orchestratorFunctionNames, string activityFunctionName)
        {
            var list = new List<string>()
            {
                $"{messageIds[0]}: Function '{orchestratorFunctionNames[0]} ({FunctionType.Orchestrator})' scheduled. Reason: NewInstance. IsReplay: False.",
                $"{messageIds[0]}: Function '{orchestratorFunctionNames[0]} ({FunctionType.Orchestrator})' started. IsReplay: False.",
                $"{messageIds[0]}: Function '{orchestratorFunctionNames[1]} ({FunctionType.Orchestrator})' scheduled. Reason: OrchestratorGreeting. IsReplay: False.",
                $"{messageIds[0]}: Function '{orchestratorFunctionNames[0]} ({FunctionType.Orchestrator})' awaited. IsReplay: False.",
                $"{messageIds[1]}:0: Function '{orchestratorFunctionNames[1]} ({FunctionType.Orchestrator})' started. IsReplay: False.",
                $"{messageIds[1]}:0: Function '{activityFunctionName} ({FunctionType.Activity})' scheduled. Reason: SayHelloWithActivity. IsReplay: False.",
                $"{messageIds[1]}:0: Function '{orchestratorFunctionNames[1]} ({FunctionType.Orchestrator})' awaited. IsReplay: False.",
                $"{messageIds[1]}:0: Function '{activityFunctionName} ({FunctionType.Activity})' started. IsReplay: False.",
                $"{messageIds[1]}:0: Function '{activityFunctionName} ({FunctionType.Activity})' completed. ContinuedAsNew: False. IsReplay: False. Output: \"Hello, ",
                $"{messageIds[1]}:0: Function '{orchestratorFunctionNames[1]} ({FunctionType.Orchestrator})' started. IsReplay: True.",
                $"{messageIds[1]}:0: Function '{activityFunctionName} ({FunctionType.Activity})' scheduled. Reason: SayHelloWithActivity. IsReplay: True.",
                $"{messageIds[1]}:0: Function '{orchestratorFunctionNames[1]} ({FunctionType.Orchestrator})' completed. ContinuedAsNew: False. IsReplay: False. Output: \"Hello,",
                $"{messageIds[0]}: Function '{orchestratorFunctionNames[0]} ({FunctionType.Orchestrator})' started. IsReplay: True.",
                $"{messageIds[0]}: Function '{orchestratorFunctionNames[1]} ({FunctionType.Orchestrator})' scheduled. Reason: OrchestratorGreeting. IsReplay: True.",
                $"{messageIds[0]}: Function '{orchestratorFunctionNames[0]} ({FunctionType.Orchestrator})' completed. ContinuedAsNew: False. IsReplay: False. Output: (null)",
            };

            return list;
        }

        private static string GetInstanceId(string message)
        {
            return message.Substring(0, message.IndexOf(':'));
        }

        private static string GetTimerTimestamp(string message)
        {
            const string CreateTimerPrefix = "CreateTimer:";
            int start = message.IndexOf(CreateTimerPrefix) + CreateTimerPrefix.Length;
            int end = message.IndexOf('Z', start) + 1;
            return message.Substring(start, end - start);
        }

        private class MockNameResolver : INameResolver
        {
            private string value;

            public MockNameResolver(string value)
            {
                this.value = value;
            }

            public string Resolve(string name)
            {
                return this.value;
            }
        }
    }
}<|MERGE_RESOLUTION|>--- conflicted
+++ resolved
@@ -22,13 +22,10 @@
             string eventGridKeySettingName = null,
             string eventGridKeyValue = null,
             string eventGridTopicEndpoint = null,
-<<<<<<< HEAD
             int? eventGridRetryCount = null,
             TimeSpan? eventGridRetryInterval = null,
-            int[] eventGridRetryHttpStatus = null)
-=======
+            int[] eventGridRetryHttpStatus = null,
             Uri notificationUrl = null)
->>>>>>> c29c0e8b
         {
             var config = new JobHostConfiguration { HostId = "durable-task-host" };
             config.ConfigureDurableFunctionTypeLocator(typeof(TestOrchestrations), typeof(TestActivities));
@@ -41,7 +38,7 @@
                 ExtendedSessionsEnabled = enableExtendedSessions,
                 MaxConcurrentOrchestratorFunctions = 200,
                 MaxConcurrentActivityFunctions = 200,
-<<<<<<< HEAD
+                NotificationUrl = notificationUrl,
             };
             if (eventGridRetryCount.HasValue)
             {
@@ -59,10 +56,6 @@
             }
 
             config.UseDurableTask(durableTaskExtension);
-=======
-                NotificationUrl = notificationUrl,
-            });
->>>>>>> c29c0e8b
 
             // Mock INameResolver for not setting EnvironmentVariables.
             if (eventGridKeyValue != null)
