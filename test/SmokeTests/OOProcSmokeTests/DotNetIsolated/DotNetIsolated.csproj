﻿<Project Sdk="Microsoft.NET.Sdk">
  <PropertyGroup>
    <TargetFramework>net6.0</TargetFramework>
    <AzureFunctionsVersion>v4</AzureFunctionsVersion>
    <OutputType>exe</OutputType>
    <IsPackable>false</IsPackable>
    <Nullable>enable</Nullable>
    <ImplicitUsings>enable</ImplicitUsings>
  </PropertyGroup>

  <ItemGroup>
    <PackageReference Include="Microsoft.Azure.Functions.Worker" Version="1.19.0" />
    <PackageReference Include="Microsoft.Azure.Functions.Worker.Extensions.Http" Version="3.0.13" />
<<<<<<< HEAD
=======

    <!--
      This preview package is to enable better NuGet restore behavior with custom feeds.
      TODO: upgrade to 1.16.0 when it's released.
    -->
>>>>>>> 43889878
    <PackageReference Include="Microsoft.Azure.Functions.Worker.Sdk" Version="1.16.0-preview2" OutputItemType="Analyzer" />
    <PackageReference Include="Microsoft.DurableTask.Generators" Version="1.0.0-preview.1" OutputItemType="Analyzer" />
  </ItemGroup>

  <ItemGroup>
    <ProjectReference Include="..\..\..\..\src\Worker.Extensions.DurableTask\Worker.Extensions.DurableTask.csproj" />
  </ItemGroup>

  <ItemGroup>
    <None Update="host.json">
      <CopyToOutputDirectory>PreserveNewest</CopyToOutputDirectory>
    </None>
    <None Update="local.settings.json">
      <CopyToOutputDirectory>PreserveNewest</CopyToOutputDirectory>
      <CopyToPublishDirectory>Never</CopyToPublishDirectory>
    </None>
  </ItemGroup>
</Project><|MERGE_RESOLUTION|>--- conflicted
+++ resolved
@@ -11,14 +11,11 @@
   <ItemGroup>
     <PackageReference Include="Microsoft.Azure.Functions.Worker" Version="1.19.0" />
     <PackageReference Include="Microsoft.Azure.Functions.Worker.Extensions.Http" Version="3.0.13" />
-<<<<<<< HEAD
-=======
 
     <!--
       This preview package is to enable better NuGet restore behavior with custom feeds.
       TODO: upgrade to 1.16.0 when it's released.
     -->
->>>>>>> 43889878
     <PackageReference Include="Microsoft.Azure.Functions.Worker.Sdk" Version="1.16.0-preview2" OutputItemType="Analyzer" />
     <PackageReference Include="Microsoft.DurableTask.Generators" Version="1.0.0-preview.1" OutputItemType="Analyzer" />
   </ItemGroup>
