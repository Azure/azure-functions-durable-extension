﻿// Copyright (c) .NET Foundation. All rights reserved.
// Licensed under the MIT License. See LICENSE in the project root for license information.

using System;
using System.Collections.Generic;
using System.Linq;
using System.Net;
using System.Net.Http;
using System.Threading;
using System.Threading.Tasks;
using Microsoft.Azure.WebJobs.Host;
using Microsoft.Azure.WebJobs.Host.Config;
using Microsoft.Azure.WebJobs.Host.TestCommon;
using Microsoft.Extensions.Logging;
using Moq;
using Moq.Protected;
using Newtonsoft.Json.Linq;
using Xunit;
using Xunit.Abstractions;

namespace Microsoft.Azure.WebJobs.Extensions.DurableTask.Tests
{
    public class DurableTaskLifeCycleNotificationTest
    {
        private readonly ITestOutputHelper output;
        private readonly ILoggerFactory loggerFactory;
        private readonly TestLoggerProvider loggerProvider;
        private readonly bool useTestLogger;

        public DurableTaskLifeCycleNotificationTest(ITestOutputHelper output)
        {
            this.output = output;
            this.useTestLogger = true;

            this.loggerProvider = new TestLoggerProvider(output);
            this.loggerFactory = new LoggerFactory();

            if (this.useTestLogger)
            {
                this.loggerFactory.AddProvider(this.loggerProvider);
            }
        }

        [Theory]
        [InlineData(true)]
        [InlineData(false)]
        public async Task OrchestrationStartAndCompleted(bool extendedSessionsEnabled)
        {
            var functionName = nameof(TestOrchestrations.SayHelloInline);
            var eventGridKeyValue = "testEventGridKey";
            var eventGridKeySettingName = "eventGridKeySettingName";
            var eventGridEndpoint = "http://dymmy.com/";

            using (JobHost host = TestHelpers.GetJobHost(
                this.loggerFactory,
                nameof(this.OrchestrationStartAndCompleted),
                extendedSessionsEnabled,
                eventGridKeySettingName,
                eventGridKeyValue,
                eventGridEndpoint))
            {
                await host.StartAsync();

                string createdInstanceId = Guid.NewGuid().ToString("N");

                Func<HttpRequestMessage, HttpResponseMessage> responseGenerator =
                    (HttpRequestMessage req) => req.CreateResponse(HttpStatusCode.OK, "{\"message\":\"OK!\"}");

                int callCount = 0;
                List<Action> eventGridRequestValidators = this.ConfigureEventGridMockHandler(
                    host,
                    functionName,
                    createdInstanceId,
                    eventGridKeyValue,
                    eventGridEndpoint,
                    responseGenerator,
                    handler: (JObject eventPayload) =>
                    {
                        dynamic o = eventPayload;
                        if (callCount == 0)
                        {
                            Assert.Equal("durable/orchestrator/Running", (string)o.subject);
                            Assert.Equal("orchestratorEvent", (string)o.eventType);
                            Assert.Equal("Running", (string)o.data.runtimeStatus);
                        }
                        else if (callCount == 1)
                        {
                            Assert.Equal("durable/orchestrator/Completed", (string)o.subject);
                            Assert.Equal("orchestratorEvent", (string)o.eventType);
                            Assert.Equal("Completed", (string)o.data.runtimeStatus);
                        }
                        else
                        {
                            Assert.True(false, "The calls to Event Grid should be exactly 2 but we are registering more.");
                        }

                        callCount++;
                    });

                var client = await host.StartOrchestratorAsync(
                    functionName,
                    "World",
                    this.output,
                    createdInstanceId);
                var status = await client.WaitForCompletionAsync(TimeSpan.FromSeconds(30), this.output);

                Assert.Equal(OrchestrationRuntimeStatus.Completed, status?.RuntimeStatus);
                Assert.Equal("World", status?.Input);
                Assert.Equal("Hello, World!", status?.Output);

                // There should be one validator for each Event Grid request.
                // Each validator is a delegate with several Assert statements.
                Assert.NotEmpty(eventGridRequestValidators);
                foreach (Action validator in eventGridRequestValidators)
                {
                    validator.Invoke();
                }

                Assert.Equal(2, callCount);

                await host.StopAsync();
            }
        }

        [Theory]
        [InlineData(true)]
        [InlineData(false)]
        public async Task OrchestrationFailed(bool extendedSessionsEnabled)
        {
            var functionName = nameof(TestOrchestrations.ThrowOrchestrator);
            var eventGridKeyValue = "testEventGridKey";
            var eventGridKeySettingName = "eventGridKeySettingName";
            var eventGridEndpoint = "http://dymmy.com/";

            using (JobHost host = TestHelpers.GetJobHost(
                this.loggerFactory,
                nameof(this.OrchestrationFailed),
                extendedSessionsEnabled,
                eventGridKeySettingName,
                eventGridKeyValue,
                eventGridEndpoint))
            {
                await host.StartAsync();

                string createdInstanceId = Guid.NewGuid().ToString("N");

                Func<HttpRequestMessage, HttpResponseMessage> responseGenerator =
                    (HttpRequestMessage req) => req.CreateResponse(HttpStatusCode.OK, "{\"message\":\"OK!\"}");

                int callCount = 0;
                List<Action> eventGridRequestValidators = this.ConfigureEventGridMockHandler(
                    host,
                    functionName,
                    createdInstanceId,
                    eventGridKeyValue,
                    eventGridEndpoint,
                    responseGenerator,
                    handler: (JObject eventPayload) =>
                    {
                        dynamic o = eventPayload;
                        if (callCount == 0)
                        {
                            Assert.Equal("durable/orchestrator/Running", (string)o.subject);
                            Assert.Equal("orchestratorEvent", (string)o.eventType);
                            Assert.Equal("Running", (string)o.data.runtimeStatus);
                        }
                        else if (callCount == 1)
                        {
                            Assert.Equal("durable/orchestrator/Failed", (string)o.subject);
                            Assert.Equal("orchestratorEvent", (string)o.eventType);
                            Assert.Equal("Failed", (string)o.data.runtimeStatus);
                        }
                        else
                        {
                            Assert.True(false, "The calls to Event Grid should be exactly 2 but we are registering more.");
                        }

                        callCount++;
                    });

                // Null input should result in ArgumentNullException in the orchestration code.
                var client = await host.StartOrchestratorAsync(
                    functionName,
                    null,
                    this.output,
                    createdInstanceId);
                var status = await client.WaitForCompletionAsync(TimeSpan.FromSeconds(30), this.output);

                Assert.Equal(OrchestrationRuntimeStatus.Failed, status?.RuntimeStatus);
                Assert.True(status?.Output.ToString().Contains("Value cannot be null"));

                // There should be one validator for each Event Grid request.
                // Each validator is a delegate with several Assert statements.
                Assert.NotEmpty(eventGridRequestValidators);
                foreach (Action validator in eventGridRequestValidators)
                {
                    validator.Invoke();
                }

                Assert.Equal(2, callCount);
                await host.StopAsync();
            }
        }

        [Theory]
        [InlineData(true)]
        [InlineData(false)]
        public async Task OrchestrationTerminate(bool extendedSessionsEnabled)
        {
            // Using the counter orchestration because it will wait indefinitely for input.
            var functionName = nameof(TestOrchestrations.Counter);
            var eventGridKeyValue = "testEventGridKey";
            var eventGridKeySettingName = "eventGridKeySettingName";
            var eventGridEndpoint = "http://dymmy.com/";

            using (JobHost host = TestHelpers.GetJobHost(
                this.loggerFactory,
                nameof(this.OrchestrationTerminate),
                extendedSessionsEnabled,
                eventGridKeySettingName,
                eventGridKeyValue,
                eventGridEndpoint))
            {
                await host.StartAsync();

                string createdInstanceId = Guid.NewGuid().ToString("N");

                Func<HttpRequestMessage, HttpResponseMessage> responseGenerator =
                    (HttpRequestMessage req) => req.CreateResponse(HttpStatusCode.OK, "{\"message\":\"OK!\"}");

                int callCount = 0;
                List<Action> eventGridRequestValidators = this.ConfigureEventGridMockHandler(
                    host,
                    functionName,
                    createdInstanceId,
                    eventGridKeyValue,
                    eventGridEndpoint,
                    responseGenerator,
                    handler: (JObject eventPayload) =>
                    {
                        dynamic o = eventPayload;
                        if (callCount == 0)
                        {
                            Assert.Equal("durable/orchestrator/Running", (string)o.subject);
                            Assert.Equal("orchestratorEvent", (string)o.eventType);
                            Assert.Equal("Running", (string)o.data.runtimeStatus);
                        }
                        else if (callCount == 1)
                        {
                            Assert.Equal("durable/orchestrator/Terminated", (string)o.subject);
                            Assert.Equal("orchestratorEvent", (string)o.eventType);
                            Assert.Equal("Terminated", (string)o.data.runtimeStatus);
                        }
                        else
                        {
                            Assert.True(false, "The calls to Event Grid should be exactly 2 but we are registering more.");
                        }

                        callCount++;
                    });

                var client = await host.StartOrchestratorAsync(
                    functionName,
                    0,
                    this.output,
                    createdInstanceId);

                await client.WaitForStartupAsync(TimeSpan.FromSeconds(30), this.output);
                await client.TerminateAsync("sayōnara");

                var status = await client.WaitForCompletionAsync(TimeSpan.FromSeconds(30), this.output);

                Assert.Equal(OrchestrationRuntimeStatus.Terminated, status?.RuntimeStatus);
                Assert.Equal("sayōnara", status?.Output);

                // There should be one validator for each Event Grid request.
                // Each validator is a delegate with several Assert statements.
                Assert.NotEmpty(eventGridRequestValidators);
                foreach (Action validator in eventGridRequestValidators)
                {
                    validator.Invoke();
                }

                // TODO: There should be two calls, but the termination notification is not being fired.
                //       https://github.com/Azure/azure-functions-durable-extension/issues/286
                Assert.Equal(1, callCount);
                await host.StopAsync();
            }
        }

        [Theory]
        [InlineData(true)]
        [InlineData(false)]
        public async Task OrchestrationEventGridApiReturnBadStatus(bool extendedSessionsEnabled)
        {
            var functionName = nameof(TestOrchestrations.SayHelloInline);
            var eventGridKeyValue = "testEventGridKey";
            var eventGridKeySettingName = "eventGridKeySettingName";
            var eventGridEndpoint = "http://dymmy.com/";

            using (JobHost host = TestHelpers.GetJobHost(
                this.loggerFactory,
                nameof(this.OrchestrationStartAndCompleted),
                extendedSessionsEnabled,
                eventGridKeySettingName,
                eventGridKeyValue,
                eventGridEndpoint))
            {
                await host.StartAsync();

                string createdInstanceId = Guid.NewGuid().ToString("N");

                Func<HttpRequestMessage, HttpResponseMessage> responseGenerator =
                    (HttpRequestMessage req) => req.CreateResponse(
                        HttpStatusCode.InternalServerError,
                        new { message = "Exception has been thrown" });

                int callCount = 0;
                List<Action> eventGridRequestValidators = this.ConfigureEventGridMockHandler(
                    host,
                    functionName,
                    createdInstanceId,
                    eventGridKeyValue,
                    eventGridEndpoint,
                    responseGenerator,
                    handler: (JObject eventPayload) =>
                    {
                        dynamic o = eventPayload;
                        if (callCount == 0)
                        {
                            Assert.Equal("durable/orchestrator/Running", (string)o.subject);
                            Assert.Equal("orchestratorEvent", (string)o.eventType);
                            Assert.Equal("Running", (string)o.data.runtimeStatus);
                        }
                        else if (callCount == 1)
                        {
                            Assert.Equal("durable/orchestrator/Completed", (string)o.subject);
                            Assert.Equal("orchestratorEvent", (string)o.eventType);
                            Assert.Equal("Completed", (string)o.data.runtimeStatus);
                        }
                        else
                        {
                            Assert.True(false, "The calls to Event Grid should be exactly 2 but we are registering more.");
                        }

                        callCount++;
                    });

                var client = await host.StartOrchestratorAsync(
                    functionName,
                    "World",
                    this.output,
                    createdInstanceId);
                var status = await client.WaitForCompletionAsync(TimeSpan.FromSeconds(30), this.output);

                Assert.Equal(OrchestrationRuntimeStatus.Completed, status?.RuntimeStatus);
                Assert.Equal("World", status?.Input);
                Assert.Equal("Hello, World!", status?.Output);

                // There should be one validator for each Event Grid request.
                // Each validator is a delegate with several Assert statements.
                Assert.NotEmpty(eventGridRequestValidators);
                foreach (Action validator in eventGridRequestValidators)
                {
                    validator.Invoke();
                }

                Assert.Equal(2, callCount);

                if (this.useTestLogger)
                {
                    TestHelpers.AssertLogMessageSequence(
                        this.output,
                        this.loggerProvider,
                        "OrchestrationEventGridApiReturnBadStatus",
                        client.InstanceId,
                        extendedSessionsEnabled,
                        new[] { functionName });
                }

                await host.StopAsync();
            }
        }

        [Fact]
        public async Task ConfigurationWihtoutEventGridKeySettingName()
        {
            string eventGridKeyValue = null;
            var eventGridKeySettingName = "";
            var eventGridEndpoint = "http://dymmy.com/";
            using (JobHost host = TestHelpers.GetJobHost(
                this.loggerFactory,
                nameof(this.OrchestrationTerminate),
                false /* extendedSessionsEnabled */,
                eventGridKeySettingName,
                eventGridKeyValue,
                eventGridEndpoint))
            {
                var ex = await Assert.ThrowsAsync<ArgumentException>(async () => await host.StartAsync());
                Assert.Equal($"Failed to start lifecycle notification feature. Please check the configuration values for {eventGridEndpoint} and {eventGridKeySettingName}.", ex.Message);
            }
        }

        [Fact]
        public async Task ConfigurationWithoutEventGridKeyValue()
        {
            string eventGridKeyValue = null;
            var eventGridKeySettingName = "eventGridKeySettingName";
            var eventGridEndpoint = "http://dymmy.com/";
            using (JobHost host = TestHelpers.GetJobHost(
                this.loggerFactory,
                nameof(this.OrchestrationTerminate),
                false /* extendedSessionsEnabled */,
                eventGridKeySettingName,
                eventGridKeyValue,
                eventGridEndpoint))
            {
                var ex = await Assert.ThrowsAsync<ArgumentException>(async () => await host.StartAsync());
                Assert.Equal($"Failed to start lifecycle notification feature. Please check the configuration values for {eventGridKeySettingName} on AppSettings.", ex.Message);
            }
        }

<<<<<<< HEAD
        [Fact]
        public async Task OrchestrationEventGridApiServiceUnavailableRetry()
        {
            string[] orchestratorFunctionNames =
            {
                nameof(TestOrchestrations.SayHelloInline),
            };

            var eventGridKeyValue = "testEventGridKey";
            var eventGridKeySettingName = "eventGridKeySettingName";
            var eventGridEndpoint = "http://dymmy.com/";
            var callCount = 0;
            var retryCount = 5;

            using (JobHost host = TestHelpers.GetJobHost(this.loggerFactory,
                nameof(this.OrchestrationStartAndCompleted), eventGridKeySettingName, eventGridKeyValue,
                eventGridEndpoint))
            {
                await host.StartAsync();
                var extensionRegistry = (IExtensionRegistry)host.Services.GetService(typeof(IExtensionRegistry));
                var extensionProviders = extensionRegistry.GetExtensions(typeof(IExtensionConfigProvider))
                    .Where(x => x is DurableTaskExtension)
                    .ToList();

                if (extensionProviders.Any())
                {
                    var extension = (DurableTaskExtension)extensionProviders.First();
                    var mock = new Mock<HttpMessageHandler>();
                    mock.Protected()
                        .Setup<Task<HttpResponseMessage>>("SendAsync", ItExpr.IsAny<HttpRequestMessage>(), ItExpr.IsAny<CancellationToken>())
                        .Returns((HttpRequestMessage request, CancellationToken cancellationToken) =>
                        {
                            var json = request.Content.ReadAsStringAsync().GetAwaiter().GetResult();
                            dynamic content = JsonConvert.DeserializeObject(json);
                            foreach (dynamic o in content)
                            {
                                if (o.subject.ToString() == "durable/orchestrator/Running")
                                {
                                    callCount++;
                                    if (callCount > retryCount)
                                    {
                                        var message = new HttpResponseMessage(HttpStatusCode.OK);
                                        message.Content = new StringContent("{\"message\":\"OK!\"}");
                                        return Task.FromResult(message);
                                    }
                                    else
                                    {


                                        var message = new HttpResponseMessage(HttpStatusCode.ServiceUnavailable);
                                        message.Content = new StringContent("{\"message\":\"Exception has been thrown\"}");
                                        return Task.FromResult(message);
                                    }
                                }
                                else if (o.subject.ToString() == "durable/orchestrator/Completed")
                                {
                                    var message = new HttpResponseMessage(HttpStatusCode.OK);
                                    message.Content = new StringContent("{\"message\":\"OK!\"}");
                                    return Task.FromResult(message);
                                }
                            }
                            throw new Exception("subject is fault type");
                        });

                    extension.LifeCycleNotificationHelper.SetHttpMessageHandler(
                        new LifeCycleNotificationHelper.HttpRetryMessageHandler(
                            mock.Object,
                            5,
                            x => TimeSpan.FromMilliseconds(1000),
                            Array.Empty<int>()));
                }

                var client = await host.StartOrchestratorAsync(orchestratorFunctionNames[0], "World", this.output);
                var status = await client.WaitForCompletionAsync(TimeSpan.FromSeconds(30), this.output);

                Assert.Equal(OrchestrationRuntimeStatus.Completed, status?.RuntimeStatus);
                Assert.Equal("World", status?.Input);
                Assert.Equal("Hello, World!", status?.Output);
                Assert.Equal(retryCount + 1, callCount);
                await host.StopAsync();
            }
        }

        [Fact]
        public async Task OrchestrationEventGridApiExceptionRetry()
        {
            string[] orchestratorFunctionNames =
            {
                nameof(TestOrchestrations.SayHelloInline),
            };

            var eventGridKeyValue = "testEventGridKey";
            var eventGridKeySettingName = "eventGridKeySettingName";
            var eventGridEndpoint = "http://dymmy.com/";
            var callCount = 0;
            var retryCount = 5;

            using (JobHost host = TestHelpers.GetJobHost(this.loggerFactory,
                nameof(this.OrchestrationStartAndCompleted), eventGridKeySettingName, eventGridKeyValue,
                eventGridEndpoint))
            {
                await host.StartAsync();
                var extensionRegistry = (IExtensionRegistry)host.Services.GetService(typeof(IExtensionRegistry));
                var extensionProviders = extensionRegistry.GetExtensions(typeof(IExtensionConfigProvider))
                    .Where(x => x is DurableTaskExtension)
                    .ToList();

                if (extensionProviders.Any())
                {
                    var extension = (DurableTaskExtension)extensionProviders.First();
                    var mock = new Mock<HttpMessageHandler>();
                    mock.Protected()
                        .Setup<Task<HttpResponseMessage>>("SendAsync", ItExpr.IsAny<HttpRequestMessage>(), ItExpr.IsAny<CancellationToken>())
                        .Returns((HttpRequestMessage request, CancellationToken cancellationToken) =>
                        {
                            var json = request.Content.ReadAsStringAsync().GetAwaiter().GetResult();
                            dynamic content = JsonConvert.DeserializeObject(json);
                            foreach (dynamic o in content)
                            {
                                if (o.subject.ToString() == "durable/orchestrator/Running")
                                {
                                    callCount++;
                                    if (callCount > retryCount)
                                    {
                                        var message = new HttpResponseMessage(HttpStatusCode.OK);
                                        message.Content = new StringContent("{\"message\":\"OK!\"}");
                                        return Task.FromResult(message);
                                    }
                                    else
                                    {
                                        throw new HttpRequestException();
                                    }
                                }
                                else if (o.subject.ToString() == "durable/orchestrator/Completed")
                                {
                                    var message = new HttpResponseMessage(HttpStatusCode.OK);
                                    message.Content = new StringContent("{\"message\":\"OK!\"}");
                                    return Task.FromResult(message);
                                }
                            }
                            throw new Exception("subject is fault type");
                        });

                    extension.LifeCycleNotificationHelper.SetHttpMessageHandler(
                        new LifeCycleNotificationHelper.HttpRetryMessageHandler(
                            mock.Object,
                            5,
                            x => TimeSpan.FromMilliseconds(1000),
                            Array.Empty<int>()));
                }

                var client = await host.StartOrchestratorAsync(orchestratorFunctionNames[0], "World", this.output);
                var status = await client.WaitForCompletionAsync(TimeSpan.FromSeconds(30), this.output);

                Assert.Equal(OrchestrationRuntimeStatus.Completed, status?.RuntimeStatus);
                Assert.Equal("World", status?.Input);
                Assert.Equal("Hello, World!", status?.Output);
                Assert.Equal(retryCount + 1, callCount);
                await host.StopAsync();
            }
        }

        [Fact]
        public async Task OrchestrationEventGridApiExceptionRetryCountOver()
        {
            string[] orchestratorFunctionNames =
            {
                nameof(TestOrchestrations.SayHelloInline),
            };

            var eventGridKeyValue = "testEventGridKey";
            var eventGridKeySettingName = "eventGridKeySettingName";
            var eventGridEndpoint = "http://dymmy.com/";
            var callCount = 0;
            var retryCount = 5;

            using (JobHost host = TestHelpers.GetJobHost(this.loggerFactory,
                nameof(this.OrchestrationStartAndCompleted), eventGridKeySettingName, eventGridKeyValue,
                eventGridEndpoint))
            {
                await host.StartAsync();
                var extensionRegistry = (IExtensionRegistry)host.Services.GetService(typeof(IExtensionRegistry));
                var extensionProviders = extensionRegistry.GetExtensions(typeof(IExtensionConfigProvider))
                    .Where(x => x is DurableTaskExtension)
                    .ToList();

                if (extensionProviders.Any())
                {
                    var extension = (DurableTaskExtension)extensionProviders.First();
                    var mock = new Mock<HttpMessageHandler>();
                    mock.Protected()
                        .Setup<Task<HttpResponseMessage>>("SendAsync", ItExpr.IsAny<HttpRequestMessage>(), ItExpr.IsAny<CancellationToken>())
                        .Returns((HttpRequestMessage request, CancellationToken cancellationToken) =>
                        {
                            var json = request.Content.ReadAsStringAsync().GetAwaiter().GetResult();
                            dynamic content = JsonConvert.DeserializeObject(json);
                            foreach (dynamic o in content)
                            {
                                if (o.subject.ToString() == "durable/orchestrator/Running")
                                {
                                    callCount++;
                                    throw new HttpRequestException();
                                }
                                else if (o.subject.ToString() == "durable/orchestrator/Completed")
                                {
                                    var message = new HttpResponseMessage(HttpStatusCode.OK);
                                    message.Content = new StringContent("{\"message\":\"OK!\"}");
                                    return Task.FromResult(message);
                                }
                            }
                            throw new Exception("subject is fault type");
                        });

                    extension.LifeCycleNotificationHelper.SetHttpMessageHandler(
                        new LifeCycleNotificationHelper.HttpRetryMessageHandler(
                            mock.Object,
                            5,
                            x => TimeSpan.FromMilliseconds(1000),
                            Array.Empty<int>()));
                }

                var client = await host.StartOrchestratorAsync(orchestratorFunctionNames[0], "World", this.output);
                var status = await client.WaitForCompletionAsync(TimeSpan.FromSeconds(300), this.output);

                Assert.Equal(OrchestrationRuntimeStatus.Completed, status?.RuntimeStatus);
                Assert.Equal("World", status?.Input);
                Assert.Equal("Hello, World!", status?.Output);
                Assert.Equal(retryCount + 1, callCount);
                await host.StopAsync();
            }
        }

        [Fact]
        public async Task OrchestrationEventGridApiRetryStatus()
        {
            string[] orchestratorFunctionNames =
            {
                nameof(TestOrchestrations.SayHelloInline),
            };

            var eventGridKeyValue = "testEventGridKey";
            var eventGridKeySettingName = "eventGridKeySettingName";
            var eventGridEndpoint = "http://dymmy.com/";
            var callCount = 0;
            var retryCount = 5;

            using (JobHost host = TestHelpers.GetJobHost(this.loggerFactory,
                nameof(this.OrchestrationStartAndCompleted), eventGridKeySettingName, eventGridKeyValue,
                eventGridEndpoint))
            {
                await host.StartAsync();
                var extensionRegistry = (IExtensionRegistry)host.Services.GetService(typeof(IExtensionRegistry));
                var extensionProviders = extensionRegistry.GetExtensions(typeof(IExtensionConfigProvider))
                    .Where(x => x is DurableTaskExtension)
                    .ToList();

                if (extensionProviders.Any())
                {
                    var extension = (DurableTaskExtension)extensionProviders.First();
                    var mock = new Mock<HttpMessageHandler>();
                    mock.Protected()
                        .Setup<Task<HttpResponseMessage>>("SendAsync", ItExpr.IsAny<HttpRequestMessage>(), ItExpr.IsAny<CancellationToken>())
                        .Returns((HttpRequestMessage request, CancellationToken cancellationToken) =>
                        {
                            var json = request.Content.ReadAsStringAsync().GetAwaiter().GetResult();
                            dynamic content = JsonConvert.DeserializeObject(json);
                            foreach (dynamic o in content)
                            {
                                if (o.subject.ToString() == "durable/orchestrator/Running")
                                {
                                    callCount++;
                                    HttpResponseMessage message = null;
                                    if (callCount == 1)
                                    {
                                        message = new HttpResponseMessage(HttpStatusCode.BadRequest);
                                    }
                                    else if (callCount == 2)
                                    {
                                        message = new HttpResponseMessage(HttpStatusCode.Unauthorized);
                                    }
                                    else if (callCount == 3)
                                    {
                                        message = new HttpResponseMessage(HttpStatusCode.ServiceUnavailable);
                                    }
                                    else if (callCount == 4)
                                    {
                                        message = new HttpResponseMessage(HttpStatusCode.NotFound);
                                    }
                                    else
                                    {
                                        message = new HttpResponseMessage(HttpStatusCode.OK);
                                        message.Content = new StringContent("{\"message\":\"OK!\"}");
                                        return Task.FromResult(message);
                                    }

                                    message.Content = new StringContent("{\"message\":\"Exception has been thrown\"}");
                                    return Task.FromResult(message);
                                }
                                else if (o.subject.ToString() == "durable/orchestrator/Completed")
                                {
                                    var message = new HttpResponseMessage(HttpStatusCode.OK);
                                    message.Content = new StringContent("{\"message\":\"OK!\"}");
                                    return Task.FromResult(message);
                                }
                            }

                            throw new Exception("subject is fault type");
                        });

                    extension.LifeCycleNotificationHelper.SetHttpMessageHandler(
                        new LifeCycleNotificationHelper.HttpRetryMessageHandler(
                            mock.Object,
                            5,
                            x => TimeSpan.FromMilliseconds(1000),
                            new[] { 400, 401, 404 }));
                }

                var client = await host.StartOrchestratorAsync(orchestratorFunctionNames[0], "World", this.output);
                var status = await client.WaitForCompletionAsync(TimeSpan.FromSeconds(30), this.output);

                Assert.Equal(OrchestrationRuntimeStatus.Completed, status?.RuntimeStatus);
                Assert.Equal("World", status?.Input);
                Assert.Equal("Hello, World!", status?.Output);
                Assert.Equal(5, callCount);
                await host.StopAsync();
            }
=======
        private List<Action> ConfigureEventGridMockHandler(
            JobHost host,
            string functionName,
            string createdInstanceId,
            string eventGridKeyValue,
            string eventGridEndpoint,
            Func<HttpRequestMessage, HttpResponseMessage> responseGenerator,
            Action<JObject> handler)
        {
            var extensionRegistry = (IExtensionRegistry)host.Services.GetService(typeof(IExtensionRegistry));
            var extensionProviders = extensionRegistry.GetExtensions(typeof(IExtensionConfigProvider))
                .Where(x => x is DurableTaskExtension)
                .ToList();

            var assertBodies = new List<Action>();
            var extension = (DurableTaskExtension)extensionProviders.First();
            var mock = new Mock<HttpMessageHandler>();
            mock.Protected()
                .Setup<Task<HttpResponseMessage>>("SendAsync", ItExpr.IsAny<HttpRequestMessage>(), ItExpr.IsAny<CancellationToken>())
                .Returns((HttpRequestMessage request, CancellationToken cancellationToken) =>
                {
                    // We can't assert here directly because any unhandled exceptions will cause
                    // DTFx to abort the work item, which would make debugging failures extremely
                    // difficult. Instead, we capture the asserts in a set of lambda expressions
                    // which can be invoked on the main test thread later.
                    assertBodies.Add(() =>
                    {
                        Assert.Contains(request.Headers, x => x.Key == "aeg-sas-key");
                        var values = request.Headers.GetValues("aeg-sas-key").ToList();
                        Assert.Single(values);
                        Assert.Equal(eventGridKeyValue, values[0]);
                        Assert.Equal(eventGridEndpoint, request.RequestUri.ToString());
                        var json = request.Content.ReadAsStringAsync().GetAwaiter().GetResult();
                        this.output.WriteLine("Event Grid notification: " + json);

                        JArray content = JArray.Parse(json);
                        dynamic o = (JObject)Assert.Single(content);

                        string instanceId = o.data.instanceId;
                        Assert.NotNull(instanceId);
                        if (instanceId != createdInstanceId)
                        {
                            // This might be from a previous or concurrent run
                            return;
                        }

                        Assert.Equal("1.0", o.dataVersion.ToString());
                        Assert.Equal(extension.HubName, o.data.hubName.ToString());
                        Assert.Equal(functionName, o.data.functionName.ToString());

                        handler(o);
                    });

                    return Task.FromResult(responseGenerator(request));
                });

            extension.LifeCycleNotificationHelper.SetHttpMessageHandler(mock.Object);

            return assertBodies;
>>>>>>> b70ca932
        }
    }
}<|MERGE_RESOLUTION|>--- conflicted
+++ resolved
@@ -420,7 +420,67 @@
             }
         }
 
-<<<<<<< HEAD
+        private List<Action> ConfigureEventGridMockHandler(
+            JobHost host,
+            string functionName,
+            string createdInstanceId,
+            string eventGridKeyValue,
+            string eventGridEndpoint,
+            Func<HttpRequestMessage, HttpResponseMessage> responseGenerator,
+            Action<JObject> handler)
+        {
+            var extensionRegistry = (IExtensionRegistry)host.Services.GetService(typeof(IExtensionRegistry));
+            var extensionProviders = extensionRegistry.GetExtensions(typeof(IExtensionConfigProvider))
+                .Where(x => x is DurableTaskExtension)
+                .ToList();
+
+            var assertBodies = new List<Action>();
+            var extension = (DurableTaskExtension)extensionProviders.First();
+            var mock = new Mock<HttpMessageHandler>();
+            mock.Protected()
+                .Setup<Task<HttpResponseMessage>>("SendAsync", ItExpr.IsAny<HttpRequestMessage>(), ItExpr.IsAny<CancellationToken>())
+                .Returns((HttpRequestMessage request, CancellationToken cancellationToken) =>
+                {
+                    // We can't assert here directly because any unhandled exceptions will cause
+                    // DTFx to abort the work item, which would make debugging failures extremely
+                    // difficult. Instead, we capture the asserts in a set of lambda expressions
+                    // which can be invoked on the main test thread later.
+                    assertBodies.Add(() =>
+                    {
+                        Assert.Contains(request.Headers, x => x.Key == "aeg-sas-key");
+                        var values = request.Headers.GetValues("aeg-sas-key").ToList();
+                        Assert.Single(values);
+                        Assert.Equal(eventGridKeyValue, values[0]);
+                        Assert.Equal(eventGridEndpoint, request.RequestUri.ToString());
+                        var json = request.Content.ReadAsStringAsync().GetAwaiter().GetResult();
+                        this.output.WriteLine("Event Grid notification: " + json);
+
+                        JArray content = JArray.Parse(json);
+                        dynamic o = (JObject)Assert.Single(content);
+
+                        string instanceId = o.data.instanceId;
+                        Assert.NotNull(instanceId);
+                        if (instanceId != createdInstanceId)
+                        {
+                            // This might be from a previous or concurrent run
+                            return;
+                        }
+
+                        Assert.Equal("1.0", o.dataVersion.ToString());
+                        Assert.Equal(extension.HubName, o.data.hubName.ToString());
+                        Assert.Equal(functionName, o.data.functionName.ToString());
+
+                        handler(o);
+                    });
+
+                    return Task.FromResult(responseGenerator(request));
+                });
+
+            extension.LifeCycleNotificationHelper.SetHttpMessageHandler(mock.Object);
+
+            return assertBodies;
+        }
+
         [Fact]
         public async Task OrchestrationEventGridApiServiceUnavailableRetry()
         {
@@ -747,67 +807,6 @@
                 Assert.Equal(5, callCount);
                 await host.StopAsync();
             }
-=======
-        private List<Action> ConfigureEventGridMockHandler(
-            JobHost host,
-            string functionName,
-            string createdInstanceId,
-            string eventGridKeyValue,
-            string eventGridEndpoint,
-            Func<HttpRequestMessage, HttpResponseMessage> responseGenerator,
-            Action<JObject> handler)
-        {
-            var extensionRegistry = (IExtensionRegistry)host.Services.GetService(typeof(IExtensionRegistry));
-            var extensionProviders = extensionRegistry.GetExtensions(typeof(IExtensionConfigProvider))
-                .Where(x => x is DurableTaskExtension)
-                .ToList();
-
-            var assertBodies = new List<Action>();
-            var extension = (DurableTaskExtension)extensionProviders.First();
-            var mock = new Mock<HttpMessageHandler>();
-            mock.Protected()
-                .Setup<Task<HttpResponseMessage>>("SendAsync", ItExpr.IsAny<HttpRequestMessage>(), ItExpr.IsAny<CancellationToken>())
-                .Returns((HttpRequestMessage request, CancellationToken cancellationToken) =>
-                {
-                    // We can't assert here directly because any unhandled exceptions will cause
-                    // DTFx to abort the work item, which would make debugging failures extremely
-                    // difficult. Instead, we capture the asserts in a set of lambda expressions
-                    // which can be invoked on the main test thread later.
-                    assertBodies.Add(() =>
-                    {
-                        Assert.Contains(request.Headers, x => x.Key == "aeg-sas-key");
-                        var values = request.Headers.GetValues("aeg-sas-key").ToList();
-                        Assert.Single(values);
-                        Assert.Equal(eventGridKeyValue, values[0]);
-                        Assert.Equal(eventGridEndpoint, request.RequestUri.ToString());
-                        var json = request.Content.ReadAsStringAsync().GetAwaiter().GetResult();
-                        this.output.WriteLine("Event Grid notification: " + json);
-
-                        JArray content = JArray.Parse(json);
-                        dynamic o = (JObject)Assert.Single(content);
-
-                        string instanceId = o.data.instanceId;
-                        Assert.NotNull(instanceId);
-                        if (instanceId != createdInstanceId)
-                        {
-                            // This might be from a previous or concurrent run
-                            return;
-                        }
-
-                        Assert.Equal("1.0", o.dataVersion.ToString());
-                        Assert.Equal(extension.HubName, o.data.hubName.ToString());
-                        Assert.Equal(functionName, o.data.functionName.ToString());
-
-                        handler(o);
-                    });
-
-                    return Task.FromResult(responseGenerator(request));
-                });
-
-            extension.LifeCycleNotificationHelper.SetHttpMessageHandler(mock.Object);
-
-            return assertBodies;
->>>>>>> b70ca932
         }
     }
 }