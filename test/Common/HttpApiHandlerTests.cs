﻿// Copyright (c) .NET Foundation. All rights reserved.
// Licensed under the MIT License. See LICENSE in the project root for license information.

using System;
using System.Collections.Generic;
using System.Diagnostics;
using System.Linq;
using System.Net;
using System.Net.Http;
using System.Text;
using System.Threading;
using System.Threading.Tasks;
using DurableTask.Core;
using Microsoft.Extensions.Logging;
using Microsoft.Extensions.Logging.Abstractions;
using Microsoft.Extensions.Options;
using Moq;
using Newtonsoft.Json;
using Newtonsoft.Json.Linq;
using Xunit;

namespace Microsoft.Azure.WebJobs.Extensions.DurableTask.Tests
{
    public class HttpApiHandlerTests
    {
        private const string EmptyEntityKeySymbol = "$";

        [Fact]
        [Trait("Category", PlatformSpecificHelpers.TestCategory)]
        public void CreateCheckStatusResponse_Throws_Exception_When_NotificationUrl_Missing()
        {
            var options = new DurableTaskOptions()
            {
                Notifications = new NotificationOptions(),
            };
            options.NotificationUrl = null;
            options.HubName = "DurableTaskHub";

            var httpApiHandler = new HttpApiHandler(GetTestExtension(options), null);
            var ex = Assert.Throws<InvalidOperationException>(() => httpApiHandler.CreateCheckStatusResponse(new HttpRequestMessage(), string.Empty, null));
            Assert.Equal("Webhooks are not configured", ex.Message);
        }

        [Fact]
        [Trait("Category", PlatformSpecificHelpers.TestCategory)]
        public async Task WaitForCompletionOrCreateCheckStatusResponseAsync_Throws_Exception_When_Bad_Timeout_Request()
        {
            var httpApiHandler = new HttpApiHandler(GetTestExtension(), null);
            var ex = await Assert.ThrowsAsync<ArgumentException>(() => httpApiHandler.WaitForCompletionOrCreateCheckStatusResponseAsync(
                new HttpRequestMessage
                {
                    RequestUri = new Uri(TestConstants.RequestUri),
                },
                TestConstants.InstanceId,
                new DurableClientAttribute
                {
                    TaskHub = TestConstants.TaskHub,
                    ConnectionName = TestConstants.ConnectionName,
                },
                TimeSpan.FromSeconds(0),
                TimeSpan.FromSeconds(100)));
            Assert.Equal($"Total timeout 0 should be bigger than retry timeout 100", ex.Message);
        }

        [Fact]
        [Trait("Category", PlatformSpecificHelpers.TestCategory)]
        public async Task CreateCheckStatusResponse_Returns_Correct_HTTP_202_Response()
        {
            var httpApiHandler = new HttpApiHandler(GetTestExtension(), null);
            var httpResponseMessage = httpApiHandler.CreateCheckStatusResponse(
                new HttpRequestMessage
                {
                    RequestUri = new Uri(TestConstants.RequestUri),
                },
                TestConstants.InstanceId,
                new DurableClientAttribute
                {
                    TaskHub = TestConstants.TaskHub,
                    ConnectionName = TestConstants.ConnectionName,
                });

            Assert.Equal(HttpStatusCode.Accepted, httpResponseMessage.StatusCode);
            var content = await httpResponseMessage.Content.ReadAsStringAsync();
            var status = JsonConvert.DeserializeObject<JObject>(content);
            Assert.Equal((string)status["id"], TestConstants.InstanceId);
            Assert.Equal(
                $"{TestConstants.NotificationUrlBase}/instances/7b59154ae666471993659902ed0ba742?taskHub=SampleHubVS&connection=Storage&code=mykey",
                (string)status["statusQueryGetUri"]);
            Assert.Equal(
                $"{TestConstants.NotificationUrlBase}/instances/7b59154ae666471993659902ed0ba742/raiseEvent/{{eventName}}?taskHub=SampleHubVS&connection=Storage&code=mykey",
                (string)status["sendEventPostUri"]);
            Assert.Equal(
                $"{TestConstants.NotificationUrlBase}/instances/7b59154ae666471993659902ed0ba742/terminate?reason={{text}}&taskHub=SampleHubVS&connection=Storage&code=mykey",
                (string)status["terminatePostUri"]);
            Assert.Equal(
                $"{TestConstants.NotificationUrlBase}/instances/7b59154ae666471993659902ed0ba742?taskHub=SampleHubVS&connection=Storage&code=mykey",
                (string)status["purgeHistoryDeleteUri"]);
            Assert.Equal(
                $"{TestConstants.NotificationUrlBase}/instances/7b59154ae666471993659902ed0ba742/restart?taskHub=SampleHubVS&connection=Storage&code=mykey",
                (string)status["restartPostUri"]);
        }

        [Fact]
        [Trait("Category", PlatformSpecificHelpers.TestCategory)]
        public void CreateCheckStatus_Returns_Correct_HttpManagementPayload_based_on_default_values()
        {
            var httpApiHandler = new HttpApiHandler(GetTestExtension(), null);
            HttpManagementPayload httpManagementPayload = httpApiHandler.CreateHttpManagementPayload(TestConstants.InstanceId, null, null);
            Assert.NotNull(httpManagementPayload);
            Assert.Equal(httpManagementPayload.Id, TestConstants.InstanceId);
            Assert.Equal(
                $"{TestConstants.NotificationUrlBase}/instances/7b59154ae666471993659902ed0ba742?taskHub=DurableFunctionsHub&connection=Storage&code=mykey",
                httpManagementPayload.StatusQueryGetUri);
            Assert.Equal(
                $"{TestConstants.NotificationUrlBase}/instances/7b59154ae666471993659902ed0ba742/raiseEvent/{{eventName}}?taskHub=DurableFunctionsHub&connection=Storage&code=mykey",
                httpManagementPayload.SendEventPostUri);
            Assert.Equal(
                $"{TestConstants.NotificationUrlBase}/instances/7b59154ae666471993659902ed0ba742/terminate?reason={{text}}&taskHub=DurableFunctionsHub&connection=Storage&code=mykey",
                httpManagementPayload.TerminatePostUri);
            Assert.Equal(
                $"{TestConstants.NotificationUrlBase}/instances/7b59154ae666471993659902ed0ba742?taskHub=DurableFunctionsHub&connection=Storage&code=mykey",
                httpManagementPayload.PurgeHistoryDeleteUri);
            Assert.Equal(
               $"{TestConstants.NotificationUrlBase}/instances/7b59154ae666471993659902ed0ba742/restart?taskHub=DurableFunctionsHub&connection=Storage&code=mykey",
               httpManagementPayload.RestartPostUri);
        }

        [Fact]
        [Trait("Category", PlatformSpecificHelpers.TestCategory)]
        public void CreateCheckStatus_Returns_Correct_HttpManagementPayload_based_on_custom_taskhub_value()
        {
            var httpApiHandler = new HttpApiHandler(GetTestExtension(), null);
            HttpManagementPayload httpManagementPayload = httpApiHandler.CreateHttpManagementPayload(TestConstants.InstanceId, TestConstants.TaskHub, null);
            Assert.NotNull(httpManagementPayload);
            Assert.Equal(httpManagementPayload.Id, TestConstants.InstanceId);
            Assert.Equal(
                $"{TestConstants.NotificationUrlBase}/instances/7b59154ae666471993659902ed0ba742?taskHub=SampleHubVS&connection=Storage&code=mykey",
                httpManagementPayload.StatusQueryGetUri);
            Assert.Equal(
                $"{TestConstants.NotificationUrlBase}/instances/7b59154ae666471993659902ed0ba742/raiseEvent/{{eventName}}?taskHub=SampleHubVS&connection=Storage&code=mykey",
                httpManagementPayload.SendEventPostUri);
            Assert.Equal(
                $"{TestConstants.NotificationUrlBase}/instances/7b59154ae666471993659902ed0ba742/terminate?reason={{text}}&taskHub=SampleHubVS&connection=Storage&code=mykey",
                httpManagementPayload.TerminatePostUri);
            Assert.Equal(
                $"{TestConstants.NotificationUrlBase}/instances/7b59154ae666471993659902ed0ba742?taskHub=SampleHubVS&connection=Storage&code=mykey",
                httpManagementPayload.PurgeHistoryDeleteUri);
            Assert.Equal(
                $"{TestConstants.NotificationUrlBase}/instances/7b59154ae666471993659902ed0ba742/restart?taskHub=SampleHubVS&connection=Storage&code=mykey",
                httpManagementPayload.RestartPostUri);
        }

        [Fact]
        [Trait("Category", PlatformSpecificHelpers.TestCategory)]
        public void CreateCheckStatus_Returns_Correct_HttpManagementPayload_based_on_custom_connection_value()
        {
            var httpApiHandler = new HttpApiHandler(GetTestExtension(), null);
            HttpManagementPayload httpManagementPayload = httpApiHandler.CreateHttpManagementPayload(TestConstants.InstanceId, null, TestConstants.CustomConnectionName);
            Assert.NotNull(httpManagementPayload);
            Assert.Equal(httpManagementPayload.Id, TestConstants.InstanceId);
            Assert.Equal(
                $"{TestConstants.NotificationUrlBase}/instances/7b59154ae666471993659902ed0ba742?taskHub=DurableFunctionsHub&connection=TestConnection&code=mykey",
                httpManagementPayload.StatusQueryGetUri);
            Assert.Equal(
                $"{TestConstants.NotificationUrlBase}/instances/7b59154ae666471993659902ed0ba742/raiseEvent/{{eventName}}?taskHub=DurableFunctionsHub&connection=TestConnection&code=mykey",
                httpManagementPayload.SendEventPostUri);
            Assert.Equal(
                $"{TestConstants.NotificationUrlBase}/instances/7b59154ae666471993659902ed0ba742/terminate?reason={{text}}&taskHub=DurableFunctionsHub&connection=TestConnection&code=mykey",
                httpManagementPayload.TerminatePostUri);
            Assert.Equal(
                $"{TestConstants.NotificationUrlBase}/instances/7b59154ae666471993659902ed0ba742?taskHub=DurableFunctionsHub&connection=TestConnection&code=mykey",
                httpManagementPayload.PurgeHistoryDeleteUri);
            Assert.Equal(
                $"{TestConstants.NotificationUrlBase}/instances/7b59154ae666471993659902ed0ba742/restart?taskHub=DurableFunctionsHub&connection=TestConnection&code=mykey",
                httpManagementPayload.RestartPostUri);
        }

        [Fact]
        [Trait("Category", PlatformSpecificHelpers.TestCategory)]
        public void CreateCheckStatus_Returns_Correct_HttpManagementPayload_based_on_custom_values()
        {
            var httpApiHandler = new HttpApiHandler(GetTestExtension(), null);
            HttpManagementPayload httpManagementPayload = httpApiHandler.CreateHttpManagementPayload(TestConstants.InstanceId, TestConstants.TaskHub, TestConstants.CustomConnectionName, returnInternalServerErrorOnFailure: true, restartWithNewInstanceId: false);
            Assert.NotNull(httpManagementPayload);
            Assert.Equal(httpManagementPayload.Id, TestConstants.InstanceId);
            Assert.Equal(
                $"{TestConstants.NotificationUrlBase}/instances/7b59154ae666471993659902ed0ba742?taskHub=SampleHubVS&connection=TestConnection&code=mykey&returnInternalServerErrorOnFailure=true",
                httpManagementPayload.StatusQueryGetUri);
            Assert.Equal(
                $"{TestConstants.NotificationUrlBase}/instances/7b59154ae666471993659902ed0ba742/raiseEvent/{{eventName}}?taskHub=SampleHubVS&connection=TestConnection&code=mykey",
                httpManagementPayload.SendEventPostUri);
            Assert.Equal(
                $"{TestConstants.NotificationUrlBase}/instances/7b59154ae666471993659902ed0ba742/terminate?reason={{text}}&taskHub=SampleHubVS&connection=TestConnection&code=mykey",
                httpManagementPayload.TerminatePostUri);
            Assert.Equal(
                $"{TestConstants.NotificationUrlBase}/instances/7b59154ae666471993659902ed0ba742?taskHub=SampleHubVS&connection=TestConnection&code=mykey",
                httpManagementPayload.PurgeHistoryDeleteUri);
            Assert.Equal(
                $"{TestConstants.NotificationUrlBase}/instances/7b59154ae666471993659902ed0ba742/restart?taskHub=SampleHubVS&connection=TestConnection&code=mykey",
                httpManagementPayload.RestartPostUri);
        }

        [Fact]
        [Trait("Category", PlatformSpecificHelpers.TestCategory)]
        public async Task WaitForCompletionOrCreateCheckStatusResponseAsync_Returns_Custom_HttpManagementPayload_After_Timeout()
        {
            var httpApiHandler = new HttpApiHandler(GetTestExtension(), null);
            var stopWatch = Stopwatch.StartNew();
            var httpResponseMessage = await httpApiHandler.WaitForCompletionOrCreateCheckStatusResponseAsync(
                new HttpRequestMessage
                {
                    RequestUri = new Uri(TestConstants.RequestUri),
                },
                TestConstants.RandomInstanceId,
                new DurableClientAttribute
                {
                    TaskHub = TestConstants.TaskHub,
                    ConnectionName = TestConstants.ConnectionName,
                },
                TimeSpan.FromSeconds(10),
                TimeSpan.FromSeconds(3),
                true);
            stopWatch.Stop();
            Assert.Equal(HttpStatusCode.Accepted, httpResponseMessage.StatusCode);
            var content = await httpResponseMessage.Content.ReadAsStringAsync();
            var status = JsonConvert.DeserializeObject<JObject>(content);
            Assert.Equal(status["id"], TestConstants.RandomInstanceId);
            Assert.Equal(
                $"{TestConstants.NotificationUrlBase}/instances/9b59154ae666471993659902ed0ba749?taskHub=SampleHubVS&connection=Storage&code=mykey&returnInternalServerErrorOnFailure=true",
                (string)status["statusQueryGetUri"]);
            Assert.Equal(
                $"{TestConstants.NotificationUrlBase}/instances/9b59154ae666471993659902ed0ba749/raiseEvent/{{eventName}}?taskHub=SampleHubVS&connection=Storage&code=mykey",
                (string)status["sendEventPostUri"]);
            Assert.Equal(
                $"{TestConstants.NotificationUrlBase}/instances/9b59154ae666471993659902ed0ba749/terminate?reason={{text}}&taskHub=SampleHubVS&connection=Storage&code=mykey",
                (string)status["terminatePostUri"]);
            Assert.Equal(
                $"{TestConstants.NotificationUrlBase}/instances/9b59154ae666471993659902ed0ba749?taskHub=SampleHubVS&connection=Storage&code=mykey",
                (string)status["purgeHistoryDeleteUri"]);
            Assert.True(stopWatch.Elapsed > TimeSpan.FromSeconds(10));
        }

        [Fact]
        [Trait("Category", PlatformSpecificHelpers.TestCategory)]
        public async Task WaitForCompletionOrCreateCheckStatusResponseAsync_Returns_HTTP_202_Response_After_Timeout()
        {
            var httpApiHandler = new HttpApiHandler(GetTestExtension(), null);
            var stopWatch = Stopwatch.StartNew();
            var httpResponseMessage = await httpApiHandler.WaitForCompletionOrCreateCheckStatusResponseAsync(
                new HttpRequestMessage
                {
                    RequestUri = new Uri(TestConstants.RequestUri),
                },
                TestConstants.RandomInstanceId,
                new DurableClientAttribute
                {
                    TaskHub = TestConstants.TaskHub,
                    ConnectionName = TestConstants.ConnectionName,
                },
                TimeSpan.FromSeconds(10),
                TimeSpan.FromSeconds(3));
            stopWatch.Stop();
            Assert.Equal(HttpStatusCode.Accepted, httpResponseMessage.StatusCode);
            var content = await httpResponseMessage.Content.ReadAsStringAsync();
            var status = JsonConvert.DeserializeObject<JObject>(content);
            Assert.Equal(status["id"], TestConstants.RandomInstanceId);
            Assert.Equal(
                $"{TestConstants.NotificationUrlBase}/instances/9b59154ae666471993659902ed0ba749?taskHub=SampleHubVS&connection=Storage&code=mykey",
                (string)status["statusQueryGetUri"]);
            Assert.Equal(
                $"{TestConstants.NotificationUrlBase}/instances/9b59154ae666471993659902ed0ba749/raiseEvent/{{eventName}}?taskHub=SampleHubVS&connection=Storage&code=mykey",
                (string)status["sendEventPostUri"]);
            Assert.Equal(
                $"{TestConstants.NotificationUrlBase}/instances/9b59154ae666471993659902ed0ba749/terminate?reason={{text}}&taskHub=SampleHubVS&connection=Storage&code=mykey",
                (string)status["terminatePostUri"]);
            Assert.Equal(
                $"{TestConstants.NotificationUrlBase}/instances/9b59154ae666471993659902ed0ba749?taskHub=SampleHubVS&connection=Storage&code=mykey",
                (string)status["purgeHistoryDeleteUri"]);
            Assert.Equal(
                $"{TestConstants.NotificationUrlBase}/instances/9b59154ae666471993659902ed0ba749/restart?taskHub=SampleHubVS&connection=Storage&code=mykey",
                (string)status["restartPostUri"]);
            Assert.True(stopWatch.Elapsed > TimeSpan.FromSeconds(10));
        }

        [Fact]
        [Trait("Category", PlatformSpecificHelpers.TestCategory)]
        public async Task WaitForCompletionOrCreateCheckStatusResponseAsync_Returns_HTTP_200_Response()
        {
            var httpApiHandler = new HttpApiHandler(GetTestExtension(), null);
            var httpResponseMessage = await httpApiHandler.WaitForCompletionOrCreateCheckStatusResponseAsync(
                new HttpRequestMessage
                {
                    RequestUri = new Uri(TestConstants.RequestUri),
                },
                TestConstants.IntanceIdFactComplete,
                new DurableClientAttribute
                {
                    TaskHub = TestConstants.TaskHub,
                    ConnectionName = TestConstants.ConnectionName,
                },
                TimeSpan.FromSeconds(100),
                TimeSpan.FromSeconds(10));
            Assert.Equal(HttpStatusCode.OK, httpResponseMessage.StatusCode);
            var content = await httpResponseMessage.Content.ReadAsStringAsync();
            var value = JsonConvert.DeserializeObject<string>(content);
            Assert.Equal("Hello Tokyo!", value);
        }

        [Fact]
        [Trait("Category", PlatformSpecificHelpers.TestCategory)]
        public async Task WaitForCompletionOrCreateCheckStatusResponseAsync_Returns_HTTP_200_Response_After_Few_Iterations()
        {
            var httpApiHandler = new HttpApiHandler(GetTestExtension(), null);
            var stopwatch = Stopwatch.StartNew();
            var httpResponseMessage = await httpApiHandler.WaitForCompletionOrCreateCheckStatusResponseAsync(
                new HttpRequestMessage
                {
                    RequestUri = new Uri(TestConstants.RequestUri),
                },
                TestConstants.InstanceIdIterations,
                new DurableClientAttribute
                {
                    TaskHub = TestConstants.TaskHub,
                    ConnectionName = TestConstants.ConnectionName,
                },
                TimeSpan.FromSeconds(10),
                TimeSpan.FromSeconds(3));
            stopwatch.Stop();
            Assert.Equal(HttpStatusCode.OK, httpResponseMessage.StatusCode);
            var content = await httpResponseMessage.Content.ReadAsStringAsync();
            var value = JsonConvert.DeserializeObject<string>(content);
            Assert.Equal("Hello Tokyo!", value);
            Assert.True(stopwatch.Elapsed < TimeSpan.FromSeconds(10));
        }

        [Fact]
        [Trait("Category", PlatformSpecificHelpers.TestCategory)]
        public async Task WaitForCompletionOrCreateCheckStatusResponseAsync_Returns_Defaults_When_Runtime_Status_is_Terminated()
        {
            await this.CheckRuntimeStatus(TestConstants.InstanceIdTerminated, OrchestrationRuntimeStatus.Terminated);
        }

        [Fact]
        [Trait("Category", PlatformSpecificHelpers.TestCategory)]
        public async Task WaitForCompletionOrCreateCheckStatusResponseAsync_Returns_Defaults_When_Runtime_Status_is_Canceled()
        {
            await this.CheckRuntimeStatus(TestConstants.InstanceIdCanceled, OrchestrationRuntimeStatus.Canceled);
        }

        private async Task CheckRuntimeStatus(string instanceId, OrchestrationRuntimeStatus expectedRuntimeStatus, HttpStatusCode expectedStatusCode = HttpStatusCode.OK)
        {
            var httpApiHandler = new HttpApiHandler(GetTestExtension(), null);
            var httpResponseMessage = await httpApiHandler.WaitForCompletionOrCreateCheckStatusResponseAsync(
                new HttpRequestMessage
                {
                    RequestUri = new Uri(TestConstants.RequestUri),
                },
                instanceId,
                new DurableClientAttribute
                {
                    TaskHub = TestConstants.TaskHub,
                    ConnectionName = TestConstants.ConnectionName,
                },
                TimeSpan.FromSeconds(30),
                TimeSpan.FromSeconds(8));
            Assert.Equal(expectedStatusCode, httpResponseMessage.StatusCode);
            var content = await httpResponseMessage.Content.ReadAsStringAsync();
            var response = JsonConvert.DeserializeObject<JObject>(content);
            Assert.Equal(expectedRuntimeStatus.ToString(), (string)response["runtimeStatus"]);
        }

        [Theory]
        [InlineData(true, HttpStatusCode.InternalServerError)]
        [InlineData(false, HttpStatusCode.OK)]
        [Trait("Category", PlatformSpecificHelpers.TestCategory)]
        public async Task HandleGetStatusRequestAsync_Failed_Orchestration_Config_Response_Code(bool returnInternalServerErrorOnFailure, HttpStatusCode statusCode)
        {
            var list = (IList<DurableOrchestrationStatus>)new List<DurableOrchestrationStatus>
            {
                new DurableOrchestrationStatus
                {
                    Name = "DoThis",
                    InstanceId = "01",
                    RuntimeStatus = OrchestrationRuntimeStatus.Failed,
                },
            };

            var instanceId = Guid.NewGuid().ToString();
            var clientMock = new Mock<IDurableClient>();
            clientMock
                .Setup(x => x.GetStatusAsync(instanceId, false, false, true))
                .Returns(Task.FromResult(list.First()));
            var httpApiHandler = new ExtendedHttpApiHandler(clientMock.Object);

            var getStatusRequestUriBuilder = new UriBuilder(TestConstants.NotificationUrl);
            getStatusRequestUriBuilder.Path += $"/Instances/" + instanceId;
            getStatusRequestUriBuilder.Query = $"returnInternalServerErrorOnFailure={returnInternalServerErrorOnFailure}";

            var responseMessage = await httpApiHandler.HandleRequestAsync(
                new HttpRequestMessage
                {
                    Method = HttpMethod.Get,
                    RequestUri = getStatusRequestUriBuilder.Uri,
                });

            Assert.Equal(statusCode, responseMessage.StatusCode);
        }

        [Fact]
        [Trait("Category", PlatformSpecificHelpers.TestCategory)]
        public async Task GetAllStatus_is_Success()
        {
            var result = new OrchestrationStatusQueryResult
            {
                DurableOrchestrationState = new List<DurableOrchestrationStatus>
                {
                    new DurableOrchestrationStatus
                    {
                        Name = "DoThis",
                        InstanceId = "01",
                        RuntimeStatus = OrchestrationRuntimeStatus.Running,
                    },
                    new DurableOrchestrationStatus
                    {
                        Name = "DoThat",
                        InstanceId = "02",
                        RuntimeStatus = OrchestrationRuntimeStatus.Completed,
                    },
                },
            };

            var clientMock = new Mock<IDurableClient>();
            clientMock
                .Setup(x => x.ListInstancesAsync(It.IsAny<OrchestrationStatusQueryCondition>(), It.IsAny<CancellationToken>()))
                .Returns(Task.FromResult(result));
            var httpApiHandler = new ExtendedHttpApiHandler(clientMock.Object);

            var getStatusRequestUriBuilder = new UriBuilder(TestConstants.NotificationUrl);
            getStatusRequestUriBuilder.Path += $"/Instances/";

            var responseMessage = await httpApiHandler.HandleRequestAsync(
                new HttpRequestMessage
                {
                    Method = HttpMethod.Get,
                    RequestUri = getStatusRequestUriBuilder.Uri,
                });
            Assert.Equal(HttpStatusCode.OK, responseMessage.StatusCode);
            Assert.Equal(string.Empty, responseMessage.Headers.GetValues("x-ms-continuation-token").FirstOrDefault());
            var actual = JsonConvert.DeserializeObject<IList<StatusResponsePayload>>(await responseMessage.Content.ReadAsStringAsync());

            Assert.Equal("DoThis", actual[0].Name);
            Assert.Equal("01", actual[0].InstanceId);
            Assert.Equal("Running", actual[0].RuntimeStatus);
            Assert.Equal("DoThat", actual[1].Name);
            Assert.Equal("02", actual[1].InstanceId);
            Assert.Equal("Completed", actual[1].RuntimeStatus);
        }

        [Fact]
        [Trait("Category", PlatformSpecificHelpers.TestCategory)]
        public async Task GetQueryStatus_is_Success()
        {
            // Build mock
            var result = new OrchestrationStatusQueryResult
            {
                DurableOrchestrationState = new List<DurableOrchestrationStatus>
                {
                    new DurableOrchestrationStatus
                    {
                        Name = "DoThis",
                        InstanceId = "01",
                        RuntimeStatus = OrchestrationRuntimeStatus.Running,
                    },
                    new DurableOrchestrationStatus
                    {
                        Name = "DoThat",
                        InstanceId = "02",
                        RuntimeStatus = OrchestrationRuntimeStatus.Running,
                    },
                },

                ContinuationToken = "YYYY-YYYYYYYY-YYYYYYYYYYYY",
            };

            var createdTimeFrom = new DateTime(2018, 3, 10, 10, 1, 0);
            var createdTimeTo = new DateTime(2018, 3, 10, 10, 23, 59);
            var runtimeStatus = new List<OrchestrationRuntimeStatus>();
            runtimeStatus.Add(OrchestrationRuntimeStatus.Running);
            var runtimeStatusString = OrchestrationRuntimeStatus.Running.ToString();

            var clientMock = new Mock<IDurableClient>();
            clientMock
                .Setup(x => x.ListInstancesAsync(It.IsAny<OrchestrationStatusQueryCondition>(), It.IsAny<CancellationToken>()))
                .Returns(Task.FromResult(result));

            var httpApiHandler = new ExtendedHttpApiHandler(clientMock.Object);

            // Build uri
            var getStatusRequestUriBuilder = new UriBuilder(TestConstants.NotificationUrl);
            getStatusRequestUriBuilder.Path += $"/Instances/";
            getStatusRequestUriBuilder.Query = $"createdTimeFrom={WebUtility.UrlEncode(createdTimeFrom.ToString())}&createdTimeTo={WebUtility.UrlEncode(createdTimeTo.ToString())}&runtimeStatus={runtimeStatusString}";

            // Test HttpApiHandler response
            var responseMessage = await httpApiHandler.HandleRequestAsync(
                new HttpRequestMessage
                {
                    Method = HttpMethod.Get,
                    RequestUri = getStatusRequestUriBuilder.Uri,
                });
            Assert.Equal(HttpStatusCode.OK, responseMessage.StatusCode);
            var actual = JsonConvert.DeserializeObject<IList<StatusResponsePayload>>(await responseMessage.Content.ReadAsStringAsync());
            clientMock.Verify(x => x.ListInstancesAsync(It.IsAny<OrchestrationStatusQueryCondition>(), It.IsAny<CancellationToken>()));
            Assert.Equal("DoThis", actual[0].Name);
            Assert.Equal("01", actual[0].InstanceId);
            Assert.Equal("Running", actual[0].RuntimeStatus);
            Assert.Equal("DoThat", actual[1].Name);
            Assert.Equal("02", actual[1].InstanceId);
            Assert.Equal("Running", actual[1].RuntimeStatus);
        }

        [Fact]
        [Trait("Category", PlatformSpecificHelpers.TestCategory)]
        public async Task GetQueryStatusWithPaging_is_Success()
        {
            // Build mock
            var result = new OrchestrationStatusQueryResult
            {
                DurableOrchestrationState = new List<DurableOrchestrationStatus>
                {
                    new DurableOrchestrationStatus
                    {
                        Name = "DoThis",
                        InstanceId = "01",
                        RuntimeStatus = OrchestrationRuntimeStatus.Running,
                    },
                    new DurableOrchestrationStatus
                    {
                        Name = "DoThat",
                        InstanceId = "02",
                        RuntimeStatus = OrchestrationRuntimeStatus.Running,
                    },
                },

                ContinuationToken = "YYYY-YYYYYYYY-YYYYYYYYYYYY",
            };

            var createdTimeFrom = new DateTime(2018, 3, 10, 10, 1, 0, DateTimeKind.Utc);
            var createdTimeTo = new DateTime(2018, 3, 10, 10, 23, 59, DateTimeKind.Utc);
            var runtimeStatus = new List<OrchestrationRuntimeStatus>();
            runtimeStatus.Add(OrchestrationRuntimeStatus.Running);
            var runtimeStatusString = OrchestrationRuntimeStatus.Running.ToString();
            var pageSize = 100;
            var continuationToken = "XXXX-XXXXXXXX-XXXXXXXXXXXX";

            var clientMock = new Mock<IDurableClient>();
            clientMock
                .Setup(x => x.ListInstancesAsync(It.IsAny<OrchestrationStatusQueryCondition>(), It.IsAny<CancellationToken>()))
                .Returns(Task.FromResult(result))
                .Callback<OrchestrationStatusQueryCondition, CancellationToken>((condition, cancellationToken) =>
                {
                    Assert.Equal(createdTimeFrom, condition.CreatedTimeFrom);
                    Assert.Equal(createdTimeTo, condition.CreatedTimeTo);
                    Assert.Equal(OrchestrationRuntimeStatus.Running, condition.RuntimeStatus.FirstOrDefault());
                    Assert.Equal(pageSize, condition.PageSize);
                    Assert.Equal(continuationToken, condition.ContinuationToken);
                });

            var httpApiHandler = new ExtendedHttpApiHandler(clientMock.Object);

            // Build uri
            var getStatusRequestUriBuilder = new UriBuilder(TestConstants.NotificationUrl);
            getStatusRequestUriBuilder.Path += $"/Instances/";
            getStatusRequestUriBuilder.Query = $"createdTimeFrom={WebUtility.UrlEncode(createdTimeFrom.ToString())}&createdTimeTo={WebUtility.UrlEncode(createdTimeTo.ToString())}&runtimeStatus={runtimeStatusString}&top=100";

            // Test HttpApiHandler response
            var requestMessage = new HttpRequestMessage
            {
                Method = HttpMethod.Get,
                RequestUri = getStatusRequestUriBuilder.Uri,
            };
            requestMessage.Headers.Add("x-ms-continuation-token", "XXXX-XXXXXXXX-XXXXXXXXXXXX");

            var responseMessage = await httpApiHandler.HandleRequestAsync(requestMessage);
            Assert.Equal(HttpStatusCode.OK, responseMessage.StatusCode);
            Assert.Equal("YYYY-YYYYYYYY-YYYYYYYYYYYY", responseMessage.Headers.GetValues("x-ms-continuation-token").FirstOrDefault());
            var actual = JsonConvert.DeserializeObject<IList<StatusResponsePayload>>(await responseMessage.Content.ReadAsStringAsync());
            clientMock.Verify(x => x.ListInstancesAsync(It.IsAny<OrchestrationStatusQueryCondition>(), It.IsAny<CancellationToken>()));
            Assert.Equal("DoThis", actual[0].Name);
            Assert.Equal("01", actual[0].InstanceId);
            Assert.Equal("Running", actual[0].RuntimeStatus);
            Assert.Equal("DoThat", actual[1].Name);
            Assert.Equal("02", actual[1].InstanceId);
            Assert.Equal("Running", actual[1].RuntimeStatus);
        }

        [Fact]
        [Trait("Category", PlatformSpecificHelpers.TestCategory)]
        public async Task GetQueryMultipleRuntimeStatus_is_Success()
        {
            // Build Mock
            var result = new OrchestrationStatusQueryResult
            {
                DurableOrchestrationState = new List<DurableOrchestrationStatus>
                {
                    new DurableOrchestrationStatus
                    {
                        Name = "DoThis",
                        InstanceId = "01",
                        RuntimeStatus = OrchestrationRuntimeStatus.Running,
                    },
                    new DurableOrchestrationStatus
                    {
                        Name = "DoThat",
                        InstanceId = "02",
                        RuntimeStatus = OrchestrationRuntimeStatus.Completed,
                    },
                },

                ContinuationToken = "YYYY-YYYYYYYY-YYYYYYYYYYYY",
            };

            var createdTimeFrom = new DateTime(2018, 3, 10, 10, 1, 0);
            var createdTimeTo = new DateTime(2018, 3, 10, 10, 23, 59);
            var runtimeStatus = new List<OrchestrationRuntimeStatus>();
            runtimeStatus.Add(OrchestrationRuntimeStatus.Running);
            runtimeStatus.Add(OrchestrationRuntimeStatus.Completed);

            var runtimeStatusRunningString = OrchestrationRuntimeStatus.Running.ToString();
            var runtimeStatusCompletedString = OrchestrationRuntimeStatus.Completed.ToString();

            var clientMock = new Mock<IDurableClient>();
            clientMock
                .Setup(x => x.ListInstancesAsync(It.IsAny<OrchestrationStatusQueryCondition>(), It.IsAny<CancellationToken>()))
                .Returns(Task.FromResult(result));

            var httpApiHandler = new ExtendedHttpApiHandler(clientMock.Object);

            // Build uri
            var getStatusRequestUriBuilder = new UriBuilder(TestConstants.NotificationUrl);
            getStatusRequestUriBuilder.Path += $"/Instances/";
            getStatusRequestUriBuilder.Query = $"createdTimeFrom={WebUtility.UrlEncode(createdTimeFrom.ToString())}&createdTimeTo={WebUtility.UrlEncode(createdTimeTo.ToString())}&runtimeStatus={runtimeStatusRunningString},{runtimeStatusCompletedString}";

            // Test HttpApiHandler response
            var responseMessage = await httpApiHandler.HandleRequestAsync(
                new HttpRequestMessage
                {
                    Method = HttpMethod.Get,
                    RequestUri = getStatusRequestUriBuilder.Uri,
                });
            Assert.Equal(HttpStatusCode.OK, responseMessage.StatusCode);
            var actual = JsonConvert.DeserializeObject<IList<StatusResponsePayload>>(await responseMessage.Content.ReadAsStringAsync());
            clientMock.Verify(x => x.ListInstancesAsync(It.IsAny<OrchestrationStatusQueryCondition>(), It.IsAny<CancellationToken>()));
            Assert.Equal("DoThis", actual[0].Name);
            Assert.Equal("01", actual[0].InstanceId);
            Assert.Equal("Running", actual[0].RuntimeStatus);
            Assert.Equal("DoThat", actual[1].Name);
            Assert.Equal("02", actual[1].InstanceId);
            Assert.Equal("Completed", actual[1].RuntimeStatus);
        }

        [Fact]
        [Trait("Category", PlatformSpecificHelpers.TestCategory)]
        public async Task GetQueryWithoutRuntimeStatus_is_Success()
        {
            // Build mock
            var result = new OrchestrationStatusQueryResult
            {
                DurableOrchestrationState = new List<DurableOrchestrationStatus>
                {
                    new DurableOrchestrationStatus
                    {
                        Name = "DoThis",
                        InstanceId = "01",
                        RuntimeStatus = OrchestrationRuntimeStatus.Running,
                    },
                    new DurableOrchestrationStatus
                    {
                        Name = "DoThat",
                        InstanceId = "02",
                        RuntimeStatus = OrchestrationRuntimeStatus.Completed,
                    },
                },

                ContinuationToken = "YYYY-YYYYYYYY-YYYYYYYYYYYY",
            };

            var createdTimeFrom = new DateTime(2018, 3, 10, 10, 1, 0);

            var clientMock = new Mock<IDurableClient>();
            clientMock
                .Setup(x => x.ListInstancesAsync(It.IsAny<OrchestrationStatusQueryCondition>(), It.IsAny<CancellationToken>()))
                .Returns(Task.FromResult(result));

            var httpApiHandler = new ExtendedHttpApiHandler(clientMock.Object);

            // Build uri
            var getStatusRequestUriBuilder = new UriBuilder(TestConstants.NotificationUrl);
            getStatusRequestUriBuilder.Path += $"/Instances/";
            getStatusRequestUriBuilder.Query = $"createdTimeFrom={WebUtility.UrlEncode(createdTimeFrom.ToString())}";

            // Test HttpApiHandler response
            var responseMessage = await httpApiHandler.HandleRequestAsync(
                new HttpRequestMessage
                {
                    Method = HttpMethod.Get,
                    RequestUri = getStatusRequestUriBuilder.Uri,
                });
            Assert.Equal(HttpStatusCode.OK, responseMessage.StatusCode);
            var actual = JsonConvert.DeserializeObject<IList<StatusResponsePayload>>(await responseMessage.Content.ReadAsStringAsync());
            clientMock.Verify(x => x.ListInstancesAsync(It.IsAny<OrchestrationStatusQueryCondition>(), It.IsAny<CancellationToken>()));
            Assert.Equal("DoThis", actual[0].Name);
            Assert.Equal("01", actual[0].InstanceId);
            Assert.Equal("Running", actual[0].RuntimeStatus);
            Assert.Equal("DoThat", actual[1].Name);
            Assert.Equal("02", actual[1].InstanceId);
            Assert.Equal("Completed", actual[1].RuntimeStatus);
        }

        [Fact]
        [Trait("Category", PlatformSpecificHelpers.TestCategory)]
        public async Task TerminateInstanceWebhook()
        {
            string testInstanceId = Guid.NewGuid().ToString("N");
            string testReason = "TerminationReason" + Guid.NewGuid();

            string actualInstanceId = null;
            string actualReason = null;

            var clientMock = new Mock<IDurableClient>();
            clientMock
                .Setup(x => x.TerminateAsync(It.IsAny<string>(), It.IsAny<string>()))
                .Returns(Task.CompletedTask)
                .Callback((string instanceId, string reason) =>
                {
                    actualInstanceId = instanceId;
                    actualReason = reason;
                });

            clientMock
                .Setup(x => x.GetStatusAsync(It.IsAny<string>(), false, false, true))
                .Returns(Task.FromResult(
                    new DurableOrchestrationStatus
                    {
                        InstanceId = testInstanceId,
                        RuntimeStatus = OrchestrationRuntimeStatus.Running,
                    }));

            var terminateRequestUriBuilder = new UriBuilder(TestConstants.NotificationUrl);
            terminateRequestUriBuilder.Path += $"/Instances/{testInstanceId}/terminate";
            terminateRequestUriBuilder.Query = $"reason={testReason}&{terminateRequestUriBuilder.Query.TrimStart('?')}";

            var httpApiHandler = new ExtendedHttpApiHandler(clientMock.Object);
            await httpApiHandler.HandleRequestAsync(
                new HttpRequestMessage
                {
                    Method = HttpMethod.Post,
                    RequestUri = terminateRequestUriBuilder.Uri,
                });

            Assert.Equal(testInstanceId, actualInstanceId);
            Assert.Equal(testReason, actualReason);
        }

        [Theory]
        [InlineData(true)]
        [InlineData(false)]
        [Trait("Category", PlatformSpecificHelpers.TestCategory)]
        public async Task RestartInstance_Is_Success(bool restartWithNewInstanceId)
        {
            string testInstanceId = Guid.NewGuid().ToString();
            string restartedInstanceId = restartWithNewInstanceId ? Guid.NewGuid().ToString() : testInstanceId;

            var restartUriBuilder = new UriBuilder(TestConstants.NotificationUrl);
            restartUriBuilder.Path += $"/Instances/{testInstanceId}/restart";
            restartUriBuilder.Query = $"restartWithNewInstanceId={restartWithNewInstanceId}&{restartUriBuilder.Query.TrimStart('?')}";

            var testRequest = new HttpRequestMessage
            {
                Method = HttpMethod.Post,
                RequestUri = restartUriBuilder.Uri,
            };

            var testStatusQueryGetUri = $"{TestConstants.NotificationUrlBase}/instances/{restartedInstanceId}?taskhub=SampleHubVS&connection=Storage&code=mykey";
            var testSendEventPostUri = $"{TestConstants.NotificationUrlBase}/instances/{restartedInstanceId}/raiseEvent/{{eventName}}?taskHub=SampleHubVS&connection=Storage&code=mykey";
            var testTerminatePostUri = $"{TestConstants.NotificationUrlBase}/instances/{restartedInstanceId}/terminate?reason={{text}}&taskHub=SampleHubVS&connection=Storage&code=mykey";
            var testRewindPostUri = $"{TestConstants.NotificationUrlBase}/instances/{restartedInstanceId}/rewind?reason={{text}}&taskHub=SampleHubVS&connection=Storage&code=mykey";
            var testRestartPostUri = $"{TestConstants.NotificationUrlBase}/instances/{restartedInstanceId}/restart?taskHub=SampleHubVS&connection=Storage&code=mykey&restartWithNewInstanceId={restartWithNewInstanceId}";
            var testResponse = testRequest.CreateResponse(
                HttpStatusCode.Accepted,
                new
                {
                    id = restartedInstanceId,
                    statusQueryGetUri = testStatusQueryGetUri,
                    sendEventPostUri = testSendEventPostUri,
                    terminatePostUri = testTerminatePostUri,
                    rewindPostUri = testRewindPostUri,
                    restartPostUri = testRestartPostUri,
                });

            var clientMock = new Mock<IDurableClient>();
            clientMock
                .Setup(x => x.RestartAsync(testInstanceId, restartWithNewInstanceId))
                .Returns(Task.FromResult(restartedInstanceId));

            clientMock
                .Setup(x => x.CreateCheckStatusResponse(It.IsAny<HttpRequestMessage>(), It.IsAny<string>(), It.IsAny<bool>()))
                .Returns(testResponse);

            var httpApiHandler = new ExtendedHttpApiHandler(clientMock.Object);
            var actualResponse = await httpApiHandler.HandleRequestAsync(testRequest);

            Assert.Equal(HttpStatusCode.Accepted, actualResponse.StatusCode);
            var content = await actualResponse.Content.ReadAsStringAsync();
            var status = JsonConvert.DeserializeObject<JObject>(content);
            Assert.Equal(status["id"], restartedInstanceId);
            Assert.Equal(status["statusQueryGetUri"], testStatusQueryGetUri);
            Assert.Equal(status["sendEventPostUri"], testSendEventPostUri);
            Assert.Equal(status["terminatePostUri"], testTerminatePostUri);
            Assert.Equal(status["rewindPostUri"], testRewindPostUri);
            Assert.Equal(status["restartPostUri"], testRestartPostUri);
        }

        [Theory]
        [InlineData(true)]
        [InlineData(false)]
        [Trait("Category", PlatformSpecificHelpers.TestCategory)]
        public async Task RestartInstanceAndWaitToComplete_Is_Success(bool restartWithNewInstanceId)
        {
            string testInstanceId = Guid.NewGuid().ToString();
            string restartedInstanceId = restartWithNewInstanceId ? Guid.NewGuid().ToString() : testInstanceId;

            var restartUriBuilder = new UriBuilder(TestConstants.NotificationUrl);
            restartUriBuilder.Path += $"/Instances/{testInstanceId}/restart";
            restartUriBuilder.Query = $"timeout=90&pollingInterval=10&restartWithNewInstanceId={restartWithNewInstanceId}&{restartUriBuilder.Query.TrimStart('?')}";

            var testRequest = new HttpRequestMessage
            {
                Method = HttpMethod.Post,
                RequestUri = restartUriBuilder.Uri,
            };

            var testStatusQueryGetUri = $"{TestConstants.NotificationUrlBase}/instances/{restartedInstanceId}?taskhub=SampleHubVS&connection=Storage&code=mykey";
            var testSendEventPostUri = $"{TestConstants.NotificationUrlBase}/instances/{restartedInstanceId}/raiseEvent/{{eventName}}?taskHub=SampleHubVS&connection=Storage&code=mykey";
            var testTerminatePostUri = $"{TestConstants.NotificationUrlBase}/instances/{restartedInstanceId}/terminate?reason={{text}}&taskHub=SampleHubVS&connection=Storage&code=mykey";
            var testRewindPostUri = $"{TestConstants.NotificationUrlBase}/instances/{restartedInstanceId}/rewind?reason={{text}}&taskHub=SampleHubVS&connection=Storage&code=mykey";
            var testRestartPostUri = $"{TestConstants.NotificationUrlBase}/instances/{restartedInstanceId}/restart?taskHub=SampleHubVS&connection=Storage&code=mykey&restartWithNewInstanceId={restartWithNewInstanceId}";
            var testResponse = testRequest.CreateResponse(
                HttpStatusCode.Accepted,
                new
                {
                    id = restartedInstanceId,
                    statusQueryGetUri = testStatusQueryGetUri,
                    sendEventPostUri = testSendEventPostUri,
                    terminatePostUri = testTerminatePostUri,
                    rewindPostUri = testRewindPostUri,
                    restartPostUri = testRestartPostUri,
                });

            var clientMock = new Mock<IDurableClient>();
            clientMock
                .Setup(x => x.RestartAsync(testInstanceId, restartWithNewInstanceId))
                .Returns(Task.FromResult(restartedInstanceId));

            clientMock
                .Setup(x => x.WaitForCompletionOrCreateCheckStatusResponseAsync(It.IsAny<HttpRequestMessage>(), It.IsAny<string>(), It.IsAny<TimeSpan>(), It.IsAny<TimeSpan>(), It.IsAny<bool>()))
                .Returns(Task.FromResult(testResponse));

            var httpApiHandler = new ExtendedHttpApiHandler(clientMock.Object);
            var actualResponse = await httpApiHandler.HandleRequestAsync(testRequest);

            Assert.Equal(HttpStatusCode.Accepted, actualResponse.StatusCode);
            var content = await actualResponse.Content.ReadAsStringAsync();
            var status = JsonConvert.DeserializeObject<JObject>(content);
            Assert.Equal(status["id"], restartedInstanceId);
            Assert.Equal(status["statusQueryGetUri"], testStatusQueryGetUri);
            Assert.Equal(status["sendEventPostUri"], testSendEventPostUri);
            Assert.Equal(status["terminatePostUri"], testTerminatePostUri);
            Assert.Equal(status["rewindPostUri"], testRewindPostUri);
            Assert.Equal(status["restartPostUri"], testRestartPostUri);
        }

        [Fact]
        [Trait("Category", PlatformSpecificHelpers.TestCategory)]
        public async Task RestartInstance_Returns_HTTP_400_On_Invalid_InstanceId()
        {
            string testBadInstanceId = Guid.NewGuid().ToString("N");

            var startRequestUriBuilder = new UriBuilder(TestConstants.NotificationUrl);
            startRequestUriBuilder.Path += $"/Instances/{testBadInstanceId}/restart";

            var testRequest = new HttpRequestMessage
            {
                Method = HttpMethod.Post,
                RequestUri = startRequestUriBuilder.Uri,
            };

            var clientMock = new Mock<IDurableClient>();
            clientMock
                .Setup(x => x.RestartAsync(It.IsAny<string>(), It.IsAny<bool>()))
                .Throws(new ArgumentException());

            var httpApiHandler = new ExtendedHttpApiHandler(clientMock.Object);
            var actualResponse = await httpApiHandler.HandleRequestAsync(testRequest);

            Assert.Equal(HttpStatusCode.BadRequest, actualResponse.StatusCode);
            var content = await actualResponse.Content.ReadAsStringAsync();
            var error = JsonConvert.DeserializeObject<JObject>(content);
            Assert.Equal("InstanceId does not match a valid orchestration instance.", error["Message"].ToString());
        }

        [Theory]
        [InlineData(null, false)]
        [InlineData(null, true)]
        [InlineData(TestConstants.RandomInstanceId, false)]
        [InlineData(TestConstants.RandomInstanceId, true)]
        [Trait("Category", PlatformSpecificHelpers.TestCategory)]
        public async Task StartNewInstance_Is_Success(string instanceId, bool hasContentHeader)
        {
            string testInstanceId = string.IsNullOrEmpty(instanceId) ? Guid.NewGuid().ToString("N") : instanceId;
            string testFunctionName = "TestOrchestrator";

            var startRequestUriBuilder = new UriBuilder(TestConstants.NotificationUrl);
            startRequestUriBuilder.Path += $"/Orchestrators/{testFunctionName}";

            var testRequest = new HttpRequestMessage
            {
                Method = HttpMethod.Post,
                RequestUri = startRequestUriBuilder.Uri,
                Content = hasContentHeader
                    ? new StringContent("\"TestContent\"", Encoding.UTF8, "application/json")
                    : new StringContent("\"TestContent\""),
            };

            var testStatusQueryGetUri = $"{TestConstants.NotificationUrlBase}/instances/{testInstanceId}?taskhub=SampleHubVS&connection=Storage&code=mykey";
            var testSendEventPostUri = $"{TestConstants.NotificationUrlBase}/instances/{testInstanceId}/raiseEvent/{{eventName}}?taskHub=SampleHubVS&connection=Storage&code=mykey";
            var testTerminatePostUri = $"{TestConstants.NotificationUrlBase}/instances/{testInstanceId}/terminate?reason={{text}}&taskHub=SampleHubVS&connection=Storage&code=mykey";
            var testRewindPostUri = $"{TestConstants.NotificationUrlBase}/instances/{testInstanceId}/rewind?reason={{text}}&taskHub=SampleHubVS&connection=Storage&code=mykey";
            var testRestartPostUri = $"{TestConstants.NotificationUrlBase}/instances/{testInstanceId}/restart?taskHub=SampleHubVS&connection=Storage&code=mykey";
            var testResponse = testRequest.CreateResponse(
                HttpStatusCode.Accepted,
                new
                {
                    id = testInstanceId,
                    statusQueryGetUri = testStatusQueryGetUri,
                    sendEventPostUri = testSendEventPostUri,
                    terminatePostUri = testTerminatePostUri,
                    rewindPostUri = testRewindPostUri,
                    restartPostUri = testRestartPostUri,
                });

            var clientMock = new Mock<IDurableClient>();
            clientMock
                .Setup(x => x.StartNewAsync(It.IsAny<string>(), It.IsAny<string>(), It.IsAny<object>()))
                .Returns(Task.FromResult(testInstanceId));

            clientMock
                .Setup(x => x.CreateCheckStatusResponse(It.IsAny<HttpRequestMessage>(), It.IsAny<string>(), false))
                .Returns(testResponse);

            var httpApiHandler = new ExtendedHttpApiHandler(clientMock.Object);
            var actualResponse = await httpApiHandler.HandleRequestAsync(testRequest);

            Assert.Equal(HttpStatusCode.Accepted, actualResponse.StatusCode);
            var content = await actualResponse.Content.ReadAsStringAsync();
            var status = JsonConvert.DeserializeObject<JObject>(content);
            Assert.Equal(status["id"], testInstanceId);
            Assert.Equal(status["statusQueryGetUri"], testStatusQueryGetUri);
            Assert.Equal(status["sendEventPostUri"], testSendEventPostUri);
            Assert.Equal(status["terminatePostUri"], testTerminatePostUri);
            Assert.Equal(status["rewindPostUri"], testRewindPostUri);
            Assert.Equal(status["restartPostUri"], testRestartPostUri);
        }

        [Theory]
        [InlineData(null, false)]
        [InlineData(null, true)]
        [InlineData(TestConstants.RandomInstanceId, false)]
        [InlineData(TestConstants.RandomInstanceId, true)]
        [Trait("Category", PlatformSpecificHelpers.TestCategory)]
        public async Task StartNewInstanceAndWaitToComplete_Is_Success(string instanceId, bool hasContentHeader)
        {
            string testInstanceId = string.IsNullOrEmpty(instanceId) ? Guid.NewGuid().ToString("N") : instanceId;
            string testFunctionName = "TestOrchestrator";

            var startRequestUriBuilder = new UriBuilder(TestConstants.NotificationUrl);
            startRequestUriBuilder.Path += $"/Orchestrators/{testFunctionName}";
            startRequestUriBuilder.Query = $"timeout=90&pollingInterval=10&{startRequestUriBuilder.Query.TrimStart('?')}";

            var testRequest = new HttpRequestMessage
            {
                Method = HttpMethod.Post,
                RequestUri = startRequestUriBuilder.Uri,
                Content = hasContentHeader
                    ? new StringContent("\"TestContent\"", Encoding.UTF8, "application/json")
                    : new StringContent("\"TestContent\""),
            };

            var testStatusQueryGetUri = $"{TestConstants.NotificationUrlBase}/instances/{testInstanceId}?taskhub=SampleHubVS&connection=Storage&code=mykey";
            var testSendEventPostUri = $"{TestConstants.NotificationUrlBase}/instances/{testInstanceId}/raiseEvent/{{eventName}}?taskHub=SampleHubVS&connection=Storage&code=mykey";
            var testTerminatePostUri = $"{TestConstants.NotificationUrlBase}/instances/{testInstanceId}/terminate?reason={{text}}&taskHub=SampleHubVS&connection=Storage&code=mykey";
            var testRewindPostUri = $"{TestConstants.NotificationUrlBase}/instances/{testInstanceId}/rewind?reason={{text}}&taskHub=SampleHubVS&connection=Storage&code=mykey";
            var testRestartPostUri = $"{TestConstants.NotificationUrlBase}/instances/{testInstanceId}/restart?taskHub=SampleHubVS&connection=Storage&code=mykey";
            var testResponse = testRequest.CreateResponse(
                HttpStatusCode.Accepted,
                new
                {
                    id = testInstanceId,
                    statusQueryGetUri = testStatusQueryGetUri,
                    sendEventPostUri = testSendEventPostUri,
                    terminatePostUri = testTerminatePostUri,
                    rewindPostUri = testRewindPostUri,
                    restartPostUri = testRestartPostUri,
                });

            var clientMock = new Mock<IDurableClient>();
            clientMock
                .Setup(x => x.StartNewAsync(It.IsAny<string>(), It.IsAny<string>(), It.IsAny<object>()))
                .Returns(Task.FromResult(testInstanceId));

            clientMock
                .Setup(x => x.WaitForCompletionOrCreateCheckStatusResponseAsync(It.IsAny<HttpRequestMessage>(), It.IsAny<string>(), It.IsAny<TimeSpan>(), It.IsAny<TimeSpan>(), It.IsAny<bool>()))
                .Returns(Task.FromResult(testResponse));

            var httpApiHandler = new ExtendedHttpApiHandler(clientMock.Object);
            var actualResponse = await httpApiHandler.HandleRequestAsync(testRequest);

            Assert.Equal(HttpStatusCode.Accepted, actualResponse.StatusCode);
            var content = await actualResponse.Content.ReadAsStringAsync();
            var status = JsonConvert.DeserializeObject<JObject>(content);
            Assert.Equal(status["id"], testInstanceId);
            Assert.Equal(status["statusQueryGetUri"], testStatusQueryGetUri);
            Assert.Equal(status["sendEventPostUri"], testSendEventPostUri);
            Assert.Equal(status["terminatePostUri"], testTerminatePostUri);
            Assert.Equal(status["rewindPostUri"], testRewindPostUri);
            Assert.Equal(status["restartPostUri"], testRestartPostUri);
        }

        [Fact]
        [Trait("Category", PlatformSpecificHelpers.TestCategory)]
        public async Task StartNewInstance_Returns_HTTP_400_On_Bad_JSON()
        {
            string testInstanceId = Guid.NewGuid().ToString("N");
            string testFunctionName = "TestOrchestrator";

            var startRequestUriBuilder = new UriBuilder(TestConstants.NotificationUrl);
            startRequestUriBuilder.Path += $"/Orchestrators/{testFunctionName}";

            var testRequest = new HttpRequestMessage
            {
                Method = HttpMethod.Post,
                RequestUri = startRequestUriBuilder.Uri,
                Content = new StringContent("badly formatted JSON string", Encoding.UTF8, "application/json"),
            };

            var clientMock = new Mock<IDurableClient>();
            clientMock
                .Setup(x => x.StartNewAsync(It.IsAny<string>(), It.IsAny<string>(), It.IsAny<object>()))
                .Returns(Task.FromResult(testInstanceId));

            clientMock
                .Setup(x => x.CreateCheckStatusResponse(It.IsAny<HttpRequestMessage>(), It.IsAny<string>(), false))
                .Throws(new JsonReaderException());

            var httpApiHandler = new ExtendedHttpApiHandler(clientMock.Object);
            var actualResponse = await httpApiHandler.HandleRequestAsync(testRequest);

            Assert.Equal(HttpStatusCode.BadRequest, actualResponse.StatusCode);
            var content = await actualResponse.Content.ReadAsStringAsync();
            var error = JsonConvert.DeserializeObject<JObject>(content);
            Assert.Equal("Invalid JSON content", error["Message"].ToString());
        }

        [Fact]
        [Trait("Category", PlatformSpecificHelpers.TestCategory)]
        public async Task StartNewInstance_Returns_HTTP_400_On_Missing_Function()
        {
            string testInstanceId = Guid.NewGuid().ToString("N");
            string testFunctionName = "NonexistentFunction";
            string exceptionMessage = $"The function '{testFunctionName}' doesn't exist, is disabled, or is not an orchestrator function. Additional info: ";

            var startRequestUriBuilder = new UriBuilder(TestConstants.NotificationUrl);
            startRequestUriBuilder.Path += $"/Orchestrators/{testFunctionName}";

            var testRequest = new HttpRequestMessage
            {
                Method = HttpMethod.Post,
                RequestUri = startRequestUriBuilder.Uri,
                Content = new StringContent("\"TestContent\"", Encoding.UTF8, "application/json"),
            };

            var clientMock = new Mock<IDurableClient>();
            clientMock
                .Setup(x => x.StartNewAsync(It.IsAny<string>(), It.IsAny<string>(), It.IsAny<object>()))
                .Throws(new ArgumentException(exceptionMessage));

            var httpApiHandler = new ExtendedHttpApiHandler(clientMock.Object);
            var actualResponse = await httpApiHandler.HandleRequestAsync(testRequest);

            Assert.Equal(HttpStatusCode.BadRequest, actualResponse.StatusCode);
            var content = await actualResponse.Content.ReadAsStringAsync();
            var error = JsonConvert.DeserializeObject<JObject>(content);
            Assert.Equal("One or more of the arguments submitted is incorrect", error["Message"].ToString());
            Assert.Equal(exceptionMessage, error["ExceptionMessage"].ToString());
        }

        [Theory]
        [InlineData(false, true)]
        [InlineData(false, false)]
        [InlineData(true, true)]
        [InlineData(true, false)]
        [Trait("Category", PlatformSpecificHelpers.TestCategory)]
        public async Task GetEntity_Returns_State_Or_HTTP_404(bool hasKey, bool exists)
        {
            string entity = "SomeEntity";
            string key = hasKey ? Guid.NewGuid().ToString("N") : "$";
            var uriBuilder = new UriBuilder(TestConstants.NotificationUrl);

            uriBuilder.Path += $"/entities/{entity}/{key}";

            if (key.Equals(EmptyEntityKeySymbol))
            {
                key = "";
            }

            var testRequest = new HttpRequestMessage
            {
                Method = HttpMethod.Get,
                RequestUri = uriBuilder.Uri,
            };

            var entityId = new EntityId(entity, key);
            var result = new EntityStateResponse<JToken>() { EntityExists = exists, EntityState = exists ? new JObject() : null };
            var clientMock = new Mock<IDurableClient>(MockBehavior.Strict);

            clientMock
                    .Setup(x => x.ReadEntityStateAsync<JToken>(entityId, null, null))
                    .Returns(Task.FromResult(result));

            var httpApiHandler = new ExtendedHttpApiHandler(clientMock.Object);
            var actualResponse = await httpApiHandler.HandleRequestAsync(testRequest);

            if (exists)
            {
                Assert.Equal(HttpStatusCode.OK, actualResponse.StatusCode);

                var content = await actualResponse.Content.ReadAsStringAsync();
                Assert.Equal("{}", content);
            }
            else
            {
                Assert.Equal(HttpStatusCode.NotFound, actualResponse.StatusCode);
            }
        }

        [Theory]
        [InlineData(false, false, false)]
        [InlineData(false, false, true)]
        [InlineData(false, true, false)]
        [InlineData(false, true, true)]
        [InlineData(true, false, false)]
        [InlineData(true, false, true)]
        [InlineData(true, true, false)]
        [InlineData(true, true, true)]
        [Trait("Category", PlatformSpecificHelpers.TestCategory)]
        public async Task Entities_Query_Calls_ListEntitiesAsync(bool useNameFilter, bool fetchState, bool useContinuationToken)
        {
            // Build mock
            string entityName = Guid.NewGuid().ToString("N");

            var mockList = new List<DurableEntityStatus>
            {
                new DurableEntityStatus
                {
                    EntityId = new EntityId(entityName, "one"),
                    LastOperationTime = new DateTime(2018, 3, 10, 10, 10, 10, DateTimeKind.Utc),
                    State = 1,
                },
                new DurableEntityStatus
                {
                    EntityId = new EntityId(entityName, "two"),
                    LastOperationTime = new DateTime(2018, 3, 10, 10, 6, 10, DateTimeKind.Utc),
                    State = 2,
                },
            };

            if (!fetchState)
            {
                mockList.ForEach(status => status.State = null);
            }

            var lastOperationTimeFrom = new DateTime(2018, 3, 10, 10, 1, 0, DateTimeKind.Utc);
            var lastOperationTimeTo = new DateTime(2018, 3, 10, 10, 23, 59, DateTimeKind.Utc);
            var continuationToken = useContinuationToken ? Guid.NewGuid().ToString("N") : null;
            var pageSize = 2;

            var mockResult = new EntityQueryResult() { Entities = mockList, ContinuationToken = continuationToken };
            var clientMock = new Mock<IDurableClient>(MockBehavior.Strict);

            clientMock
                .Setup(x => x.ListEntitiesAsync(It.IsAny<EntityQuery>(), It.IsAny<CancellationToken>()))
                .Callback<EntityQuery, CancellationToken>((query, cancellationToken) =>
                {
                    // Ensure all query string parameters were correctly parsed
                    Assert.Equal(lastOperationTimeFrom, query.LastOperationFrom);
                    Assert.Equal(lastOperationTimeTo, query.LastOperationTo);
                    Assert.Equal(useNameFilter ? entityName : null, query.EntityName);
                    Assert.Equal(fetchState, query.FetchState);
                    Assert.Equal(continuationToken, query.ContinuationToken);
                    Assert.Equal(useContinuationToken ? continuationToken : null, query.ContinuationToken);
                    Assert.Equal(pageSize, query.PageSize);
                })
                .Returns(Task.FromResult(mockResult));

            // Build Uri
            var uriBuilder = new UriBuilder(TestConstants.NotificationUrl);

            if (useNameFilter)
            {
                uriBuilder.Path += $"/entities/{entityName}";
            }
            else
            {
                uriBuilder.Path += $"/entities/";
            }

            uriBuilder.Query += $"&lastOperationTimeFrom={WebUtility.UrlEncode(lastOperationTimeFrom.ToString("s"))}";
            uriBuilder.Query += $"&lastOperationTimeTo={WebUtility.UrlEncode(lastOperationTimeTo.ToString("s"))}";
            uriBuilder.Query += $"&fetchState={fetchState}";
            uriBuilder.Query += $"&top={pageSize}";

            var requestMessage = new HttpRequestMessage
            {
                Method = HttpMethod.Get,
                RequestUri = uriBuilder.Uri,
            };

            if (useContinuationToken)
            {
                requestMessage.Headers.Add("x-ms-continuation-token", continuationToken);
            }

            // Test HttpApiHandler response
            var httpApiHandler = new ExtendedHttpApiHandler(clientMock.Object);
            HttpResponseMessage responseMessage = await httpApiHandler.HandleRequestAsync(requestMessage);
            Assert.Equal(HttpStatusCode.OK, responseMessage.StatusCode);
            clientMock.Verify(x => x.ListEntitiesAsync(It.IsAny<EntityQuery>(), It.IsAny<CancellationToken>()));

            var actual = JsonConvert.DeserializeObject<IList<DurableEntityStatus>>(await responseMessage.Content.ReadAsStringAsync());
            Assert.Equal(mockList.Count, actual.Count);

            Assert.Equal(entityName, actual[0].EntityId.EntityName);
            Assert.Equal("one", actual[0].EntityId.EntityKey);

            Assert.Equal(entityName, actual[1].EntityId.EntityName);
            Assert.Equal("two", actual[1].EntityId.EntityKey);

            if (fetchState)
            {
                Assert.Equal(1, (int)actual[0].State);
                Assert.Equal(2, (int)actual[1].State);
            }
            else
            {
                Assert.Equal(JTokenType.Null, actual[0].State.Type);
                Assert.Equal(JTokenType.Null, actual[1].State.Type);
            }
        }

        [Theory]
        [InlineData(false, false, false)]
        [InlineData(false, false, true, true)]
        [InlineData(false, false, true, false)]
        [InlineData(false, true, false)]
        [InlineData(false, true, true, true)]
        [InlineData(false, true, true, false)]
        [InlineData(true, false, false)]
        [InlineData(true, false, true, true)]
        [InlineData(true, false, true, false)]
        [InlineData(true, true, false)]
        [InlineData(true, true, true, true)]
        [InlineData(true, true, true, false)]
        [Trait("Category", PlatformSpecificHelpers.TestCategory)]
        public async Task SignalEntity_Is_Success(bool hasKey, bool hasOp, bool hasContent, bool hasJsonContent = false)
        {
            string entity = "SomeEntity";
            string key = hasKey ? Guid.NewGuid().ToString("N") : "";
            string operation = hasOp ? (hasJsonContent ? "jsonOp" : "stringOp") : "";
            string content = hasContent ? (hasJsonContent ? "{ \"someProperty\" : \"someValue\" }" : "text content") : "";

            var uriBuilder = new UriBuilder(TestConstants.NotificationUrl);

            uriBuilder.Path += $"/entities/{entity}";

            if (!string.IsNullOrEmpty(key))
            {
                uriBuilder.Path += $"/{key}";
            }

            if (!string.IsNullOrEmpty(operation))
            {
                uriBuilder.Query = $"op={operation}";
            }

            var testRequest = new HttpRequestMessage
            {
                Method = HttpMethod.Post,
                RequestUri = uriBuilder.Uri,
            };

            if (hasContent)
            {
                if (hasJsonContent)
                {
                    testRequest.Content = new StringContent(content, Encoding.UTF8, "application/json");
                }
                else
                {
                    testRequest.Content = new StringContent(content);
                }
            }

            var entityId = new EntityId(entity, key);

            var clientMock = new Mock<IDurableClient>(MockBehavior.Strict);

            if (hasContent)
            {
                if (hasJsonContent)
                {
                    clientMock
                       .Setup(x => x.SignalEntityAsync(entityId, operation, It.IsAny<JToken>(), null, null))
                       .Returns(Task.CompletedTask);
                }
                else
                {
                    clientMock
                        .Setup(x => x.SignalEntityAsync(entityId, operation, content, null, null))
                        .Returns(Task.CompletedTask);
                }
            }
            else
            {
                clientMock
                    .Setup(x => x.SignalEntityAsync(entityId, operation, null, null, null))
                    .Returns(Task.CompletedTask);
            }

            var httpApiHandler = new ExtendedHttpApiHandler(clientMock.Object);
            var actualResponse = await httpApiHandler.HandleRequestAsync(testRequest);

            Assert.Equal(HttpStatusCode.Accepted, actualResponse.StatusCode);
        }

        private static DurableTaskExtension GetTestExtension()
        {
            var options = new DurableTaskOptions();
            options.NotificationUrl = new Uri(TestConstants.NotificationUrl);
            options.HubName = "DurableFunctionsHub";

            return GetTestExtension(options);
        }

        private static DurableTaskExtension GetTestExtension(DurableTaskOptions options)
        {
            return new MockDurableTaskExtension(options);
        }

        // Same as regular HTTP Api handler except you can specify a custom client object.
        internal class ExtendedHttpApiHandler : HttpApiHandler
        {
            public ExtendedHttpApiHandler(IDurableClient client)
                : base(GetTestExtension(), null /* traceWriter */)
            {
                this.InnerClient = client;
            }

            internal IDurableClient InnerClient { get; set; }

            protected override IDurableClient GetClient(DurableClientAttribute attribute)
            {
                return this.InnerClient;
            }
        }

        private class MockDurableTaskExtension : DurableTaskExtension
        {
            public MockDurableTaskExtension(DurableTaskOptions options)
                : base(
                    new OptionsWrapper<DurableTaskOptions>(options),
                    new LoggerFactory(),
                    TestHelpers.GetTestNameResolver(),
                    new[]
                    {
                        new AzureStorageDurabilityProviderFactory(
                        new OptionsWrapper<DurableTaskOptions>(options),
                        new TestConnectionStringResolver(),
                        TestHelpers.GetTestNameResolver(),
<<<<<<< HEAD
                        NullLoggerFactory.Instance),
                    },
=======
                        NullLoggerFactory.Instance,
                        TestHelpers.GetMockPlatformInformationService()),
>>>>>>> 85d06424
                    new TestHostShutdownNotificationService(),
                    new DurableHttpMessageHandlerFactory(),
                    platformInformationService: TestHelpers.GetMockPlatformInformationService())
            {
            }

            protected internal override IDurableClient GetClient(DurableClientAttribute attribute)
            {
                var orchestrationServiceClientMock = new Mock<IOrchestrationServiceClient>();
                var orchestrationServiceMock = new Mock<IOrchestrationService>();
                var storageProvider = new DurabilityProvider("Mock", orchestrationServiceMock.Object, orchestrationServiceClientMock.Object, "mock");

                return new DurableClientMock(storageProvider, this, attribute);
            }
        }
    }
}
<|MERGE_RESOLUTION|>--- conflicted
+++ resolved
@@ -1,1421 +1,1417 @@
-﻿// Copyright (c) .NET Foundation. All rights reserved.
-// Licensed under the MIT License. See LICENSE in the project root for license information.
-
-using System;
-using System.Collections.Generic;
-using System.Diagnostics;
-using System.Linq;
-using System.Net;
-using System.Net.Http;
-using System.Text;
-using System.Threading;
-using System.Threading.Tasks;
-using DurableTask.Core;
-using Microsoft.Extensions.Logging;
-using Microsoft.Extensions.Logging.Abstractions;
-using Microsoft.Extensions.Options;
-using Moq;
-using Newtonsoft.Json;
-using Newtonsoft.Json.Linq;
-using Xunit;
-
-namespace Microsoft.Azure.WebJobs.Extensions.DurableTask.Tests
-{
-    public class HttpApiHandlerTests
-    {
-        private const string EmptyEntityKeySymbol = "$";
-
-        [Fact]
-        [Trait("Category", PlatformSpecificHelpers.TestCategory)]
-        public void CreateCheckStatusResponse_Throws_Exception_When_NotificationUrl_Missing()
-        {
-            var options = new DurableTaskOptions()
-            {
-                Notifications = new NotificationOptions(),
-            };
-            options.NotificationUrl = null;
-            options.HubName = "DurableTaskHub";
-
-            var httpApiHandler = new HttpApiHandler(GetTestExtension(options), null);
-            var ex = Assert.Throws<InvalidOperationException>(() => httpApiHandler.CreateCheckStatusResponse(new HttpRequestMessage(), string.Empty, null));
-            Assert.Equal("Webhooks are not configured", ex.Message);
-        }
-
-        [Fact]
-        [Trait("Category", PlatformSpecificHelpers.TestCategory)]
-        public async Task WaitForCompletionOrCreateCheckStatusResponseAsync_Throws_Exception_When_Bad_Timeout_Request()
-        {
-            var httpApiHandler = new HttpApiHandler(GetTestExtension(), null);
-            var ex = await Assert.ThrowsAsync<ArgumentException>(() => httpApiHandler.WaitForCompletionOrCreateCheckStatusResponseAsync(
-                new HttpRequestMessage
-                {
-                    RequestUri = new Uri(TestConstants.RequestUri),
-                },
-                TestConstants.InstanceId,
-                new DurableClientAttribute
-                {
-                    TaskHub = TestConstants.TaskHub,
-                    ConnectionName = TestConstants.ConnectionName,
-                },
-                TimeSpan.FromSeconds(0),
-                TimeSpan.FromSeconds(100)));
-            Assert.Equal($"Total timeout 0 should be bigger than retry timeout 100", ex.Message);
-        }
-
-        [Fact]
-        [Trait("Category", PlatformSpecificHelpers.TestCategory)]
-        public async Task CreateCheckStatusResponse_Returns_Correct_HTTP_202_Response()
-        {
-            var httpApiHandler = new HttpApiHandler(GetTestExtension(), null);
-            var httpResponseMessage = httpApiHandler.CreateCheckStatusResponse(
-                new HttpRequestMessage
-                {
-                    RequestUri = new Uri(TestConstants.RequestUri),
-                },
-                TestConstants.InstanceId,
-                new DurableClientAttribute
-                {
-                    TaskHub = TestConstants.TaskHub,
-                    ConnectionName = TestConstants.ConnectionName,
-                });
-
-            Assert.Equal(HttpStatusCode.Accepted, httpResponseMessage.StatusCode);
-            var content = await httpResponseMessage.Content.ReadAsStringAsync();
-            var status = JsonConvert.DeserializeObject<JObject>(content);
-            Assert.Equal((string)status["id"], TestConstants.InstanceId);
-            Assert.Equal(
-                $"{TestConstants.NotificationUrlBase}/instances/7b59154ae666471993659902ed0ba742?taskHub=SampleHubVS&connection=Storage&code=mykey",
-                (string)status["statusQueryGetUri"]);
-            Assert.Equal(
-                $"{TestConstants.NotificationUrlBase}/instances/7b59154ae666471993659902ed0ba742/raiseEvent/{{eventName}}?taskHub=SampleHubVS&connection=Storage&code=mykey",
-                (string)status["sendEventPostUri"]);
-            Assert.Equal(
-                $"{TestConstants.NotificationUrlBase}/instances/7b59154ae666471993659902ed0ba742/terminate?reason={{text}}&taskHub=SampleHubVS&connection=Storage&code=mykey",
-                (string)status["terminatePostUri"]);
-            Assert.Equal(
-                $"{TestConstants.NotificationUrlBase}/instances/7b59154ae666471993659902ed0ba742?taskHub=SampleHubVS&connection=Storage&code=mykey",
-                (string)status["purgeHistoryDeleteUri"]);
-            Assert.Equal(
-                $"{TestConstants.NotificationUrlBase}/instances/7b59154ae666471993659902ed0ba742/restart?taskHub=SampleHubVS&connection=Storage&code=mykey",
-                (string)status["restartPostUri"]);
-        }
-
-        [Fact]
-        [Trait("Category", PlatformSpecificHelpers.TestCategory)]
-        public void CreateCheckStatus_Returns_Correct_HttpManagementPayload_based_on_default_values()
-        {
-            var httpApiHandler = new HttpApiHandler(GetTestExtension(), null);
-            HttpManagementPayload httpManagementPayload = httpApiHandler.CreateHttpManagementPayload(TestConstants.InstanceId, null, null);
-            Assert.NotNull(httpManagementPayload);
-            Assert.Equal(httpManagementPayload.Id, TestConstants.InstanceId);
-            Assert.Equal(
-                $"{TestConstants.NotificationUrlBase}/instances/7b59154ae666471993659902ed0ba742?taskHub=DurableFunctionsHub&connection=Storage&code=mykey",
-                httpManagementPayload.StatusQueryGetUri);
-            Assert.Equal(
-                $"{TestConstants.NotificationUrlBase}/instances/7b59154ae666471993659902ed0ba742/raiseEvent/{{eventName}}?taskHub=DurableFunctionsHub&connection=Storage&code=mykey",
-                httpManagementPayload.SendEventPostUri);
-            Assert.Equal(
-                $"{TestConstants.NotificationUrlBase}/instances/7b59154ae666471993659902ed0ba742/terminate?reason={{text}}&taskHub=DurableFunctionsHub&connection=Storage&code=mykey",
-                httpManagementPayload.TerminatePostUri);
-            Assert.Equal(
-                $"{TestConstants.NotificationUrlBase}/instances/7b59154ae666471993659902ed0ba742?taskHub=DurableFunctionsHub&connection=Storage&code=mykey",
-                httpManagementPayload.PurgeHistoryDeleteUri);
-            Assert.Equal(
-               $"{TestConstants.NotificationUrlBase}/instances/7b59154ae666471993659902ed0ba742/restart?taskHub=DurableFunctionsHub&connection=Storage&code=mykey",
-               httpManagementPayload.RestartPostUri);
-        }
-
-        [Fact]
-        [Trait("Category", PlatformSpecificHelpers.TestCategory)]
-        public void CreateCheckStatus_Returns_Correct_HttpManagementPayload_based_on_custom_taskhub_value()
-        {
-            var httpApiHandler = new HttpApiHandler(GetTestExtension(), null);
-            HttpManagementPayload httpManagementPayload = httpApiHandler.CreateHttpManagementPayload(TestConstants.InstanceId, TestConstants.TaskHub, null);
-            Assert.NotNull(httpManagementPayload);
-            Assert.Equal(httpManagementPayload.Id, TestConstants.InstanceId);
-            Assert.Equal(
-                $"{TestConstants.NotificationUrlBase}/instances/7b59154ae666471993659902ed0ba742?taskHub=SampleHubVS&connection=Storage&code=mykey",
-                httpManagementPayload.StatusQueryGetUri);
-            Assert.Equal(
-                $"{TestConstants.NotificationUrlBase}/instances/7b59154ae666471993659902ed0ba742/raiseEvent/{{eventName}}?taskHub=SampleHubVS&connection=Storage&code=mykey",
-                httpManagementPayload.SendEventPostUri);
-            Assert.Equal(
-                $"{TestConstants.NotificationUrlBase}/instances/7b59154ae666471993659902ed0ba742/terminate?reason={{text}}&taskHub=SampleHubVS&connection=Storage&code=mykey",
-                httpManagementPayload.TerminatePostUri);
-            Assert.Equal(
-                $"{TestConstants.NotificationUrlBase}/instances/7b59154ae666471993659902ed0ba742?taskHub=SampleHubVS&connection=Storage&code=mykey",
-                httpManagementPayload.PurgeHistoryDeleteUri);
-            Assert.Equal(
-                $"{TestConstants.NotificationUrlBase}/instances/7b59154ae666471993659902ed0ba742/restart?taskHub=SampleHubVS&connection=Storage&code=mykey",
-                httpManagementPayload.RestartPostUri);
-        }
-
-        [Fact]
-        [Trait("Category", PlatformSpecificHelpers.TestCategory)]
-        public void CreateCheckStatus_Returns_Correct_HttpManagementPayload_based_on_custom_connection_value()
-        {
-            var httpApiHandler = new HttpApiHandler(GetTestExtension(), null);
-            HttpManagementPayload httpManagementPayload = httpApiHandler.CreateHttpManagementPayload(TestConstants.InstanceId, null, TestConstants.CustomConnectionName);
-            Assert.NotNull(httpManagementPayload);
-            Assert.Equal(httpManagementPayload.Id, TestConstants.InstanceId);
-            Assert.Equal(
-                $"{TestConstants.NotificationUrlBase}/instances/7b59154ae666471993659902ed0ba742?taskHub=DurableFunctionsHub&connection=TestConnection&code=mykey",
-                httpManagementPayload.StatusQueryGetUri);
-            Assert.Equal(
-                $"{TestConstants.NotificationUrlBase}/instances/7b59154ae666471993659902ed0ba742/raiseEvent/{{eventName}}?taskHub=DurableFunctionsHub&connection=TestConnection&code=mykey",
-                httpManagementPayload.SendEventPostUri);
-            Assert.Equal(
-                $"{TestConstants.NotificationUrlBase}/instances/7b59154ae666471993659902ed0ba742/terminate?reason={{text}}&taskHub=DurableFunctionsHub&connection=TestConnection&code=mykey",
-                httpManagementPayload.TerminatePostUri);
-            Assert.Equal(
-                $"{TestConstants.NotificationUrlBase}/instances/7b59154ae666471993659902ed0ba742?taskHub=DurableFunctionsHub&connection=TestConnection&code=mykey",
-                httpManagementPayload.PurgeHistoryDeleteUri);
-            Assert.Equal(
-                $"{TestConstants.NotificationUrlBase}/instances/7b59154ae666471993659902ed0ba742/restart?taskHub=DurableFunctionsHub&connection=TestConnection&code=mykey",
-                httpManagementPayload.RestartPostUri);
-        }
-
-        [Fact]
-        [Trait("Category", PlatformSpecificHelpers.TestCategory)]
-        public void CreateCheckStatus_Returns_Correct_HttpManagementPayload_based_on_custom_values()
-        {
-            var httpApiHandler = new HttpApiHandler(GetTestExtension(), null);
-            HttpManagementPayload httpManagementPayload = httpApiHandler.CreateHttpManagementPayload(TestConstants.InstanceId, TestConstants.TaskHub, TestConstants.CustomConnectionName, returnInternalServerErrorOnFailure: true, restartWithNewInstanceId: false);
-            Assert.NotNull(httpManagementPayload);
-            Assert.Equal(httpManagementPayload.Id, TestConstants.InstanceId);
-            Assert.Equal(
-                $"{TestConstants.NotificationUrlBase}/instances/7b59154ae666471993659902ed0ba742?taskHub=SampleHubVS&connection=TestConnection&code=mykey&returnInternalServerErrorOnFailure=true",
-                httpManagementPayload.StatusQueryGetUri);
-            Assert.Equal(
-                $"{TestConstants.NotificationUrlBase}/instances/7b59154ae666471993659902ed0ba742/raiseEvent/{{eventName}}?taskHub=SampleHubVS&connection=TestConnection&code=mykey",
-                httpManagementPayload.SendEventPostUri);
-            Assert.Equal(
-                $"{TestConstants.NotificationUrlBase}/instances/7b59154ae666471993659902ed0ba742/terminate?reason={{text}}&taskHub=SampleHubVS&connection=TestConnection&code=mykey",
-                httpManagementPayload.TerminatePostUri);
-            Assert.Equal(
-                $"{TestConstants.NotificationUrlBase}/instances/7b59154ae666471993659902ed0ba742?taskHub=SampleHubVS&connection=TestConnection&code=mykey",
-                httpManagementPayload.PurgeHistoryDeleteUri);
-            Assert.Equal(
-                $"{TestConstants.NotificationUrlBase}/instances/7b59154ae666471993659902ed0ba742/restart?taskHub=SampleHubVS&connection=TestConnection&code=mykey",
-                httpManagementPayload.RestartPostUri);
-        }
-
-        [Fact]
-        [Trait("Category", PlatformSpecificHelpers.TestCategory)]
-        public async Task WaitForCompletionOrCreateCheckStatusResponseAsync_Returns_Custom_HttpManagementPayload_After_Timeout()
-        {
-            var httpApiHandler = new HttpApiHandler(GetTestExtension(), null);
-            var stopWatch = Stopwatch.StartNew();
-            var httpResponseMessage = await httpApiHandler.WaitForCompletionOrCreateCheckStatusResponseAsync(
-                new HttpRequestMessage
-                {
-                    RequestUri = new Uri(TestConstants.RequestUri),
-                },
-                TestConstants.RandomInstanceId,
-                new DurableClientAttribute
-                {
-                    TaskHub = TestConstants.TaskHub,
-                    ConnectionName = TestConstants.ConnectionName,
-                },
-                TimeSpan.FromSeconds(10),
-                TimeSpan.FromSeconds(3),
-                true);
-            stopWatch.Stop();
-            Assert.Equal(HttpStatusCode.Accepted, httpResponseMessage.StatusCode);
-            var content = await httpResponseMessage.Content.ReadAsStringAsync();
-            var status = JsonConvert.DeserializeObject<JObject>(content);
-            Assert.Equal(status["id"], TestConstants.RandomInstanceId);
-            Assert.Equal(
-                $"{TestConstants.NotificationUrlBase}/instances/9b59154ae666471993659902ed0ba749?taskHub=SampleHubVS&connection=Storage&code=mykey&returnInternalServerErrorOnFailure=true",
-                (string)status["statusQueryGetUri"]);
-            Assert.Equal(
-                $"{TestConstants.NotificationUrlBase}/instances/9b59154ae666471993659902ed0ba749/raiseEvent/{{eventName}}?taskHub=SampleHubVS&connection=Storage&code=mykey",
-                (string)status["sendEventPostUri"]);
-            Assert.Equal(
-                $"{TestConstants.NotificationUrlBase}/instances/9b59154ae666471993659902ed0ba749/terminate?reason={{text}}&taskHub=SampleHubVS&connection=Storage&code=mykey",
-                (string)status["terminatePostUri"]);
-            Assert.Equal(
-                $"{TestConstants.NotificationUrlBase}/instances/9b59154ae666471993659902ed0ba749?taskHub=SampleHubVS&connection=Storage&code=mykey",
-                (string)status["purgeHistoryDeleteUri"]);
-            Assert.True(stopWatch.Elapsed > TimeSpan.FromSeconds(10));
-        }
-
-        [Fact]
-        [Trait("Category", PlatformSpecificHelpers.TestCategory)]
-        public async Task WaitForCompletionOrCreateCheckStatusResponseAsync_Returns_HTTP_202_Response_After_Timeout()
-        {
-            var httpApiHandler = new HttpApiHandler(GetTestExtension(), null);
-            var stopWatch = Stopwatch.StartNew();
-            var httpResponseMessage = await httpApiHandler.WaitForCompletionOrCreateCheckStatusResponseAsync(
-                new HttpRequestMessage
-                {
-                    RequestUri = new Uri(TestConstants.RequestUri),
-                },
-                TestConstants.RandomInstanceId,
-                new DurableClientAttribute
-                {
-                    TaskHub = TestConstants.TaskHub,
-                    ConnectionName = TestConstants.ConnectionName,
-                },
-                TimeSpan.FromSeconds(10),
-                TimeSpan.FromSeconds(3));
-            stopWatch.Stop();
-            Assert.Equal(HttpStatusCode.Accepted, httpResponseMessage.StatusCode);
-            var content = await httpResponseMessage.Content.ReadAsStringAsync();
-            var status = JsonConvert.DeserializeObject<JObject>(content);
-            Assert.Equal(status["id"], TestConstants.RandomInstanceId);
-            Assert.Equal(
-                $"{TestConstants.NotificationUrlBase}/instances/9b59154ae666471993659902ed0ba749?taskHub=SampleHubVS&connection=Storage&code=mykey",
-                (string)status["statusQueryGetUri"]);
-            Assert.Equal(
-                $"{TestConstants.NotificationUrlBase}/instances/9b59154ae666471993659902ed0ba749/raiseEvent/{{eventName}}?taskHub=SampleHubVS&connection=Storage&code=mykey",
-                (string)status["sendEventPostUri"]);
-            Assert.Equal(
-                $"{TestConstants.NotificationUrlBase}/instances/9b59154ae666471993659902ed0ba749/terminate?reason={{text}}&taskHub=SampleHubVS&connection=Storage&code=mykey",
-                (string)status["terminatePostUri"]);
-            Assert.Equal(
-                $"{TestConstants.NotificationUrlBase}/instances/9b59154ae666471993659902ed0ba749?taskHub=SampleHubVS&connection=Storage&code=mykey",
-                (string)status["purgeHistoryDeleteUri"]);
-            Assert.Equal(
-                $"{TestConstants.NotificationUrlBase}/instances/9b59154ae666471993659902ed0ba749/restart?taskHub=SampleHubVS&connection=Storage&code=mykey",
-                (string)status["restartPostUri"]);
-            Assert.True(stopWatch.Elapsed > TimeSpan.FromSeconds(10));
-        }
-
-        [Fact]
-        [Trait("Category", PlatformSpecificHelpers.TestCategory)]
-        public async Task WaitForCompletionOrCreateCheckStatusResponseAsync_Returns_HTTP_200_Response()
-        {
-            var httpApiHandler = new HttpApiHandler(GetTestExtension(), null);
-            var httpResponseMessage = await httpApiHandler.WaitForCompletionOrCreateCheckStatusResponseAsync(
-                new HttpRequestMessage
-                {
-                    RequestUri = new Uri(TestConstants.RequestUri),
-                },
-                TestConstants.IntanceIdFactComplete,
-                new DurableClientAttribute
-                {
-                    TaskHub = TestConstants.TaskHub,
-                    ConnectionName = TestConstants.ConnectionName,
-                },
-                TimeSpan.FromSeconds(100),
-                TimeSpan.FromSeconds(10));
-            Assert.Equal(HttpStatusCode.OK, httpResponseMessage.StatusCode);
-            var content = await httpResponseMessage.Content.ReadAsStringAsync();
-            var value = JsonConvert.DeserializeObject<string>(content);
-            Assert.Equal("Hello Tokyo!", value);
-        }
-
-        [Fact]
-        [Trait("Category", PlatformSpecificHelpers.TestCategory)]
-        public async Task WaitForCompletionOrCreateCheckStatusResponseAsync_Returns_HTTP_200_Response_After_Few_Iterations()
-        {
-            var httpApiHandler = new HttpApiHandler(GetTestExtension(), null);
-            var stopwatch = Stopwatch.StartNew();
-            var httpResponseMessage = await httpApiHandler.WaitForCompletionOrCreateCheckStatusResponseAsync(
-                new HttpRequestMessage
-                {
-                    RequestUri = new Uri(TestConstants.RequestUri),
-                },
-                TestConstants.InstanceIdIterations,
-                new DurableClientAttribute
-                {
-                    TaskHub = TestConstants.TaskHub,
-                    ConnectionName = TestConstants.ConnectionName,
-                },
-                TimeSpan.FromSeconds(10),
-                TimeSpan.FromSeconds(3));
-            stopwatch.Stop();
-            Assert.Equal(HttpStatusCode.OK, httpResponseMessage.StatusCode);
-            var content = await httpResponseMessage.Content.ReadAsStringAsync();
-            var value = JsonConvert.DeserializeObject<string>(content);
-            Assert.Equal("Hello Tokyo!", value);
-            Assert.True(stopwatch.Elapsed < TimeSpan.FromSeconds(10));
-        }
-
-        [Fact]
-        [Trait("Category", PlatformSpecificHelpers.TestCategory)]
-        public async Task WaitForCompletionOrCreateCheckStatusResponseAsync_Returns_Defaults_When_Runtime_Status_is_Terminated()
-        {
-            await this.CheckRuntimeStatus(TestConstants.InstanceIdTerminated, OrchestrationRuntimeStatus.Terminated);
-        }
-
-        [Fact]
-        [Trait("Category", PlatformSpecificHelpers.TestCategory)]
-        public async Task WaitForCompletionOrCreateCheckStatusResponseAsync_Returns_Defaults_When_Runtime_Status_is_Canceled()
-        {
-            await this.CheckRuntimeStatus(TestConstants.InstanceIdCanceled, OrchestrationRuntimeStatus.Canceled);
-        }
-
-        private async Task CheckRuntimeStatus(string instanceId, OrchestrationRuntimeStatus expectedRuntimeStatus, HttpStatusCode expectedStatusCode = HttpStatusCode.OK)
-        {
-            var httpApiHandler = new HttpApiHandler(GetTestExtension(), null);
-            var httpResponseMessage = await httpApiHandler.WaitForCompletionOrCreateCheckStatusResponseAsync(
-                new HttpRequestMessage
-                {
-                    RequestUri = new Uri(TestConstants.RequestUri),
-                },
-                instanceId,
-                new DurableClientAttribute
-                {
-                    TaskHub = TestConstants.TaskHub,
-                    ConnectionName = TestConstants.ConnectionName,
-                },
-                TimeSpan.FromSeconds(30),
-                TimeSpan.FromSeconds(8));
-            Assert.Equal(expectedStatusCode, httpResponseMessage.StatusCode);
-            var content = await httpResponseMessage.Content.ReadAsStringAsync();
-            var response = JsonConvert.DeserializeObject<JObject>(content);
-            Assert.Equal(expectedRuntimeStatus.ToString(), (string)response["runtimeStatus"]);
-        }
-
-        [Theory]
-        [InlineData(true, HttpStatusCode.InternalServerError)]
-        [InlineData(false, HttpStatusCode.OK)]
-        [Trait("Category", PlatformSpecificHelpers.TestCategory)]
-        public async Task HandleGetStatusRequestAsync_Failed_Orchestration_Config_Response_Code(bool returnInternalServerErrorOnFailure, HttpStatusCode statusCode)
-        {
-            var list = (IList<DurableOrchestrationStatus>)new List<DurableOrchestrationStatus>
-            {
-                new DurableOrchestrationStatus
-                {
-                    Name = "DoThis",
-                    InstanceId = "01",
-                    RuntimeStatus = OrchestrationRuntimeStatus.Failed,
-                },
-            };
-
-            var instanceId = Guid.NewGuid().ToString();
-            var clientMock = new Mock<IDurableClient>();
-            clientMock
-                .Setup(x => x.GetStatusAsync(instanceId, false, false, true))
-                .Returns(Task.FromResult(list.First()));
-            var httpApiHandler = new ExtendedHttpApiHandler(clientMock.Object);
-
-            var getStatusRequestUriBuilder = new UriBuilder(TestConstants.NotificationUrl);
-            getStatusRequestUriBuilder.Path += $"/Instances/" + instanceId;
-            getStatusRequestUriBuilder.Query = $"returnInternalServerErrorOnFailure={returnInternalServerErrorOnFailure}";
-
-            var responseMessage = await httpApiHandler.HandleRequestAsync(
-                new HttpRequestMessage
-                {
-                    Method = HttpMethod.Get,
-                    RequestUri = getStatusRequestUriBuilder.Uri,
-                });
-
-            Assert.Equal(statusCode, responseMessage.StatusCode);
-        }
-
-        [Fact]
-        [Trait("Category", PlatformSpecificHelpers.TestCategory)]
-        public async Task GetAllStatus_is_Success()
-        {
-            var result = new OrchestrationStatusQueryResult
-            {
-                DurableOrchestrationState = new List<DurableOrchestrationStatus>
-                {
-                    new DurableOrchestrationStatus
-                    {
-                        Name = "DoThis",
-                        InstanceId = "01",
-                        RuntimeStatus = OrchestrationRuntimeStatus.Running,
-                    },
-                    new DurableOrchestrationStatus
-                    {
-                        Name = "DoThat",
-                        InstanceId = "02",
-                        RuntimeStatus = OrchestrationRuntimeStatus.Completed,
-                    },
-                },
-            };
-
-            var clientMock = new Mock<IDurableClient>();
-            clientMock
-                .Setup(x => x.ListInstancesAsync(It.IsAny<OrchestrationStatusQueryCondition>(), It.IsAny<CancellationToken>()))
-                .Returns(Task.FromResult(result));
-            var httpApiHandler = new ExtendedHttpApiHandler(clientMock.Object);
-
-            var getStatusRequestUriBuilder = new UriBuilder(TestConstants.NotificationUrl);
-            getStatusRequestUriBuilder.Path += $"/Instances/";
-
-            var responseMessage = await httpApiHandler.HandleRequestAsync(
-                new HttpRequestMessage
-                {
-                    Method = HttpMethod.Get,
-                    RequestUri = getStatusRequestUriBuilder.Uri,
-                });
-            Assert.Equal(HttpStatusCode.OK, responseMessage.StatusCode);
-            Assert.Equal(string.Empty, responseMessage.Headers.GetValues("x-ms-continuation-token").FirstOrDefault());
-            var actual = JsonConvert.DeserializeObject<IList<StatusResponsePayload>>(await responseMessage.Content.ReadAsStringAsync());
-
-            Assert.Equal("DoThis", actual[0].Name);
-            Assert.Equal("01", actual[0].InstanceId);
-            Assert.Equal("Running", actual[0].RuntimeStatus);
-            Assert.Equal("DoThat", actual[1].Name);
-            Assert.Equal("02", actual[1].InstanceId);
-            Assert.Equal("Completed", actual[1].RuntimeStatus);
-        }
-
-        [Fact]
-        [Trait("Category", PlatformSpecificHelpers.TestCategory)]
-        public async Task GetQueryStatus_is_Success()
-        {
-            // Build mock
-            var result = new OrchestrationStatusQueryResult
-            {
-                DurableOrchestrationState = new List<DurableOrchestrationStatus>
-                {
-                    new DurableOrchestrationStatus
-                    {
-                        Name = "DoThis",
-                        InstanceId = "01",
-                        RuntimeStatus = OrchestrationRuntimeStatus.Running,
-                    },
-                    new DurableOrchestrationStatus
-                    {
-                        Name = "DoThat",
-                        InstanceId = "02",
-                        RuntimeStatus = OrchestrationRuntimeStatus.Running,
-                    },
-                },
-
-                ContinuationToken = "YYYY-YYYYYYYY-YYYYYYYYYYYY",
-            };
-
-            var createdTimeFrom = new DateTime(2018, 3, 10, 10, 1, 0);
-            var createdTimeTo = new DateTime(2018, 3, 10, 10, 23, 59);
-            var runtimeStatus = new List<OrchestrationRuntimeStatus>();
-            runtimeStatus.Add(OrchestrationRuntimeStatus.Running);
-            var runtimeStatusString = OrchestrationRuntimeStatus.Running.ToString();
-
-            var clientMock = new Mock<IDurableClient>();
-            clientMock
-                .Setup(x => x.ListInstancesAsync(It.IsAny<OrchestrationStatusQueryCondition>(), It.IsAny<CancellationToken>()))
-                .Returns(Task.FromResult(result));
-
-            var httpApiHandler = new ExtendedHttpApiHandler(clientMock.Object);
-
-            // Build uri
-            var getStatusRequestUriBuilder = new UriBuilder(TestConstants.NotificationUrl);
-            getStatusRequestUriBuilder.Path += $"/Instances/";
-            getStatusRequestUriBuilder.Query = $"createdTimeFrom={WebUtility.UrlEncode(createdTimeFrom.ToString())}&createdTimeTo={WebUtility.UrlEncode(createdTimeTo.ToString())}&runtimeStatus={runtimeStatusString}";
-
-            // Test HttpApiHandler response
-            var responseMessage = await httpApiHandler.HandleRequestAsync(
-                new HttpRequestMessage
-                {
-                    Method = HttpMethod.Get,
-                    RequestUri = getStatusRequestUriBuilder.Uri,
-                });
-            Assert.Equal(HttpStatusCode.OK, responseMessage.StatusCode);
-            var actual = JsonConvert.DeserializeObject<IList<StatusResponsePayload>>(await responseMessage.Content.ReadAsStringAsync());
-            clientMock.Verify(x => x.ListInstancesAsync(It.IsAny<OrchestrationStatusQueryCondition>(), It.IsAny<CancellationToken>()));
-            Assert.Equal("DoThis", actual[0].Name);
-            Assert.Equal("01", actual[0].InstanceId);
-            Assert.Equal("Running", actual[0].RuntimeStatus);
-            Assert.Equal("DoThat", actual[1].Name);
-            Assert.Equal("02", actual[1].InstanceId);
-            Assert.Equal("Running", actual[1].RuntimeStatus);
-        }
-
-        [Fact]
-        [Trait("Category", PlatformSpecificHelpers.TestCategory)]
-        public async Task GetQueryStatusWithPaging_is_Success()
-        {
-            // Build mock
-            var result = new OrchestrationStatusQueryResult
-            {
-                DurableOrchestrationState = new List<DurableOrchestrationStatus>
-                {
-                    new DurableOrchestrationStatus
-                    {
-                        Name = "DoThis",
-                        InstanceId = "01",
-                        RuntimeStatus = OrchestrationRuntimeStatus.Running,
-                    },
-                    new DurableOrchestrationStatus
-                    {
-                        Name = "DoThat",
-                        InstanceId = "02",
-                        RuntimeStatus = OrchestrationRuntimeStatus.Running,
-                    },
-                },
-
-                ContinuationToken = "YYYY-YYYYYYYY-YYYYYYYYYYYY",
-            };
-
-            var createdTimeFrom = new DateTime(2018, 3, 10, 10, 1, 0, DateTimeKind.Utc);
-            var createdTimeTo = new DateTime(2018, 3, 10, 10, 23, 59, DateTimeKind.Utc);
-            var runtimeStatus = new List<OrchestrationRuntimeStatus>();
-            runtimeStatus.Add(OrchestrationRuntimeStatus.Running);
-            var runtimeStatusString = OrchestrationRuntimeStatus.Running.ToString();
-            var pageSize = 100;
-            var continuationToken = "XXXX-XXXXXXXX-XXXXXXXXXXXX";
-
-            var clientMock = new Mock<IDurableClient>();
-            clientMock
-                .Setup(x => x.ListInstancesAsync(It.IsAny<OrchestrationStatusQueryCondition>(), It.IsAny<CancellationToken>()))
-                .Returns(Task.FromResult(result))
-                .Callback<OrchestrationStatusQueryCondition, CancellationToken>((condition, cancellationToken) =>
-                {
-                    Assert.Equal(createdTimeFrom, condition.CreatedTimeFrom);
-                    Assert.Equal(createdTimeTo, condition.CreatedTimeTo);
-                    Assert.Equal(OrchestrationRuntimeStatus.Running, condition.RuntimeStatus.FirstOrDefault());
-                    Assert.Equal(pageSize, condition.PageSize);
-                    Assert.Equal(continuationToken, condition.ContinuationToken);
-                });
-
-            var httpApiHandler = new ExtendedHttpApiHandler(clientMock.Object);
-
-            // Build uri
-            var getStatusRequestUriBuilder = new UriBuilder(TestConstants.NotificationUrl);
-            getStatusRequestUriBuilder.Path += $"/Instances/";
-            getStatusRequestUriBuilder.Query = $"createdTimeFrom={WebUtility.UrlEncode(createdTimeFrom.ToString())}&createdTimeTo={WebUtility.UrlEncode(createdTimeTo.ToString())}&runtimeStatus={runtimeStatusString}&top=100";
-
-            // Test HttpApiHandler response
-            var requestMessage = new HttpRequestMessage
-            {
-                Method = HttpMethod.Get,
-                RequestUri = getStatusRequestUriBuilder.Uri,
-            };
-            requestMessage.Headers.Add("x-ms-continuation-token", "XXXX-XXXXXXXX-XXXXXXXXXXXX");
-
-            var responseMessage = await httpApiHandler.HandleRequestAsync(requestMessage);
-            Assert.Equal(HttpStatusCode.OK, responseMessage.StatusCode);
-            Assert.Equal("YYYY-YYYYYYYY-YYYYYYYYYYYY", responseMessage.Headers.GetValues("x-ms-continuation-token").FirstOrDefault());
-            var actual = JsonConvert.DeserializeObject<IList<StatusResponsePayload>>(await responseMessage.Content.ReadAsStringAsync());
-            clientMock.Verify(x => x.ListInstancesAsync(It.IsAny<OrchestrationStatusQueryCondition>(), It.IsAny<CancellationToken>()));
-            Assert.Equal("DoThis", actual[0].Name);
-            Assert.Equal("01", actual[0].InstanceId);
-            Assert.Equal("Running", actual[0].RuntimeStatus);
-            Assert.Equal("DoThat", actual[1].Name);
-            Assert.Equal("02", actual[1].InstanceId);
-            Assert.Equal("Running", actual[1].RuntimeStatus);
-        }
-
-        [Fact]
-        [Trait("Category", PlatformSpecificHelpers.TestCategory)]
-        public async Task GetQueryMultipleRuntimeStatus_is_Success()
-        {
-            // Build Mock
-            var result = new OrchestrationStatusQueryResult
-            {
-                DurableOrchestrationState = new List<DurableOrchestrationStatus>
-                {
-                    new DurableOrchestrationStatus
-                    {
-                        Name = "DoThis",
-                        InstanceId = "01",
-                        RuntimeStatus = OrchestrationRuntimeStatus.Running,
-                    },
-                    new DurableOrchestrationStatus
-                    {
-                        Name = "DoThat",
-                        InstanceId = "02",
-                        RuntimeStatus = OrchestrationRuntimeStatus.Completed,
-                    },
-                },
-
-                ContinuationToken = "YYYY-YYYYYYYY-YYYYYYYYYYYY",
-            };
-
-            var createdTimeFrom = new DateTime(2018, 3, 10, 10, 1, 0);
-            var createdTimeTo = new DateTime(2018, 3, 10, 10, 23, 59);
-            var runtimeStatus = new List<OrchestrationRuntimeStatus>();
-            runtimeStatus.Add(OrchestrationRuntimeStatus.Running);
-            runtimeStatus.Add(OrchestrationRuntimeStatus.Completed);
-
-            var runtimeStatusRunningString = OrchestrationRuntimeStatus.Running.ToString();
-            var runtimeStatusCompletedString = OrchestrationRuntimeStatus.Completed.ToString();
-
-            var clientMock = new Mock<IDurableClient>();
-            clientMock
-                .Setup(x => x.ListInstancesAsync(It.IsAny<OrchestrationStatusQueryCondition>(), It.IsAny<CancellationToken>()))
-                .Returns(Task.FromResult(result));
-
-            var httpApiHandler = new ExtendedHttpApiHandler(clientMock.Object);
-
-            // Build uri
-            var getStatusRequestUriBuilder = new UriBuilder(TestConstants.NotificationUrl);
-            getStatusRequestUriBuilder.Path += $"/Instances/";
-            getStatusRequestUriBuilder.Query = $"createdTimeFrom={WebUtility.UrlEncode(createdTimeFrom.ToString())}&createdTimeTo={WebUtility.UrlEncode(createdTimeTo.ToString())}&runtimeStatus={runtimeStatusRunningString},{runtimeStatusCompletedString}";
-
-            // Test HttpApiHandler response
-            var responseMessage = await httpApiHandler.HandleRequestAsync(
-                new HttpRequestMessage
-                {
-                    Method = HttpMethod.Get,
-                    RequestUri = getStatusRequestUriBuilder.Uri,
-                });
-            Assert.Equal(HttpStatusCode.OK, responseMessage.StatusCode);
-            var actual = JsonConvert.DeserializeObject<IList<StatusResponsePayload>>(await responseMessage.Content.ReadAsStringAsync());
-            clientMock.Verify(x => x.ListInstancesAsync(It.IsAny<OrchestrationStatusQueryCondition>(), It.IsAny<CancellationToken>()));
-            Assert.Equal("DoThis", actual[0].Name);
-            Assert.Equal("01", actual[0].InstanceId);
-            Assert.Equal("Running", actual[0].RuntimeStatus);
-            Assert.Equal("DoThat", actual[1].Name);
-            Assert.Equal("02", actual[1].InstanceId);
-            Assert.Equal("Completed", actual[1].RuntimeStatus);
-        }
-
-        [Fact]
-        [Trait("Category", PlatformSpecificHelpers.TestCategory)]
-        public async Task GetQueryWithoutRuntimeStatus_is_Success()
-        {
-            // Build mock
-            var result = new OrchestrationStatusQueryResult
-            {
-                DurableOrchestrationState = new List<DurableOrchestrationStatus>
-                {
-                    new DurableOrchestrationStatus
-                    {
-                        Name = "DoThis",
-                        InstanceId = "01",
-                        RuntimeStatus = OrchestrationRuntimeStatus.Running,
-                    },
-                    new DurableOrchestrationStatus
-                    {
-                        Name = "DoThat",
-                        InstanceId = "02",
-                        RuntimeStatus = OrchestrationRuntimeStatus.Completed,
-                    },
-                },
-
-                ContinuationToken = "YYYY-YYYYYYYY-YYYYYYYYYYYY",
-            };
-
-            var createdTimeFrom = new DateTime(2018, 3, 10, 10, 1, 0);
-
-            var clientMock = new Mock<IDurableClient>();
-            clientMock
-                .Setup(x => x.ListInstancesAsync(It.IsAny<OrchestrationStatusQueryCondition>(), It.IsAny<CancellationToken>()))
-                .Returns(Task.FromResult(result));
-
-            var httpApiHandler = new ExtendedHttpApiHandler(clientMock.Object);
-
-            // Build uri
-            var getStatusRequestUriBuilder = new UriBuilder(TestConstants.NotificationUrl);
-            getStatusRequestUriBuilder.Path += $"/Instances/";
-            getStatusRequestUriBuilder.Query = $"createdTimeFrom={WebUtility.UrlEncode(createdTimeFrom.ToString())}";
-
-            // Test HttpApiHandler response
-            var responseMessage = await httpApiHandler.HandleRequestAsync(
-                new HttpRequestMessage
-                {
-                    Method = HttpMethod.Get,
-                    RequestUri = getStatusRequestUriBuilder.Uri,
-                });
-            Assert.Equal(HttpStatusCode.OK, responseMessage.StatusCode);
-            var actual = JsonConvert.DeserializeObject<IList<StatusResponsePayload>>(await responseMessage.Content.ReadAsStringAsync());
-            clientMock.Verify(x => x.ListInstancesAsync(It.IsAny<OrchestrationStatusQueryCondition>(), It.IsAny<CancellationToken>()));
-            Assert.Equal("DoThis", actual[0].Name);
-            Assert.Equal("01", actual[0].InstanceId);
-            Assert.Equal("Running", actual[0].RuntimeStatus);
-            Assert.Equal("DoThat", actual[1].Name);
-            Assert.Equal("02", actual[1].InstanceId);
-            Assert.Equal("Completed", actual[1].RuntimeStatus);
-        }
-
-        [Fact]
-        [Trait("Category", PlatformSpecificHelpers.TestCategory)]
-        public async Task TerminateInstanceWebhook()
-        {
-            string testInstanceId = Guid.NewGuid().ToString("N");
-            string testReason = "TerminationReason" + Guid.NewGuid();
-
-            string actualInstanceId = null;
-            string actualReason = null;
-
-            var clientMock = new Mock<IDurableClient>();
-            clientMock
-                .Setup(x => x.TerminateAsync(It.IsAny<string>(), It.IsAny<string>()))
-                .Returns(Task.CompletedTask)
-                .Callback((string instanceId, string reason) =>
-                {
-                    actualInstanceId = instanceId;
-                    actualReason = reason;
-                });
-
-            clientMock
-                .Setup(x => x.GetStatusAsync(It.IsAny<string>(), false, false, true))
-                .Returns(Task.FromResult(
-                    new DurableOrchestrationStatus
-                    {
-                        InstanceId = testInstanceId,
-                        RuntimeStatus = OrchestrationRuntimeStatus.Running,
-                    }));
-
-            var terminateRequestUriBuilder = new UriBuilder(TestConstants.NotificationUrl);
-            terminateRequestUriBuilder.Path += $"/Instances/{testInstanceId}/terminate";
-            terminateRequestUriBuilder.Query = $"reason={testReason}&{terminateRequestUriBuilder.Query.TrimStart('?')}";
-
-            var httpApiHandler = new ExtendedHttpApiHandler(clientMock.Object);
-            await httpApiHandler.HandleRequestAsync(
-                new HttpRequestMessage
-                {
-                    Method = HttpMethod.Post,
-                    RequestUri = terminateRequestUriBuilder.Uri,
-                });
-
-            Assert.Equal(testInstanceId, actualInstanceId);
-            Assert.Equal(testReason, actualReason);
-        }
-
-        [Theory]
-        [InlineData(true)]
-        [InlineData(false)]
-        [Trait("Category", PlatformSpecificHelpers.TestCategory)]
-        public async Task RestartInstance_Is_Success(bool restartWithNewInstanceId)
-        {
-            string testInstanceId = Guid.NewGuid().ToString();
-            string restartedInstanceId = restartWithNewInstanceId ? Guid.NewGuid().ToString() : testInstanceId;
-
-            var restartUriBuilder = new UriBuilder(TestConstants.NotificationUrl);
-            restartUriBuilder.Path += $"/Instances/{testInstanceId}/restart";
-            restartUriBuilder.Query = $"restartWithNewInstanceId={restartWithNewInstanceId}&{restartUriBuilder.Query.TrimStart('?')}";
-
-            var testRequest = new HttpRequestMessage
-            {
-                Method = HttpMethod.Post,
-                RequestUri = restartUriBuilder.Uri,
-            };
-
-            var testStatusQueryGetUri = $"{TestConstants.NotificationUrlBase}/instances/{restartedInstanceId}?taskhub=SampleHubVS&connection=Storage&code=mykey";
-            var testSendEventPostUri = $"{TestConstants.NotificationUrlBase}/instances/{restartedInstanceId}/raiseEvent/{{eventName}}?taskHub=SampleHubVS&connection=Storage&code=mykey";
-            var testTerminatePostUri = $"{TestConstants.NotificationUrlBase}/instances/{restartedInstanceId}/terminate?reason={{text}}&taskHub=SampleHubVS&connection=Storage&code=mykey";
-            var testRewindPostUri = $"{TestConstants.NotificationUrlBase}/instances/{restartedInstanceId}/rewind?reason={{text}}&taskHub=SampleHubVS&connection=Storage&code=mykey";
-            var testRestartPostUri = $"{TestConstants.NotificationUrlBase}/instances/{restartedInstanceId}/restart?taskHub=SampleHubVS&connection=Storage&code=mykey&restartWithNewInstanceId={restartWithNewInstanceId}";
-            var testResponse = testRequest.CreateResponse(
-                HttpStatusCode.Accepted,
-                new
-                {
-                    id = restartedInstanceId,
-                    statusQueryGetUri = testStatusQueryGetUri,
-                    sendEventPostUri = testSendEventPostUri,
-                    terminatePostUri = testTerminatePostUri,
-                    rewindPostUri = testRewindPostUri,
-                    restartPostUri = testRestartPostUri,
-                });
-
-            var clientMock = new Mock<IDurableClient>();
-            clientMock
-                .Setup(x => x.RestartAsync(testInstanceId, restartWithNewInstanceId))
-                .Returns(Task.FromResult(restartedInstanceId));
-
-            clientMock
-                .Setup(x => x.CreateCheckStatusResponse(It.IsAny<HttpRequestMessage>(), It.IsAny<string>(), It.IsAny<bool>()))
-                .Returns(testResponse);
-
-            var httpApiHandler = new ExtendedHttpApiHandler(clientMock.Object);
-            var actualResponse = await httpApiHandler.HandleRequestAsync(testRequest);
-
-            Assert.Equal(HttpStatusCode.Accepted, actualResponse.StatusCode);
-            var content = await actualResponse.Content.ReadAsStringAsync();
-            var status = JsonConvert.DeserializeObject<JObject>(content);
-            Assert.Equal(status["id"], restartedInstanceId);
-            Assert.Equal(status["statusQueryGetUri"], testStatusQueryGetUri);
-            Assert.Equal(status["sendEventPostUri"], testSendEventPostUri);
-            Assert.Equal(status["terminatePostUri"], testTerminatePostUri);
-            Assert.Equal(status["rewindPostUri"], testRewindPostUri);
-            Assert.Equal(status["restartPostUri"], testRestartPostUri);
-        }
-
-        [Theory]
-        [InlineData(true)]
-        [InlineData(false)]
-        [Trait("Category", PlatformSpecificHelpers.TestCategory)]
-        public async Task RestartInstanceAndWaitToComplete_Is_Success(bool restartWithNewInstanceId)
-        {
-            string testInstanceId = Guid.NewGuid().ToString();
-            string restartedInstanceId = restartWithNewInstanceId ? Guid.NewGuid().ToString() : testInstanceId;
-
-            var restartUriBuilder = new UriBuilder(TestConstants.NotificationUrl);
-            restartUriBuilder.Path += $"/Instances/{testInstanceId}/restart";
-            restartUriBuilder.Query = $"timeout=90&pollingInterval=10&restartWithNewInstanceId={restartWithNewInstanceId}&{restartUriBuilder.Query.TrimStart('?')}";
-
-            var testRequest = new HttpRequestMessage
-            {
-                Method = HttpMethod.Post,
-                RequestUri = restartUriBuilder.Uri,
-            };
-
-            var testStatusQueryGetUri = $"{TestConstants.NotificationUrlBase}/instances/{restartedInstanceId}?taskhub=SampleHubVS&connection=Storage&code=mykey";
-            var testSendEventPostUri = $"{TestConstants.NotificationUrlBase}/instances/{restartedInstanceId}/raiseEvent/{{eventName}}?taskHub=SampleHubVS&connection=Storage&code=mykey";
-            var testTerminatePostUri = $"{TestConstants.NotificationUrlBase}/instances/{restartedInstanceId}/terminate?reason={{text}}&taskHub=SampleHubVS&connection=Storage&code=mykey";
-            var testRewindPostUri = $"{TestConstants.NotificationUrlBase}/instances/{restartedInstanceId}/rewind?reason={{text}}&taskHub=SampleHubVS&connection=Storage&code=mykey";
-            var testRestartPostUri = $"{TestConstants.NotificationUrlBase}/instances/{restartedInstanceId}/restart?taskHub=SampleHubVS&connection=Storage&code=mykey&restartWithNewInstanceId={restartWithNewInstanceId}";
-            var testResponse = testRequest.CreateResponse(
-                HttpStatusCode.Accepted,
-                new
-                {
-                    id = restartedInstanceId,
-                    statusQueryGetUri = testStatusQueryGetUri,
-                    sendEventPostUri = testSendEventPostUri,
-                    terminatePostUri = testTerminatePostUri,
-                    rewindPostUri = testRewindPostUri,
-                    restartPostUri = testRestartPostUri,
-                });
-
-            var clientMock = new Mock<IDurableClient>();
-            clientMock
-                .Setup(x => x.RestartAsync(testInstanceId, restartWithNewInstanceId))
-                .Returns(Task.FromResult(restartedInstanceId));
-
-            clientMock
-                .Setup(x => x.WaitForCompletionOrCreateCheckStatusResponseAsync(It.IsAny<HttpRequestMessage>(), It.IsAny<string>(), It.IsAny<TimeSpan>(), It.IsAny<TimeSpan>(), It.IsAny<bool>()))
-                .Returns(Task.FromResult(testResponse));
-
-            var httpApiHandler = new ExtendedHttpApiHandler(clientMock.Object);
-            var actualResponse = await httpApiHandler.HandleRequestAsync(testRequest);
-
-            Assert.Equal(HttpStatusCode.Accepted, actualResponse.StatusCode);
-            var content = await actualResponse.Content.ReadAsStringAsync();
-            var status = JsonConvert.DeserializeObject<JObject>(content);
-            Assert.Equal(status["id"], restartedInstanceId);
-            Assert.Equal(status["statusQueryGetUri"], testStatusQueryGetUri);
-            Assert.Equal(status["sendEventPostUri"], testSendEventPostUri);
-            Assert.Equal(status["terminatePostUri"], testTerminatePostUri);
-            Assert.Equal(status["rewindPostUri"], testRewindPostUri);
-            Assert.Equal(status["restartPostUri"], testRestartPostUri);
-        }
-
-        [Fact]
-        [Trait("Category", PlatformSpecificHelpers.TestCategory)]
-        public async Task RestartInstance_Returns_HTTP_400_On_Invalid_InstanceId()
-        {
-            string testBadInstanceId = Guid.NewGuid().ToString("N");
-
-            var startRequestUriBuilder = new UriBuilder(TestConstants.NotificationUrl);
-            startRequestUriBuilder.Path += $"/Instances/{testBadInstanceId}/restart";
-
-            var testRequest = new HttpRequestMessage
-            {
-                Method = HttpMethod.Post,
-                RequestUri = startRequestUriBuilder.Uri,
-            };
-
-            var clientMock = new Mock<IDurableClient>();
-            clientMock
-                .Setup(x => x.RestartAsync(It.IsAny<string>(), It.IsAny<bool>()))
-                .Throws(new ArgumentException());
-
-            var httpApiHandler = new ExtendedHttpApiHandler(clientMock.Object);
-            var actualResponse = await httpApiHandler.HandleRequestAsync(testRequest);
-
-            Assert.Equal(HttpStatusCode.BadRequest, actualResponse.StatusCode);
-            var content = await actualResponse.Content.ReadAsStringAsync();
-            var error = JsonConvert.DeserializeObject<JObject>(content);
-            Assert.Equal("InstanceId does not match a valid orchestration instance.", error["Message"].ToString());
-        }
-
-        [Theory]
-        [InlineData(null, false)]
-        [InlineData(null, true)]
-        [InlineData(TestConstants.RandomInstanceId, false)]
-        [InlineData(TestConstants.RandomInstanceId, true)]
-        [Trait("Category", PlatformSpecificHelpers.TestCategory)]
-        public async Task StartNewInstance_Is_Success(string instanceId, bool hasContentHeader)
-        {
-            string testInstanceId = string.IsNullOrEmpty(instanceId) ? Guid.NewGuid().ToString("N") : instanceId;
-            string testFunctionName = "TestOrchestrator";
-
-            var startRequestUriBuilder = new UriBuilder(TestConstants.NotificationUrl);
-            startRequestUriBuilder.Path += $"/Orchestrators/{testFunctionName}";
-
-            var testRequest = new HttpRequestMessage
-            {
-                Method = HttpMethod.Post,
-                RequestUri = startRequestUriBuilder.Uri,
-                Content = hasContentHeader
-                    ? new StringContent("\"TestContent\"", Encoding.UTF8, "application/json")
-                    : new StringContent("\"TestContent\""),
-            };
-
-            var testStatusQueryGetUri = $"{TestConstants.NotificationUrlBase}/instances/{testInstanceId}?taskhub=SampleHubVS&connection=Storage&code=mykey";
-            var testSendEventPostUri = $"{TestConstants.NotificationUrlBase}/instances/{testInstanceId}/raiseEvent/{{eventName}}?taskHub=SampleHubVS&connection=Storage&code=mykey";
-            var testTerminatePostUri = $"{TestConstants.NotificationUrlBase}/instances/{testInstanceId}/terminate?reason={{text}}&taskHub=SampleHubVS&connection=Storage&code=mykey";
-            var testRewindPostUri = $"{TestConstants.NotificationUrlBase}/instances/{testInstanceId}/rewind?reason={{text}}&taskHub=SampleHubVS&connection=Storage&code=mykey";
-            var testRestartPostUri = $"{TestConstants.NotificationUrlBase}/instances/{testInstanceId}/restart?taskHub=SampleHubVS&connection=Storage&code=mykey";
-            var testResponse = testRequest.CreateResponse(
-                HttpStatusCode.Accepted,
-                new
-                {
-                    id = testInstanceId,
-                    statusQueryGetUri = testStatusQueryGetUri,
-                    sendEventPostUri = testSendEventPostUri,
-                    terminatePostUri = testTerminatePostUri,
-                    rewindPostUri = testRewindPostUri,
-                    restartPostUri = testRestartPostUri,
-                });
-
-            var clientMock = new Mock<IDurableClient>();
-            clientMock
-                .Setup(x => x.StartNewAsync(It.IsAny<string>(), It.IsAny<string>(), It.IsAny<object>()))
-                .Returns(Task.FromResult(testInstanceId));
-
-            clientMock
-                .Setup(x => x.CreateCheckStatusResponse(It.IsAny<HttpRequestMessage>(), It.IsAny<string>(), false))
-                .Returns(testResponse);
-
-            var httpApiHandler = new ExtendedHttpApiHandler(clientMock.Object);
-            var actualResponse = await httpApiHandler.HandleRequestAsync(testRequest);
-
-            Assert.Equal(HttpStatusCode.Accepted, actualResponse.StatusCode);
-            var content = await actualResponse.Content.ReadAsStringAsync();
-            var status = JsonConvert.DeserializeObject<JObject>(content);
-            Assert.Equal(status["id"], testInstanceId);
-            Assert.Equal(status["statusQueryGetUri"], testStatusQueryGetUri);
-            Assert.Equal(status["sendEventPostUri"], testSendEventPostUri);
-            Assert.Equal(status["terminatePostUri"], testTerminatePostUri);
-            Assert.Equal(status["rewindPostUri"], testRewindPostUri);
-            Assert.Equal(status["restartPostUri"], testRestartPostUri);
-        }
-
-        [Theory]
-        [InlineData(null, false)]
-        [InlineData(null, true)]
-        [InlineData(TestConstants.RandomInstanceId, false)]
-        [InlineData(TestConstants.RandomInstanceId, true)]
-        [Trait("Category", PlatformSpecificHelpers.TestCategory)]
-        public async Task StartNewInstanceAndWaitToComplete_Is_Success(string instanceId, bool hasContentHeader)
-        {
-            string testInstanceId = string.IsNullOrEmpty(instanceId) ? Guid.NewGuid().ToString("N") : instanceId;
-            string testFunctionName = "TestOrchestrator";
-
-            var startRequestUriBuilder = new UriBuilder(TestConstants.NotificationUrl);
-            startRequestUriBuilder.Path += $"/Orchestrators/{testFunctionName}";
-            startRequestUriBuilder.Query = $"timeout=90&pollingInterval=10&{startRequestUriBuilder.Query.TrimStart('?')}";
-
-            var testRequest = new HttpRequestMessage
-            {
-                Method = HttpMethod.Post,
-                RequestUri = startRequestUriBuilder.Uri,
-                Content = hasContentHeader
-                    ? new StringContent("\"TestContent\"", Encoding.UTF8, "application/json")
-                    : new StringContent("\"TestContent\""),
-            };
-
-            var testStatusQueryGetUri = $"{TestConstants.NotificationUrlBase}/instances/{testInstanceId}?taskhub=SampleHubVS&connection=Storage&code=mykey";
-            var testSendEventPostUri = $"{TestConstants.NotificationUrlBase}/instances/{testInstanceId}/raiseEvent/{{eventName}}?taskHub=SampleHubVS&connection=Storage&code=mykey";
-            var testTerminatePostUri = $"{TestConstants.NotificationUrlBase}/instances/{testInstanceId}/terminate?reason={{text}}&taskHub=SampleHubVS&connection=Storage&code=mykey";
-            var testRewindPostUri = $"{TestConstants.NotificationUrlBase}/instances/{testInstanceId}/rewind?reason={{text}}&taskHub=SampleHubVS&connection=Storage&code=mykey";
-            var testRestartPostUri = $"{TestConstants.NotificationUrlBase}/instances/{testInstanceId}/restart?taskHub=SampleHubVS&connection=Storage&code=mykey";
-            var testResponse = testRequest.CreateResponse(
-                HttpStatusCode.Accepted,
-                new
-                {
-                    id = testInstanceId,
-                    statusQueryGetUri = testStatusQueryGetUri,
-                    sendEventPostUri = testSendEventPostUri,
-                    terminatePostUri = testTerminatePostUri,
-                    rewindPostUri = testRewindPostUri,
-                    restartPostUri = testRestartPostUri,
-                });
-
-            var clientMock = new Mock<IDurableClient>();
-            clientMock
-                .Setup(x => x.StartNewAsync(It.IsAny<string>(), It.IsAny<string>(), It.IsAny<object>()))
-                .Returns(Task.FromResult(testInstanceId));
-
-            clientMock
-                .Setup(x => x.WaitForCompletionOrCreateCheckStatusResponseAsync(It.IsAny<HttpRequestMessage>(), It.IsAny<string>(), It.IsAny<TimeSpan>(), It.IsAny<TimeSpan>(), It.IsAny<bool>()))
-                .Returns(Task.FromResult(testResponse));
-
-            var httpApiHandler = new ExtendedHttpApiHandler(clientMock.Object);
-            var actualResponse = await httpApiHandler.HandleRequestAsync(testRequest);
-
-            Assert.Equal(HttpStatusCode.Accepted, actualResponse.StatusCode);
-            var content = await actualResponse.Content.ReadAsStringAsync();
-            var status = JsonConvert.DeserializeObject<JObject>(content);
-            Assert.Equal(status["id"], testInstanceId);
-            Assert.Equal(status["statusQueryGetUri"], testStatusQueryGetUri);
-            Assert.Equal(status["sendEventPostUri"], testSendEventPostUri);
-            Assert.Equal(status["terminatePostUri"], testTerminatePostUri);
-            Assert.Equal(status["rewindPostUri"], testRewindPostUri);
-            Assert.Equal(status["restartPostUri"], testRestartPostUri);
-        }
-
-        [Fact]
-        [Trait("Category", PlatformSpecificHelpers.TestCategory)]
-        public async Task StartNewInstance_Returns_HTTP_400_On_Bad_JSON()
-        {
-            string testInstanceId = Guid.NewGuid().ToString("N");
-            string testFunctionName = "TestOrchestrator";
-
-            var startRequestUriBuilder = new UriBuilder(TestConstants.NotificationUrl);
-            startRequestUriBuilder.Path += $"/Orchestrators/{testFunctionName}";
-
-            var testRequest = new HttpRequestMessage
-            {
-                Method = HttpMethod.Post,
-                RequestUri = startRequestUriBuilder.Uri,
-                Content = new StringContent("badly formatted JSON string", Encoding.UTF8, "application/json"),
-            };
-
-            var clientMock = new Mock<IDurableClient>();
-            clientMock
-                .Setup(x => x.StartNewAsync(It.IsAny<string>(), It.IsAny<string>(), It.IsAny<object>()))
-                .Returns(Task.FromResult(testInstanceId));
-
-            clientMock
-                .Setup(x => x.CreateCheckStatusResponse(It.IsAny<HttpRequestMessage>(), It.IsAny<string>(), false))
-                .Throws(new JsonReaderException());
-
-            var httpApiHandler = new ExtendedHttpApiHandler(clientMock.Object);
-            var actualResponse = await httpApiHandler.HandleRequestAsync(testRequest);
-
-            Assert.Equal(HttpStatusCode.BadRequest, actualResponse.StatusCode);
-            var content = await actualResponse.Content.ReadAsStringAsync();
-            var error = JsonConvert.DeserializeObject<JObject>(content);
-            Assert.Equal("Invalid JSON content", error["Message"].ToString());
-        }
-
-        [Fact]
-        [Trait("Category", PlatformSpecificHelpers.TestCategory)]
-        public async Task StartNewInstance_Returns_HTTP_400_On_Missing_Function()
-        {
-            string testInstanceId = Guid.NewGuid().ToString("N");
-            string testFunctionName = "NonexistentFunction";
-            string exceptionMessage = $"The function '{testFunctionName}' doesn't exist, is disabled, or is not an orchestrator function. Additional info: ";
-
-            var startRequestUriBuilder = new UriBuilder(TestConstants.NotificationUrl);
-            startRequestUriBuilder.Path += $"/Orchestrators/{testFunctionName}";
-
-            var testRequest = new HttpRequestMessage
-            {
-                Method = HttpMethod.Post,
-                RequestUri = startRequestUriBuilder.Uri,
-                Content = new StringContent("\"TestContent\"", Encoding.UTF8, "application/json"),
-            };
-
-            var clientMock = new Mock<IDurableClient>();
-            clientMock
-                .Setup(x => x.StartNewAsync(It.IsAny<string>(), It.IsAny<string>(), It.IsAny<object>()))
-                .Throws(new ArgumentException(exceptionMessage));
-
-            var httpApiHandler = new ExtendedHttpApiHandler(clientMock.Object);
-            var actualResponse = await httpApiHandler.HandleRequestAsync(testRequest);
-
-            Assert.Equal(HttpStatusCode.BadRequest, actualResponse.StatusCode);
-            var content = await actualResponse.Content.ReadAsStringAsync();
-            var error = JsonConvert.DeserializeObject<JObject>(content);
-            Assert.Equal("One or more of the arguments submitted is incorrect", error["Message"].ToString());
-            Assert.Equal(exceptionMessage, error["ExceptionMessage"].ToString());
-        }
-
-        [Theory]
-        [InlineData(false, true)]
-        [InlineData(false, false)]
-        [InlineData(true, true)]
-        [InlineData(true, false)]
-        [Trait("Category", PlatformSpecificHelpers.TestCategory)]
-        public async Task GetEntity_Returns_State_Or_HTTP_404(bool hasKey, bool exists)
-        {
-            string entity = "SomeEntity";
-            string key = hasKey ? Guid.NewGuid().ToString("N") : "$";
-            var uriBuilder = new UriBuilder(TestConstants.NotificationUrl);
-
-            uriBuilder.Path += $"/entities/{entity}/{key}";
-
-            if (key.Equals(EmptyEntityKeySymbol))
-            {
-                key = "";
-            }
-
-            var testRequest = new HttpRequestMessage
-            {
-                Method = HttpMethod.Get,
-                RequestUri = uriBuilder.Uri,
-            };
-
-            var entityId = new EntityId(entity, key);
-            var result = new EntityStateResponse<JToken>() { EntityExists = exists, EntityState = exists ? new JObject() : null };
-            var clientMock = new Mock<IDurableClient>(MockBehavior.Strict);
-
-            clientMock
-                    .Setup(x => x.ReadEntityStateAsync<JToken>(entityId, null, null))
-                    .Returns(Task.FromResult(result));
-
-            var httpApiHandler = new ExtendedHttpApiHandler(clientMock.Object);
-            var actualResponse = await httpApiHandler.HandleRequestAsync(testRequest);
-
-            if (exists)
-            {
-                Assert.Equal(HttpStatusCode.OK, actualResponse.StatusCode);
-
-                var content = await actualResponse.Content.ReadAsStringAsync();
-                Assert.Equal("{}", content);
-            }
-            else
-            {
-                Assert.Equal(HttpStatusCode.NotFound, actualResponse.StatusCode);
-            }
-        }
-
-        [Theory]
-        [InlineData(false, false, false)]
-        [InlineData(false, false, true)]
-        [InlineData(false, true, false)]
-        [InlineData(false, true, true)]
-        [InlineData(true, false, false)]
-        [InlineData(true, false, true)]
-        [InlineData(true, true, false)]
-        [InlineData(true, true, true)]
-        [Trait("Category", PlatformSpecificHelpers.TestCategory)]
-        public async Task Entities_Query_Calls_ListEntitiesAsync(bool useNameFilter, bool fetchState, bool useContinuationToken)
-        {
-            // Build mock
-            string entityName = Guid.NewGuid().ToString("N");
-
-            var mockList = new List<DurableEntityStatus>
-            {
-                new DurableEntityStatus
-                {
-                    EntityId = new EntityId(entityName, "one"),
-                    LastOperationTime = new DateTime(2018, 3, 10, 10, 10, 10, DateTimeKind.Utc),
-                    State = 1,
-                },
-                new DurableEntityStatus
-                {
-                    EntityId = new EntityId(entityName, "two"),
-                    LastOperationTime = new DateTime(2018, 3, 10, 10, 6, 10, DateTimeKind.Utc),
-                    State = 2,
-                },
-            };
-
-            if (!fetchState)
-            {
-                mockList.ForEach(status => status.State = null);
-            }
-
-            var lastOperationTimeFrom = new DateTime(2018, 3, 10, 10, 1, 0, DateTimeKind.Utc);
-            var lastOperationTimeTo = new DateTime(2018, 3, 10, 10, 23, 59, DateTimeKind.Utc);
-            var continuationToken = useContinuationToken ? Guid.NewGuid().ToString("N") : null;
-            var pageSize = 2;
-
-            var mockResult = new EntityQueryResult() { Entities = mockList, ContinuationToken = continuationToken };
-            var clientMock = new Mock<IDurableClient>(MockBehavior.Strict);
-
-            clientMock
-                .Setup(x => x.ListEntitiesAsync(It.IsAny<EntityQuery>(), It.IsAny<CancellationToken>()))
-                .Callback<EntityQuery, CancellationToken>((query, cancellationToken) =>
-                {
-                    // Ensure all query string parameters were correctly parsed
-                    Assert.Equal(lastOperationTimeFrom, query.LastOperationFrom);
-                    Assert.Equal(lastOperationTimeTo, query.LastOperationTo);
-                    Assert.Equal(useNameFilter ? entityName : null, query.EntityName);
-                    Assert.Equal(fetchState, query.FetchState);
-                    Assert.Equal(continuationToken, query.ContinuationToken);
-                    Assert.Equal(useContinuationToken ? continuationToken : null, query.ContinuationToken);
-                    Assert.Equal(pageSize, query.PageSize);
-                })
-                .Returns(Task.FromResult(mockResult));
-
-            // Build Uri
-            var uriBuilder = new UriBuilder(TestConstants.NotificationUrl);
-
-            if (useNameFilter)
-            {
-                uriBuilder.Path += $"/entities/{entityName}";
-            }
-            else
-            {
-                uriBuilder.Path += $"/entities/";
-            }
-
-            uriBuilder.Query += $"&lastOperationTimeFrom={WebUtility.UrlEncode(lastOperationTimeFrom.ToString("s"))}";
-            uriBuilder.Query += $"&lastOperationTimeTo={WebUtility.UrlEncode(lastOperationTimeTo.ToString("s"))}";
-            uriBuilder.Query += $"&fetchState={fetchState}";
-            uriBuilder.Query += $"&top={pageSize}";
-
-            var requestMessage = new HttpRequestMessage
-            {
-                Method = HttpMethod.Get,
-                RequestUri = uriBuilder.Uri,
-            };
-
-            if (useContinuationToken)
-            {
-                requestMessage.Headers.Add("x-ms-continuation-token", continuationToken);
-            }
-
-            // Test HttpApiHandler response
-            var httpApiHandler = new ExtendedHttpApiHandler(clientMock.Object);
-            HttpResponseMessage responseMessage = await httpApiHandler.HandleRequestAsync(requestMessage);
-            Assert.Equal(HttpStatusCode.OK, responseMessage.StatusCode);
-            clientMock.Verify(x => x.ListEntitiesAsync(It.IsAny<EntityQuery>(), It.IsAny<CancellationToken>()));
-
-            var actual = JsonConvert.DeserializeObject<IList<DurableEntityStatus>>(await responseMessage.Content.ReadAsStringAsync());
-            Assert.Equal(mockList.Count, actual.Count);
-
-            Assert.Equal(entityName, actual[0].EntityId.EntityName);
-            Assert.Equal("one", actual[0].EntityId.EntityKey);
-
-            Assert.Equal(entityName, actual[1].EntityId.EntityName);
-            Assert.Equal("two", actual[1].EntityId.EntityKey);
-
-            if (fetchState)
-            {
-                Assert.Equal(1, (int)actual[0].State);
-                Assert.Equal(2, (int)actual[1].State);
-            }
-            else
-            {
-                Assert.Equal(JTokenType.Null, actual[0].State.Type);
-                Assert.Equal(JTokenType.Null, actual[1].State.Type);
-            }
-        }
-
-        [Theory]
-        [InlineData(false, false, false)]
-        [InlineData(false, false, true, true)]
-        [InlineData(false, false, true, false)]
-        [InlineData(false, true, false)]
-        [InlineData(false, true, true, true)]
-        [InlineData(false, true, true, false)]
-        [InlineData(true, false, false)]
-        [InlineData(true, false, true, true)]
-        [InlineData(true, false, true, false)]
-        [InlineData(true, true, false)]
-        [InlineData(true, true, true, true)]
-        [InlineData(true, true, true, false)]
-        [Trait("Category", PlatformSpecificHelpers.TestCategory)]
-        public async Task SignalEntity_Is_Success(bool hasKey, bool hasOp, bool hasContent, bool hasJsonContent = false)
-        {
-            string entity = "SomeEntity";
-            string key = hasKey ? Guid.NewGuid().ToString("N") : "";
-            string operation = hasOp ? (hasJsonContent ? "jsonOp" : "stringOp") : "";
-            string content = hasContent ? (hasJsonContent ? "{ \"someProperty\" : \"someValue\" }" : "text content") : "";
-
-            var uriBuilder = new UriBuilder(TestConstants.NotificationUrl);
-
-            uriBuilder.Path += $"/entities/{entity}";
-
-            if (!string.IsNullOrEmpty(key))
-            {
-                uriBuilder.Path += $"/{key}";
-            }
-
-            if (!string.IsNullOrEmpty(operation))
-            {
-                uriBuilder.Query = $"op={operation}";
-            }
-
-            var testRequest = new HttpRequestMessage
-            {
-                Method = HttpMethod.Post,
-                RequestUri = uriBuilder.Uri,
-            };
-
-            if (hasContent)
-            {
-                if (hasJsonContent)
-                {
-                    testRequest.Content = new StringContent(content, Encoding.UTF8, "application/json");
-                }
-                else
-                {
-                    testRequest.Content = new StringContent(content);
-                }
-            }
-
-            var entityId = new EntityId(entity, key);
-
-            var clientMock = new Mock<IDurableClient>(MockBehavior.Strict);
-
-            if (hasContent)
-            {
-                if (hasJsonContent)
-                {
-                    clientMock
-                       .Setup(x => x.SignalEntityAsync(entityId, operation, It.IsAny<JToken>(), null, null))
-                       .Returns(Task.CompletedTask);
-                }
-                else
-                {
-                    clientMock
-                        .Setup(x => x.SignalEntityAsync(entityId, operation, content, null, null))
-                        .Returns(Task.CompletedTask);
-                }
-            }
-            else
-            {
-                clientMock
-                    .Setup(x => x.SignalEntityAsync(entityId, operation, null, null, null))
-                    .Returns(Task.CompletedTask);
-            }
-
-            var httpApiHandler = new ExtendedHttpApiHandler(clientMock.Object);
-            var actualResponse = await httpApiHandler.HandleRequestAsync(testRequest);
-
-            Assert.Equal(HttpStatusCode.Accepted, actualResponse.StatusCode);
-        }
-
-        private static DurableTaskExtension GetTestExtension()
-        {
-            var options = new DurableTaskOptions();
-            options.NotificationUrl = new Uri(TestConstants.NotificationUrl);
-            options.HubName = "DurableFunctionsHub";
-
-            return GetTestExtension(options);
-        }
-
-        private static DurableTaskExtension GetTestExtension(DurableTaskOptions options)
-        {
-            return new MockDurableTaskExtension(options);
-        }
-
-        // Same as regular HTTP Api handler except you can specify a custom client object.
-        internal class ExtendedHttpApiHandler : HttpApiHandler
-        {
-            public ExtendedHttpApiHandler(IDurableClient client)
-                : base(GetTestExtension(), null /* traceWriter */)
-            {
-                this.InnerClient = client;
-            }
-
-            internal IDurableClient InnerClient { get; set; }
-
-            protected override IDurableClient GetClient(DurableClientAttribute attribute)
-            {
-                return this.InnerClient;
-            }
-        }
-
-        private class MockDurableTaskExtension : DurableTaskExtension
-        {
-            public MockDurableTaskExtension(DurableTaskOptions options)
-                : base(
-                    new OptionsWrapper<DurableTaskOptions>(options),
-                    new LoggerFactory(),
-                    TestHelpers.GetTestNameResolver(),
-                    new[]
-                    {
-                        new AzureStorageDurabilityProviderFactory(
-                        new OptionsWrapper<DurableTaskOptions>(options),
-                        new TestConnectionStringResolver(),
-                        TestHelpers.GetTestNameResolver(),
-<<<<<<< HEAD
-                        NullLoggerFactory.Instance),
-                    },
-=======
-                        NullLoggerFactory.Instance,
-                        TestHelpers.GetMockPlatformInformationService()),
->>>>>>> 85d06424
-                    new TestHostShutdownNotificationService(),
-                    new DurableHttpMessageHandlerFactory(),
-                    platformInformationService: TestHelpers.GetMockPlatformInformationService())
-            {
-            }
-
-            protected internal override IDurableClient GetClient(DurableClientAttribute attribute)
-            {
-                var orchestrationServiceClientMock = new Mock<IOrchestrationServiceClient>();
-                var orchestrationServiceMock = new Mock<IOrchestrationService>();
-                var storageProvider = new DurabilityProvider("Mock", orchestrationServiceMock.Object, orchestrationServiceClientMock.Object, "mock");
-
-                return new DurableClientMock(storageProvider, this, attribute);
-            }
-        }
-    }
-}
+﻿// Copyright (c) .NET Foundation. All rights reserved.
+// Licensed under the MIT License. See LICENSE in the project root for license information.
+
+using System;
+using System.Collections.Generic;
+using System.Diagnostics;
+using System.Linq;
+using System.Net;
+using System.Net.Http;
+using System.Text;
+using System.Threading;
+using System.Threading.Tasks;
+using DurableTask.Core;
+using Microsoft.Extensions.Logging;
+using Microsoft.Extensions.Logging.Abstractions;
+using Microsoft.Extensions.Options;
+using Moq;
+using Newtonsoft.Json;
+using Newtonsoft.Json.Linq;
+using Xunit;
+
+namespace Microsoft.Azure.WebJobs.Extensions.DurableTask.Tests
+{
+    public class HttpApiHandlerTests
+    {
+        private const string EmptyEntityKeySymbol = "$";
+
+        [Fact]
+        [Trait("Category", PlatformSpecificHelpers.TestCategory)]
+        public void CreateCheckStatusResponse_Throws_Exception_When_NotificationUrl_Missing()
+        {
+            var options = new DurableTaskOptions()
+            {
+                Notifications = new NotificationOptions(),
+            };
+            options.NotificationUrl = null;
+            options.HubName = "DurableTaskHub";
+
+            var httpApiHandler = new HttpApiHandler(GetTestExtension(options), null);
+            var ex = Assert.Throws<InvalidOperationException>(() => httpApiHandler.CreateCheckStatusResponse(new HttpRequestMessage(), string.Empty, null));
+            Assert.Equal("Webhooks are not configured", ex.Message);
+        }
+
+        [Fact]
+        [Trait("Category", PlatformSpecificHelpers.TestCategory)]
+        public async Task WaitForCompletionOrCreateCheckStatusResponseAsync_Throws_Exception_When_Bad_Timeout_Request()
+        {
+            var httpApiHandler = new HttpApiHandler(GetTestExtension(), null);
+            var ex = await Assert.ThrowsAsync<ArgumentException>(() => httpApiHandler.WaitForCompletionOrCreateCheckStatusResponseAsync(
+                new HttpRequestMessage
+                {
+                    RequestUri = new Uri(TestConstants.RequestUri),
+                },
+                TestConstants.InstanceId,
+                new DurableClientAttribute
+                {
+                    TaskHub = TestConstants.TaskHub,
+                    ConnectionName = TestConstants.ConnectionName,
+                },
+                TimeSpan.FromSeconds(0),
+                TimeSpan.FromSeconds(100)));
+            Assert.Equal($"Total timeout 0 should be bigger than retry timeout 100", ex.Message);
+        }
+
+        [Fact]
+        [Trait("Category", PlatformSpecificHelpers.TestCategory)]
+        public async Task CreateCheckStatusResponse_Returns_Correct_HTTP_202_Response()
+        {
+            var httpApiHandler = new HttpApiHandler(GetTestExtension(), null);
+            var httpResponseMessage = httpApiHandler.CreateCheckStatusResponse(
+                new HttpRequestMessage
+                {
+                    RequestUri = new Uri(TestConstants.RequestUri),
+                },
+                TestConstants.InstanceId,
+                new DurableClientAttribute
+                {
+                    TaskHub = TestConstants.TaskHub,
+                    ConnectionName = TestConstants.ConnectionName,
+                });
+
+            Assert.Equal(HttpStatusCode.Accepted, httpResponseMessage.StatusCode);
+            var content = await httpResponseMessage.Content.ReadAsStringAsync();
+            var status = JsonConvert.DeserializeObject<JObject>(content);
+            Assert.Equal((string)status["id"], TestConstants.InstanceId);
+            Assert.Equal(
+                $"{TestConstants.NotificationUrlBase}/instances/7b59154ae666471993659902ed0ba742?taskHub=SampleHubVS&connection=Storage&code=mykey",
+                (string)status["statusQueryGetUri"]);
+            Assert.Equal(
+                $"{TestConstants.NotificationUrlBase}/instances/7b59154ae666471993659902ed0ba742/raiseEvent/{{eventName}}?taskHub=SampleHubVS&connection=Storage&code=mykey",
+                (string)status["sendEventPostUri"]);
+            Assert.Equal(
+                $"{TestConstants.NotificationUrlBase}/instances/7b59154ae666471993659902ed0ba742/terminate?reason={{text}}&taskHub=SampleHubVS&connection=Storage&code=mykey",
+                (string)status["terminatePostUri"]);
+            Assert.Equal(
+                $"{TestConstants.NotificationUrlBase}/instances/7b59154ae666471993659902ed0ba742?taskHub=SampleHubVS&connection=Storage&code=mykey",
+                (string)status["purgeHistoryDeleteUri"]);
+            Assert.Equal(
+                $"{TestConstants.NotificationUrlBase}/instances/7b59154ae666471993659902ed0ba742/restart?taskHub=SampleHubVS&connection=Storage&code=mykey",
+                (string)status["restartPostUri"]);
+        }
+
+        [Fact]
+        [Trait("Category", PlatformSpecificHelpers.TestCategory)]
+        public void CreateCheckStatus_Returns_Correct_HttpManagementPayload_based_on_default_values()
+        {
+            var httpApiHandler = new HttpApiHandler(GetTestExtension(), null);
+            HttpManagementPayload httpManagementPayload = httpApiHandler.CreateHttpManagementPayload(TestConstants.InstanceId, null, null);
+            Assert.NotNull(httpManagementPayload);
+            Assert.Equal(httpManagementPayload.Id, TestConstants.InstanceId);
+            Assert.Equal(
+                $"{TestConstants.NotificationUrlBase}/instances/7b59154ae666471993659902ed0ba742?taskHub=DurableFunctionsHub&connection=Storage&code=mykey",
+                httpManagementPayload.StatusQueryGetUri);
+            Assert.Equal(
+                $"{TestConstants.NotificationUrlBase}/instances/7b59154ae666471993659902ed0ba742/raiseEvent/{{eventName}}?taskHub=DurableFunctionsHub&connection=Storage&code=mykey",
+                httpManagementPayload.SendEventPostUri);
+            Assert.Equal(
+                $"{TestConstants.NotificationUrlBase}/instances/7b59154ae666471993659902ed0ba742/terminate?reason={{text}}&taskHub=DurableFunctionsHub&connection=Storage&code=mykey",
+                httpManagementPayload.TerminatePostUri);
+            Assert.Equal(
+                $"{TestConstants.NotificationUrlBase}/instances/7b59154ae666471993659902ed0ba742?taskHub=DurableFunctionsHub&connection=Storage&code=mykey",
+                httpManagementPayload.PurgeHistoryDeleteUri);
+            Assert.Equal(
+               $"{TestConstants.NotificationUrlBase}/instances/7b59154ae666471993659902ed0ba742/restart?taskHub=DurableFunctionsHub&connection=Storage&code=mykey",
+               httpManagementPayload.RestartPostUri);
+        }
+
+        [Fact]
+        [Trait("Category", PlatformSpecificHelpers.TestCategory)]
+        public void CreateCheckStatus_Returns_Correct_HttpManagementPayload_based_on_custom_taskhub_value()
+        {
+            var httpApiHandler = new HttpApiHandler(GetTestExtension(), null);
+            HttpManagementPayload httpManagementPayload = httpApiHandler.CreateHttpManagementPayload(TestConstants.InstanceId, TestConstants.TaskHub, null);
+            Assert.NotNull(httpManagementPayload);
+            Assert.Equal(httpManagementPayload.Id, TestConstants.InstanceId);
+            Assert.Equal(
+                $"{TestConstants.NotificationUrlBase}/instances/7b59154ae666471993659902ed0ba742?taskHub=SampleHubVS&connection=Storage&code=mykey",
+                httpManagementPayload.StatusQueryGetUri);
+            Assert.Equal(
+                $"{TestConstants.NotificationUrlBase}/instances/7b59154ae666471993659902ed0ba742/raiseEvent/{{eventName}}?taskHub=SampleHubVS&connection=Storage&code=mykey",
+                httpManagementPayload.SendEventPostUri);
+            Assert.Equal(
+                $"{TestConstants.NotificationUrlBase}/instances/7b59154ae666471993659902ed0ba742/terminate?reason={{text}}&taskHub=SampleHubVS&connection=Storage&code=mykey",
+                httpManagementPayload.TerminatePostUri);
+            Assert.Equal(
+                $"{TestConstants.NotificationUrlBase}/instances/7b59154ae666471993659902ed0ba742?taskHub=SampleHubVS&connection=Storage&code=mykey",
+                httpManagementPayload.PurgeHistoryDeleteUri);
+            Assert.Equal(
+                $"{TestConstants.NotificationUrlBase}/instances/7b59154ae666471993659902ed0ba742/restart?taskHub=SampleHubVS&connection=Storage&code=mykey",
+                httpManagementPayload.RestartPostUri);
+        }
+
+        [Fact]
+        [Trait("Category", PlatformSpecificHelpers.TestCategory)]
+        public void CreateCheckStatus_Returns_Correct_HttpManagementPayload_based_on_custom_connection_value()
+        {
+            var httpApiHandler = new HttpApiHandler(GetTestExtension(), null);
+            HttpManagementPayload httpManagementPayload = httpApiHandler.CreateHttpManagementPayload(TestConstants.InstanceId, null, TestConstants.CustomConnectionName);
+            Assert.NotNull(httpManagementPayload);
+            Assert.Equal(httpManagementPayload.Id, TestConstants.InstanceId);
+            Assert.Equal(
+                $"{TestConstants.NotificationUrlBase}/instances/7b59154ae666471993659902ed0ba742?taskHub=DurableFunctionsHub&connection=TestConnection&code=mykey",
+                httpManagementPayload.StatusQueryGetUri);
+            Assert.Equal(
+                $"{TestConstants.NotificationUrlBase}/instances/7b59154ae666471993659902ed0ba742/raiseEvent/{{eventName}}?taskHub=DurableFunctionsHub&connection=TestConnection&code=mykey",
+                httpManagementPayload.SendEventPostUri);
+            Assert.Equal(
+                $"{TestConstants.NotificationUrlBase}/instances/7b59154ae666471993659902ed0ba742/terminate?reason={{text}}&taskHub=DurableFunctionsHub&connection=TestConnection&code=mykey",
+                httpManagementPayload.TerminatePostUri);
+            Assert.Equal(
+                $"{TestConstants.NotificationUrlBase}/instances/7b59154ae666471993659902ed0ba742?taskHub=DurableFunctionsHub&connection=TestConnection&code=mykey",
+                httpManagementPayload.PurgeHistoryDeleteUri);
+            Assert.Equal(
+                $"{TestConstants.NotificationUrlBase}/instances/7b59154ae666471993659902ed0ba742/restart?taskHub=DurableFunctionsHub&connection=TestConnection&code=mykey",
+                httpManagementPayload.RestartPostUri);
+        }
+
+        [Fact]
+        [Trait("Category", PlatformSpecificHelpers.TestCategory)]
+        public void CreateCheckStatus_Returns_Correct_HttpManagementPayload_based_on_custom_values()
+        {
+            var httpApiHandler = new HttpApiHandler(GetTestExtension(), null);
+            HttpManagementPayload httpManagementPayload = httpApiHandler.CreateHttpManagementPayload(TestConstants.InstanceId, TestConstants.TaskHub, TestConstants.CustomConnectionName, returnInternalServerErrorOnFailure: true, restartWithNewInstanceId: false);
+            Assert.NotNull(httpManagementPayload);
+            Assert.Equal(httpManagementPayload.Id, TestConstants.InstanceId);
+            Assert.Equal(
+                $"{TestConstants.NotificationUrlBase}/instances/7b59154ae666471993659902ed0ba742?taskHub=SampleHubVS&connection=TestConnection&code=mykey&returnInternalServerErrorOnFailure=true",
+                httpManagementPayload.StatusQueryGetUri);
+            Assert.Equal(
+                $"{TestConstants.NotificationUrlBase}/instances/7b59154ae666471993659902ed0ba742/raiseEvent/{{eventName}}?taskHub=SampleHubVS&connection=TestConnection&code=mykey",
+                httpManagementPayload.SendEventPostUri);
+            Assert.Equal(
+                $"{TestConstants.NotificationUrlBase}/instances/7b59154ae666471993659902ed0ba742/terminate?reason={{text}}&taskHub=SampleHubVS&connection=TestConnection&code=mykey",
+                httpManagementPayload.TerminatePostUri);
+            Assert.Equal(
+                $"{TestConstants.NotificationUrlBase}/instances/7b59154ae666471993659902ed0ba742?taskHub=SampleHubVS&connection=TestConnection&code=mykey",
+                httpManagementPayload.PurgeHistoryDeleteUri);
+            Assert.Equal(
+                $"{TestConstants.NotificationUrlBase}/instances/7b59154ae666471993659902ed0ba742/restart?taskHub=SampleHubVS&connection=TestConnection&code=mykey",
+                httpManagementPayload.RestartPostUri);
+        }
+
+        [Fact]
+        [Trait("Category", PlatformSpecificHelpers.TestCategory)]
+        public async Task WaitForCompletionOrCreateCheckStatusResponseAsync_Returns_Custom_HttpManagementPayload_After_Timeout()
+        {
+            var httpApiHandler = new HttpApiHandler(GetTestExtension(), null);
+            var stopWatch = Stopwatch.StartNew();
+            var httpResponseMessage = await httpApiHandler.WaitForCompletionOrCreateCheckStatusResponseAsync(
+                new HttpRequestMessage
+                {
+                    RequestUri = new Uri(TestConstants.RequestUri),
+                },
+                TestConstants.RandomInstanceId,
+                new DurableClientAttribute
+                {
+                    TaskHub = TestConstants.TaskHub,
+                    ConnectionName = TestConstants.ConnectionName,
+                },
+                TimeSpan.FromSeconds(10),
+                TimeSpan.FromSeconds(3),
+                true);
+            stopWatch.Stop();
+            Assert.Equal(HttpStatusCode.Accepted, httpResponseMessage.StatusCode);
+            var content = await httpResponseMessage.Content.ReadAsStringAsync();
+            var status = JsonConvert.DeserializeObject<JObject>(content);
+            Assert.Equal(status["id"], TestConstants.RandomInstanceId);
+            Assert.Equal(
+                $"{TestConstants.NotificationUrlBase}/instances/9b59154ae666471993659902ed0ba749?taskHub=SampleHubVS&connection=Storage&code=mykey&returnInternalServerErrorOnFailure=true",
+                (string)status["statusQueryGetUri"]);
+            Assert.Equal(
+                $"{TestConstants.NotificationUrlBase}/instances/9b59154ae666471993659902ed0ba749/raiseEvent/{{eventName}}?taskHub=SampleHubVS&connection=Storage&code=mykey",
+                (string)status["sendEventPostUri"]);
+            Assert.Equal(
+                $"{TestConstants.NotificationUrlBase}/instances/9b59154ae666471993659902ed0ba749/terminate?reason={{text}}&taskHub=SampleHubVS&connection=Storage&code=mykey",
+                (string)status["terminatePostUri"]);
+            Assert.Equal(
+                $"{TestConstants.NotificationUrlBase}/instances/9b59154ae666471993659902ed0ba749?taskHub=SampleHubVS&connection=Storage&code=mykey",
+                (string)status["purgeHistoryDeleteUri"]);
+            Assert.True(stopWatch.Elapsed > TimeSpan.FromSeconds(10));
+        }
+
+        [Fact]
+        [Trait("Category", PlatformSpecificHelpers.TestCategory)]
+        public async Task WaitForCompletionOrCreateCheckStatusResponseAsync_Returns_HTTP_202_Response_After_Timeout()
+        {
+            var httpApiHandler = new HttpApiHandler(GetTestExtension(), null);
+            var stopWatch = Stopwatch.StartNew();
+            var httpResponseMessage = await httpApiHandler.WaitForCompletionOrCreateCheckStatusResponseAsync(
+                new HttpRequestMessage
+                {
+                    RequestUri = new Uri(TestConstants.RequestUri),
+                },
+                TestConstants.RandomInstanceId,
+                new DurableClientAttribute
+                {
+                    TaskHub = TestConstants.TaskHub,
+                    ConnectionName = TestConstants.ConnectionName,
+                },
+                TimeSpan.FromSeconds(10),
+                TimeSpan.FromSeconds(3));
+            stopWatch.Stop();
+            Assert.Equal(HttpStatusCode.Accepted, httpResponseMessage.StatusCode);
+            var content = await httpResponseMessage.Content.ReadAsStringAsync();
+            var status = JsonConvert.DeserializeObject<JObject>(content);
+            Assert.Equal(status["id"], TestConstants.RandomInstanceId);
+            Assert.Equal(
+                $"{TestConstants.NotificationUrlBase}/instances/9b59154ae666471993659902ed0ba749?taskHub=SampleHubVS&connection=Storage&code=mykey",
+                (string)status["statusQueryGetUri"]);
+            Assert.Equal(
+                $"{TestConstants.NotificationUrlBase}/instances/9b59154ae666471993659902ed0ba749/raiseEvent/{{eventName}}?taskHub=SampleHubVS&connection=Storage&code=mykey",
+                (string)status["sendEventPostUri"]);
+            Assert.Equal(
+                $"{TestConstants.NotificationUrlBase}/instances/9b59154ae666471993659902ed0ba749/terminate?reason={{text}}&taskHub=SampleHubVS&connection=Storage&code=mykey",
+                (string)status["terminatePostUri"]);
+            Assert.Equal(
+                $"{TestConstants.NotificationUrlBase}/instances/9b59154ae666471993659902ed0ba749?taskHub=SampleHubVS&connection=Storage&code=mykey",
+                (string)status["purgeHistoryDeleteUri"]);
+            Assert.Equal(
+                $"{TestConstants.NotificationUrlBase}/instances/9b59154ae666471993659902ed0ba749/restart?taskHub=SampleHubVS&connection=Storage&code=mykey",
+                (string)status["restartPostUri"]);
+            Assert.True(stopWatch.Elapsed > TimeSpan.FromSeconds(10));
+        }
+
+        [Fact]
+        [Trait("Category", PlatformSpecificHelpers.TestCategory)]
+        public async Task WaitForCompletionOrCreateCheckStatusResponseAsync_Returns_HTTP_200_Response()
+        {
+            var httpApiHandler = new HttpApiHandler(GetTestExtension(), null);
+            var httpResponseMessage = await httpApiHandler.WaitForCompletionOrCreateCheckStatusResponseAsync(
+                new HttpRequestMessage
+                {
+                    RequestUri = new Uri(TestConstants.RequestUri),
+                },
+                TestConstants.IntanceIdFactComplete,
+                new DurableClientAttribute
+                {
+                    TaskHub = TestConstants.TaskHub,
+                    ConnectionName = TestConstants.ConnectionName,
+                },
+                TimeSpan.FromSeconds(100),
+                TimeSpan.FromSeconds(10));
+            Assert.Equal(HttpStatusCode.OK, httpResponseMessage.StatusCode);
+            var content = await httpResponseMessage.Content.ReadAsStringAsync();
+            var value = JsonConvert.DeserializeObject<string>(content);
+            Assert.Equal("Hello Tokyo!", value);
+        }
+
+        [Fact]
+        [Trait("Category", PlatformSpecificHelpers.TestCategory)]
+        public async Task WaitForCompletionOrCreateCheckStatusResponseAsync_Returns_HTTP_200_Response_After_Few_Iterations()
+        {
+            var httpApiHandler = new HttpApiHandler(GetTestExtension(), null);
+            var stopwatch = Stopwatch.StartNew();
+            var httpResponseMessage = await httpApiHandler.WaitForCompletionOrCreateCheckStatusResponseAsync(
+                new HttpRequestMessage
+                {
+                    RequestUri = new Uri(TestConstants.RequestUri),
+                },
+                TestConstants.InstanceIdIterations,
+                new DurableClientAttribute
+                {
+                    TaskHub = TestConstants.TaskHub,
+                    ConnectionName = TestConstants.ConnectionName,
+                },
+                TimeSpan.FromSeconds(10),
+                TimeSpan.FromSeconds(3));
+            stopwatch.Stop();
+            Assert.Equal(HttpStatusCode.OK, httpResponseMessage.StatusCode);
+            var content = await httpResponseMessage.Content.ReadAsStringAsync();
+            var value = JsonConvert.DeserializeObject<string>(content);
+            Assert.Equal("Hello Tokyo!", value);
+            Assert.True(stopwatch.Elapsed < TimeSpan.FromSeconds(10));
+        }
+
+        [Fact]
+        [Trait("Category", PlatformSpecificHelpers.TestCategory)]
+        public async Task WaitForCompletionOrCreateCheckStatusResponseAsync_Returns_Defaults_When_Runtime_Status_is_Terminated()
+        {
+            await this.CheckRuntimeStatus(TestConstants.InstanceIdTerminated, OrchestrationRuntimeStatus.Terminated);
+        }
+
+        [Fact]
+        [Trait("Category", PlatformSpecificHelpers.TestCategory)]
+        public async Task WaitForCompletionOrCreateCheckStatusResponseAsync_Returns_Defaults_When_Runtime_Status_is_Canceled()
+        {
+            await this.CheckRuntimeStatus(TestConstants.InstanceIdCanceled, OrchestrationRuntimeStatus.Canceled);
+        }
+
+        private async Task CheckRuntimeStatus(string instanceId, OrchestrationRuntimeStatus expectedRuntimeStatus, HttpStatusCode expectedStatusCode = HttpStatusCode.OK)
+        {
+            var httpApiHandler = new HttpApiHandler(GetTestExtension(), null);
+            var httpResponseMessage = await httpApiHandler.WaitForCompletionOrCreateCheckStatusResponseAsync(
+                new HttpRequestMessage
+                {
+                    RequestUri = new Uri(TestConstants.RequestUri),
+                },
+                instanceId,
+                new DurableClientAttribute
+                {
+                    TaskHub = TestConstants.TaskHub,
+                    ConnectionName = TestConstants.ConnectionName,
+                },
+                TimeSpan.FromSeconds(30),
+                TimeSpan.FromSeconds(8));
+            Assert.Equal(expectedStatusCode, httpResponseMessage.StatusCode);
+            var content = await httpResponseMessage.Content.ReadAsStringAsync();
+            var response = JsonConvert.DeserializeObject<JObject>(content);
+            Assert.Equal(expectedRuntimeStatus.ToString(), (string)response["runtimeStatus"]);
+        }
+
+        [Theory]
+        [InlineData(true, HttpStatusCode.InternalServerError)]
+        [InlineData(false, HttpStatusCode.OK)]
+        [Trait("Category", PlatformSpecificHelpers.TestCategory)]
+        public async Task HandleGetStatusRequestAsync_Failed_Orchestration_Config_Response_Code(bool returnInternalServerErrorOnFailure, HttpStatusCode statusCode)
+        {
+            var list = (IList<DurableOrchestrationStatus>)new List<DurableOrchestrationStatus>
+            {
+                new DurableOrchestrationStatus
+                {
+                    Name = "DoThis",
+                    InstanceId = "01",
+                    RuntimeStatus = OrchestrationRuntimeStatus.Failed,
+                },
+            };
+
+            var instanceId = Guid.NewGuid().ToString();
+            var clientMock = new Mock<IDurableClient>();
+            clientMock
+                .Setup(x => x.GetStatusAsync(instanceId, false, false, true))
+                .Returns(Task.FromResult(list.First()));
+            var httpApiHandler = new ExtendedHttpApiHandler(clientMock.Object);
+
+            var getStatusRequestUriBuilder = new UriBuilder(TestConstants.NotificationUrl);
+            getStatusRequestUriBuilder.Path += $"/Instances/" + instanceId;
+            getStatusRequestUriBuilder.Query = $"returnInternalServerErrorOnFailure={returnInternalServerErrorOnFailure}";
+
+            var responseMessage = await httpApiHandler.HandleRequestAsync(
+                new HttpRequestMessage
+                {
+                    Method = HttpMethod.Get,
+                    RequestUri = getStatusRequestUriBuilder.Uri,
+                });
+
+            Assert.Equal(statusCode, responseMessage.StatusCode);
+        }
+
+        [Fact]
+        [Trait("Category", PlatformSpecificHelpers.TestCategory)]
+        public async Task GetAllStatus_is_Success()
+        {
+            var result = new OrchestrationStatusQueryResult
+            {
+                DurableOrchestrationState = new List<DurableOrchestrationStatus>
+                {
+                    new DurableOrchestrationStatus
+                    {
+                        Name = "DoThis",
+                        InstanceId = "01",
+                        RuntimeStatus = OrchestrationRuntimeStatus.Running,
+                    },
+                    new DurableOrchestrationStatus
+                    {
+                        Name = "DoThat",
+                        InstanceId = "02",
+                        RuntimeStatus = OrchestrationRuntimeStatus.Completed,
+                    },
+                },
+            };
+
+            var clientMock = new Mock<IDurableClient>();
+            clientMock
+                .Setup(x => x.ListInstancesAsync(It.IsAny<OrchestrationStatusQueryCondition>(), It.IsAny<CancellationToken>()))
+                .Returns(Task.FromResult(result));
+            var httpApiHandler = new ExtendedHttpApiHandler(clientMock.Object);
+
+            var getStatusRequestUriBuilder = new UriBuilder(TestConstants.NotificationUrl);
+            getStatusRequestUriBuilder.Path += $"/Instances/";
+
+            var responseMessage = await httpApiHandler.HandleRequestAsync(
+                new HttpRequestMessage
+                {
+                    Method = HttpMethod.Get,
+                    RequestUri = getStatusRequestUriBuilder.Uri,
+                });
+            Assert.Equal(HttpStatusCode.OK, responseMessage.StatusCode);
+            Assert.Equal(string.Empty, responseMessage.Headers.GetValues("x-ms-continuation-token").FirstOrDefault());
+            var actual = JsonConvert.DeserializeObject<IList<StatusResponsePayload>>(await responseMessage.Content.ReadAsStringAsync());
+
+            Assert.Equal("DoThis", actual[0].Name);
+            Assert.Equal("01", actual[0].InstanceId);
+            Assert.Equal("Running", actual[0].RuntimeStatus);
+            Assert.Equal("DoThat", actual[1].Name);
+            Assert.Equal("02", actual[1].InstanceId);
+            Assert.Equal("Completed", actual[1].RuntimeStatus);
+        }
+
+        [Fact]
+        [Trait("Category", PlatformSpecificHelpers.TestCategory)]
+        public async Task GetQueryStatus_is_Success()
+        {
+            // Build mock
+            var result = new OrchestrationStatusQueryResult
+            {
+                DurableOrchestrationState = new List<DurableOrchestrationStatus>
+                {
+                    new DurableOrchestrationStatus
+                    {
+                        Name = "DoThis",
+                        InstanceId = "01",
+                        RuntimeStatus = OrchestrationRuntimeStatus.Running,
+                    },
+                    new DurableOrchestrationStatus
+                    {
+                        Name = "DoThat",
+                        InstanceId = "02",
+                        RuntimeStatus = OrchestrationRuntimeStatus.Running,
+                    },
+                },
+
+                ContinuationToken = "YYYY-YYYYYYYY-YYYYYYYYYYYY",
+            };
+
+            var createdTimeFrom = new DateTime(2018, 3, 10, 10, 1, 0);
+            var createdTimeTo = new DateTime(2018, 3, 10, 10, 23, 59);
+            var runtimeStatus = new List<OrchestrationRuntimeStatus>();
+            runtimeStatus.Add(OrchestrationRuntimeStatus.Running);
+            var runtimeStatusString = OrchestrationRuntimeStatus.Running.ToString();
+
+            var clientMock = new Mock<IDurableClient>();
+            clientMock
+                .Setup(x => x.ListInstancesAsync(It.IsAny<OrchestrationStatusQueryCondition>(), It.IsAny<CancellationToken>()))
+                .Returns(Task.FromResult(result));
+
+            var httpApiHandler = new ExtendedHttpApiHandler(clientMock.Object);
+
+            // Build uri
+            var getStatusRequestUriBuilder = new UriBuilder(TestConstants.NotificationUrl);
+            getStatusRequestUriBuilder.Path += $"/Instances/";
+            getStatusRequestUriBuilder.Query = $"createdTimeFrom={WebUtility.UrlEncode(createdTimeFrom.ToString())}&createdTimeTo={WebUtility.UrlEncode(createdTimeTo.ToString())}&runtimeStatus={runtimeStatusString}";
+
+            // Test HttpApiHandler response
+            var responseMessage = await httpApiHandler.HandleRequestAsync(
+                new HttpRequestMessage
+                {
+                    Method = HttpMethod.Get,
+                    RequestUri = getStatusRequestUriBuilder.Uri,
+                });
+            Assert.Equal(HttpStatusCode.OK, responseMessage.StatusCode);
+            var actual = JsonConvert.DeserializeObject<IList<StatusResponsePayload>>(await responseMessage.Content.ReadAsStringAsync());
+            clientMock.Verify(x => x.ListInstancesAsync(It.IsAny<OrchestrationStatusQueryCondition>(), It.IsAny<CancellationToken>()));
+            Assert.Equal("DoThis", actual[0].Name);
+            Assert.Equal("01", actual[0].InstanceId);
+            Assert.Equal("Running", actual[0].RuntimeStatus);
+            Assert.Equal("DoThat", actual[1].Name);
+            Assert.Equal("02", actual[1].InstanceId);
+            Assert.Equal("Running", actual[1].RuntimeStatus);
+        }
+
+        [Fact]
+        [Trait("Category", PlatformSpecificHelpers.TestCategory)]
+        public async Task GetQueryStatusWithPaging_is_Success()
+        {
+            // Build mock
+            var result = new OrchestrationStatusQueryResult
+            {
+                DurableOrchestrationState = new List<DurableOrchestrationStatus>
+                {
+                    new DurableOrchestrationStatus
+                    {
+                        Name = "DoThis",
+                        InstanceId = "01",
+                        RuntimeStatus = OrchestrationRuntimeStatus.Running,
+                    },
+                    new DurableOrchestrationStatus
+                    {
+                        Name = "DoThat",
+                        InstanceId = "02",
+                        RuntimeStatus = OrchestrationRuntimeStatus.Running,
+                    },
+                },
+
+                ContinuationToken = "YYYY-YYYYYYYY-YYYYYYYYYYYY",
+            };
+
+            var createdTimeFrom = new DateTime(2018, 3, 10, 10, 1, 0, DateTimeKind.Utc);
+            var createdTimeTo = new DateTime(2018, 3, 10, 10, 23, 59, DateTimeKind.Utc);
+            var runtimeStatus = new List<OrchestrationRuntimeStatus>();
+            runtimeStatus.Add(OrchestrationRuntimeStatus.Running);
+            var runtimeStatusString = OrchestrationRuntimeStatus.Running.ToString();
+            var pageSize = 100;
+            var continuationToken = "XXXX-XXXXXXXX-XXXXXXXXXXXX";
+
+            var clientMock = new Mock<IDurableClient>();
+            clientMock
+                .Setup(x => x.ListInstancesAsync(It.IsAny<OrchestrationStatusQueryCondition>(), It.IsAny<CancellationToken>()))
+                .Returns(Task.FromResult(result))
+                .Callback<OrchestrationStatusQueryCondition, CancellationToken>((condition, cancellationToken) =>
+                {
+                    Assert.Equal(createdTimeFrom, condition.CreatedTimeFrom);
+                    Assert.Equal(createdTimeTo, condition.CreatedTimeTo);
+                    Assert.Equal(OrchestrationRuntimeStatus.Running, condition.RuntimeStatus.FirstOrDefault());
+                    Assert.Equal(pageSize, condition.PageSize);
+                    Assert.Equal(continuationToken, condition.ContinuationToken);
+                });
+
+            var httpApiHandler = new ExtendedHttpApiHandler(clientMock.Object);
+
+            // Build uri
+            var getStatusRequestUriBuilder = new UriBuilder(TestConstants.NotificationUrl);
+            getStatusRequestUriBuilder.Path += $"/Instances/";
+            getStatusRequestUriBuilder.Query = $"createdTimeFrom={WebUtility.UrlEncode(createdTimeFrom.ToString())}&createdTimeTo={WebUtility.UrlEncode(createdTimeTo.ToString())}&runtimeStatus={runtimeStatusString}&top=100";
+
+            // Test HttpApiHandler response
+            var requestMessage = new HttpRequestMessage
+            {
+                Method = HttpMethod.Get,
+                RequestUri = getStatusRequestUriBuilder.Uri,
+            };
+            requestMessage.Headers.Add("x-ms-continuation-token", "XXXX-XXXXXXXX-XXXXXXXXXXXX");
+
+            var responseMessage = await httpApiHandler.HandleRequestAsync(requestMessage);
+            Assert.Equal(HttpStatusCode.OK, responseMessage.StatusCode);
+            Assert.Equal("YYYY-YYYYYYYY-YYYYYYYYYYYY", responseMessage.Headers.GetValues("x-ms-continuation-token").FirstOrDefault());
+            var actual = JsonConvert.DeserializeObject<IList<StatusResponsePayload>>(await responseMessage.Content.ReadAsStringAsync());
+            clientMock.Verify(x => x.ListInstancesAsync(It.IsAny<OrchestrationStatusQueryCondition>(), It.IsAny<CancellationToken>()));
+            Assert.Equal("DoThis", actual[0].Name);
+            Assert.Equal("01", actual[0].InstanceId);
+            Assert.Equal("Running", actual[0].RuntimeStatus);
+            Assert.Equal("DoThat", actual[1].Name);
+            Assert.Equal("02", actual[1].InstanceId);
+            Assert.Equal("Running", actual[1].RuntimeStatus);
+        }
+
+        [Fact]
+        [Trait("Category", PlatformSpecificHelpers.TestCategory)]
+        public async Task GetQueryMultipleRuntimeStatus_is_Success()
+        {
+            // Build Mock
+            var result = new OrchestrationStatusQueryResult
+            {
+                DurableOrchestrationState = new List<DurableOrchestrationStatus>
+                {
+                    new DurableOrchestrationStatus
+                    {
+                        Name = "DoThis",
+                        InstanceId = "01",
+                        RuntimeStatus = OrchestrationRuntimeStatus.Running,
+                    },
+                    new DurableOrchestrationStatus
+                    {
+                        Name = "DoThat",
+                        InstanceId = "02",
+                        RuntimeStatus = OrchestrationRuntimeStatus.Completed,
+                    },
+                },
+
+                ContinuationToken = "YYYY-YYYYYYYY-YYYYYYYYYYYY",
+            };
+
+            var createdTimeFrom = new DateTime(2018, 3, 10, 10, 1, 0);
+            var createdTimeTo = new DateTime(2018, 3, 10, 10, 23, 59);
+            var runtimeStatus = new List<OrchestrationRuntimeStatus>();
+            runtimeStatus.Add(OrchestrationRuntimeStatus.Running);
+            runtimeStatus.Add(OrchestrationRuntimeStatus.Completed);
+
+            var runtimeStatusRunningString = OrchestrationRuntimeStatus.Running.ToString();
+            var runtimeStatusCompletedString = OrchestrationRuntimeStatus.Completed.ToString();
+
+            var clientMock = new Mock<IDurableClient>();
+            clientMock
+                .Setup(x => x.ListInstancesAsync(It.IsAny<OrchestrationStatusQueryCondition>(), It.IsAny<CancellationToken>()))
+                .Returns(Task.FromResult(result));
+
+            var httpApiHandler = new ExtendedHttpApiHandler(clientMock.Object);
+
+            // Build uri
+            var getStatusRequestUriBuilder = new UriBuilder(TestConstants.NotificationUrl);
+            getStatusRequestUriBuilder.Path += $"/Instances/";
+            getStatusRequestUriBuilder.Query = $"createdTimeFrom={WebUtility.UrlEncode(createdTimeFrom.ToString())}&createdTimeTo={WebUtility.UrlEncode(createdTimeTo.ToString())}&runtimeStatus={runtimeStatusRunningString},{runtimeStatusCompletedString}";
+
+            // Test HttpApiHandler response
+            var responseMessage = await httpApiHandler.HandleRequestAsync(
+                new HttpRequestMessage
+                {
+                    Method = HttpMethod.Get,
+                    RequestUri = getStatusRequestUriBuilder.Uri,
+                });
+            Assert.Equal(HttpStatusCode.OK, responseMessage.StatusCode);
+            var actual = JsonConvert.DeserializeObject<IList<StatusResponsePayload>>(await responseMessage.Content.ReadAsStringAsync());
+            clientMock.Verify(x => x.ListInstancesAsync(It.IsAny<OrchestrationStatusQueryCondition>(), It.IsAny<CancellationToken>()));
+            Assert.Equal("DoThis", actual[0].Name);
+            Assert.Equal("01", actual[0].InstanceId);
+            Assert.Equal("Running", actual[0].RuntimeStatus);
+            Assert.Equal("DoThat", actual[1].Name);
+            Assert.Equal("02", actual[1].InstanceId);
+            Assert.Equal("Completed", actual[1].RuntimeStatus);
+        }
+
+        [Fact]
+        [Trait("Category", PlatformSpecificHelpers.TestCategory)]
+        public async Task GetQueryWithoutRuntimeStatus_is_Success()
+        {
+            // Build mock
+            var result = new OrchestrationStatusQueryResult
+            {
+                DurableOrchestrationState = new List<DurableOrchestrationStatus>
+                {
+                    new DurableOrchestrationStatus
+                    {
+                        Name = "DoThis",
+                        InstanceId = "01",
+                        RuntimeStatus = OrchestrationRuntimeStatus.Running,
+                    },
+                    new DurableOrchestrationStatus
+                    {
+                        Name = "DoThat",
+                        InstanceId = "02",
+                        RuntimeStatus = OrchestrationRuntimeStatus.Completed,
+                    },
+                },
+
+                ContinuationToken = "YYYY-YYYYYYYY-YYYYYYYYYYYY",
+            };
+
+            var createdTimeFrom = new DateTime(2018, 3, 10, 10, 1, 0);
+
+            var clientMock = new Mock<IDurableClient>();
+            clientMock
+                .Setup(x => x.ListInstancesAsync(It.IsAny<OrchestrationStatusQueryCondition>(), It.IsAny<CancellationToken>()))
+                .Returns(Task.FromResult(result));
+
+            var httpApiHandler = new ExtendedHttpApiHandler(clientMock.Object);
+
+            // Build uri
+            var getStatusRequestUriBuilder = new UriBuilder(TestConstants.NotificationUrl);
+            getStatusRequestUriBuilder.Path += $"/Instances/";
+            getStatusRequestUriBuilder.Query = $"createdTimeFrom={WebUtility.UrlEncode(createdTimeFrom.ToString())}";
+
+            // Test HttpApiHandler response
+            var responseMessage = await httpApiHandler.HandleRequestAsync(
+                new HttpRequestMessage
+                {
+                    Method = HttpMethod.Get,
+                    RequestUri = getStatusRequestUriBuilder.Uri,
+                });
+            Assert.Equal(HttpStatusCode.OK, responseMessage.StatusCode);
+            var actual = JsonConvert.DeserializeObject<IList<StatusResponsePayload>>(await responseMessage.Content.ReadAsStringAsync());
+            clientMock.Verify(x => x.ListInstancesAsync(It.IsAny<OrchestrationStatusQueryCondition>(), It.IsAny<CancellationToken>()));
+            Assert.Equal("DoThis", actual[0].Name);
+            Assert.Equal("01", actual[0].InstanceId);
+            Assert.Equal("Running", actual[0].RuntimeStatus);
+            Assert.Equal("DoThat", actual[1].Name);
+            Assert.Equal("02", actual[1].InstanceId);
+            Assert.Equal("Completed", actual[1].RuntimeStatus);
+        }
+
+        [Fact]
+        [Trait("Category", PlatformSpecificHelpers.TestCategory)]
+        public async Task TerminateInstanceWebhook()
+        {
+            string testInstanceId = Guid.NewGuid().ToString("N");
+            string testReason = "TerminationReason" + Guid.NewGuid();
+
+            string actualInstanceId = null;
+            string actualReason = null;
+
+            var clientMock = new Mock<IDurableClient>();
+            clientMock
+                .Setup(x => x.TerminateAsync(It.IsAny<string>(), It.IsAny<string>()))
+                .Returns(Task.CompletedTask)
+                .Callback((string instanceId, string reason) =>
+                {
+                    actualInstanceId = instanceId;
+                    actualReason = reason;
+                });
+
+            clientMock
+                .Setup(x => x.GetStatusAsync(It.IsAny<string>(), false, false, true))
+                .Returns(Task.FromResult(
+                    new DurableOrchestrationStatus
+                    {
+                        InstanceId = testInstanceId,
+                        RuntimeStatus = OrchestrationRuntimeStatus.Running,
+                    }));
+
+            var terminateRequestUriBuilder = new UriBuilder(TestConstants.NotificationUrl);
+            terminateRequestUriBuilder.Path += $"/Instances/{testInstanceId}/terminate";
+            terminateRequestUriBuilder.Query = $"reason={testReason}&{terminateRequestUriBuilder.Query.TrimStart('?')}";
+
+            var httpApiHandler = new ExtendedHttpApiHandler(clientMock.Object);
+            await httpApiHandler.HandleRequestAsync(
+                new HttpRequestMessage
+                {
+                    Method = HttpMethod.Post,
+                    RequestUri = terminateRequestUriBuilder.Uri,
+                });
+
+            Assert.Equal(testInstanceId, actualInstanceId);
+            Assert.Equal(testReason, actualReason);
+        }
+
+        [Theory]
+        [InlineData(true)]
+        [InlineData(false)]
+        [Trait("Category", PlatformSpecificHelpers.TestCategory)]
+        public async Task RestartInstance_Is_Success(bool restartWithNewInstanceId)
+        {
+            string testInstanceId = Guid.NewGuid().ToString();
+            string restartedInstanceId = restartWithNewInstanceId ? Guid.NewGuid().ToString() : testInstanceId;
+
+            var restartUriBuilder = new UriBuilder(TestConstants.NotificationUrl);
+            restartUriBuilder.Path += $"/Instances/{testInstanceId}/restart";
+            restartUriBuilder.Query = $"restartWithNewInstanceId={restartWithNewInstanceId}&{restartUriBuilder.Query.TrimStart('?')}";
+
+            var testRequest = new HttpRequestMessage
+            {
+                Method = HttpMethod.Post,
+                RequestUri = restartUriBuilder.Uri,
+            };
+
+            var testStatusQueryGetUri = $"{TestConstants.NotificationUrlBase}/instances/{restartedInstanceId}?taskhub=SampleHubVS&connection=Storage&code=mykey";
+            var testSendEventPostUri = $"{TestConstants.NotificationUrlBase}/instances/{restartedInstanceId}/raiseEvent/{{eventName}}?taskHub=SampleHubVS&connection=Storage&code=mykey";
+            var testTerminatePostUri = $"{TestConstants.NotificationUrlBase}/instances/{restartedInstanceId}/terminate?reason={{text}}&taskHub=SampleHubVS&connection=Storage&code=mykey";
+            var testRewindPostUri = $"{TestConstants.NotificationUrlBase}/instances/{restartedInstanceId}/rewind?reason={{text}}&taskHub=SampleHubVS&connection=Storage&code=mykey";
+            var testRestartPostUri = $"{TestConstants.NotificationUrlBase}/instances/{restartedInstanceId}/restart?taskHub=SampleHubVS&connection=Storage&code=mykey&restartWithNewInstanceId={restartWithNewInstanceId}";
+            var testResponse = testRequest.CreateResponse(
+                HttpStatusCode.Accepted,
+                new
+                {
+                    id = restartedInstanceId,
+                    statusQueryGetUri = testStatusQueryGetUri,
+                    sendEventPostUri = testSendEventPostUri,
+                    terminatePostUri = testTerminatePostUri,
+                    rewindPostUri = testRewindPostUri,
+                    restartPostUri = testRestartPostUri,
+                });
+
+            var clientMock = new Mock<IDurableClient>();
+            clientMock
+                .Setup(x => x.RestartAsync(testInstanceId, restartWithNewInstanceId))
+                .Returns(Task.FromResult(restartedInstanceId));
+
+            clientMock
+                .Setup(x => x.CreateCheckStatusResponse(It.IsAny<HttpRequestMessage>(), It.IsAny<string>(), It.IsAny<bool>()))
+                .Returns(testResponse);
+
+            var httpApiHandler = new ExtendedHttpApiHandler(clientMock.Object);
+            var actualResponse = await httpApiHandler.HandleRequestAsync(testRequest);
+
+            Assert.Equal(HttpStatusCode.Accepted, actualResponse.StatusCode);
+            var content = await actualResponse.Content.ReadAsStringAsync();
+            var status = JsonConvert.DeserializeObject<JObject>(content);
+            Assert.Equal(status["id"], restartedInstanceId);
+            Assert.Equal(status["statusQueryGetUri"], testStatusQueryGetUri);
+            Assert.Equal(status["sendEventPostUri"], testSendEventPostUri);
+            Assert.Equal(status["terminatePostUri"], testTerminatePostUri);
+            Assert.Equal(status["rewindPostUri"], testRewindPostUri);
+            Assert.Equal(status["restartPostUri"], testRestartPostUri);
+        }
+
+        [Theory]
+        [InlineData(true)]
+        [InlineData(false)]
+        [Trait("Category", PlatformSpecificHelpers.TestCategory)]
+        public async Task RestartInstanceAndWaitToComplete_Is_Success(bool restartWithNewInstanceId)
+        {
+            string testInstanceId = Guid.NewGuid().ToString();
+            string restartedInstanceId = restartWithNewInstanceId ? Guid.NewGuid().ToString() : testInstanceId;
+
+            var restartUriBuilder = new UriBuilder(TestConstants.NotificationUrl);
+            restartUriBuilder.Path += $"/Instances/{testInstanceId}/restart";
+            restartUriBuilder.Query = $"timeout=90&pollingInterval=10&restartWithNewInstanceId={restartWithNewInstanceId}&{restartUriBuilder.Query.TrimStart('?')}";
+
+            var testRequest = new HttpRequestMessage
+            {
+                Method = HttpMethod.Post,
+                RequestUri = restartUriBuilder.Uri,
+            };
+
+            var testStatusQueryGetUri = $"{TestConstants.NotificationUrlBase}/instances/{restartedInstanceId}?taskhub=SampleHubVS&connection=Storage&code=mykey";
+            var testSendEventPostUri = $"{TestConstants.NotificationUrlBase}/instances/{restartedInstanceId}/raiseEvent/{{eventName}}?taskHub=SampleHubVS&connection=Storage&code=mykey";
+            var testTerminatePostUri = $"{TestConstants.NotificationUrlBase}/instances/{restartedInstanceId}/terminate?reason={{text}}&taskHub=SampleHubVS&connection=Storage&code=mykey";
+            var testRewindPostUri = $"{TestConstants.NotificationUrlBase}/instances/{restartedInstanceId}/rewind?reason={{text}}&taskHub=SampleHubVS&connection=Storage&code=mykey";
+            var testRestartPostUri = $"{TestConstants.NotificationUrlBase}/instances/{restartedInstanceId}/restart?taskHub=SampleHubVS&connection=Storage&code=mykey&restartWithNewInstanceId={restartWithNewInstanceId}";
+            var testResponse = testRequest.CreateResponse(
+                HttpStatusCode.Accepted,
+                new
+                {
+                    id = restartedInstanceId,
+                    statusQueryGetUri = testStatusQueryGetUri,
+                    sendEventPostUri = testSendEventPostUri,
+                    terminatePostUri = testTerminatePostUri,
+                    rewindPostUri = testRewindPostUri,
+                    restartPostUri = testRestartPostUri,
+                });
+
+            var clientMock = new Mock<IDurableClient>();
+            clientMock
+                .Setup(x => x.RestartAsync(testInstanceId, restartWithNewInstanceId))
+                .Returns(Task.FromResult(restartedInstanceId));
+
+            clientMock
+                .Setup(x => x.WaitForCompletionOrCreateCheckStatusResponseAsync(It.IsAny<HttpRequestMessage>(), It.IsAny<string>(), It.IsAny<TimeSpan>(), It.IsAny<TimeSpan>(), It.IsAny<bool>()))
+                .Returns(Task.FromResult(testResponse));
+
+            var httpApiHandler = new ExtendedHttpApiHandler(clientMock.Object);
+            var actualResponse = await httpApiHandler.HandleRequestAsync(testRequest);
+
+            Assert.Equal(HttpStatusCode.Accepted, actualResponse.StatusCode);
+            var content = await actualResponse.Content.ReadAsStringAsync();
+            var status = JsonConvert.DeserializeObject<JObject>(content);
+            Assert.Equal(status["id"], restartedInstanceId);
+            Assert.Equal(status["statusQueryGetUri"], testStatusQueryGetUri);
+            Assert.Equal(status["sendEventPostUri"], testSendEventPostUri);
+            Assert.Equal(status["terminatePostUri"], testTerminatePostUri);
+            Assert.Equal(status["rewindPostUri"], testRewindPostUri);
+            Assert.Equal(status["restartPostUri"], testRestartPostUri);
+        }
+
+        [Fact]
+        [Trait("Category", PlatformSpecificHelpers.TestCategory)]
+        public async Task RestartInstance_Returns_HTTP_400_On_Invalid_InstanceId()
+        {
+            string testBadInstanceId = Guid.NewGuid().ToString("N");
+
+            var startRequestUriBuilder = new UriBuilder(TestConstants.NotificationUrl);
+            startRequestUriBuilder.Path += $"/Instances/{testBadInstanceId}/restart";
+
+            var testRequest = new HttpRequestMessage
+            {
+                Method = HttpMethod.Post,
+                RequestUri = startRequestUriBuilder.Uri,
+            };
+
+            var clientMock = new Mock<IDurableClient>();
+            clientMock
+                .Setup(x => x.RestartAsync(It.IsAny<string>(), It.IsAny<bool>()))
+                .Throws(new ArgumentException());
+
+            var httpApiHandler = new ExtendedHttpApiHandler(clientMock.Object);
+            var actualResponse = await httpApiHandler.HandleRequestAsync(testRequest);
+
+            Assert.Equal(HttpStatusCode.BadRequest, actualResponse.StatusCode);
+            var content = await actualResponse.Content.ReadAsStringAsync();
+            var error = JsonConvert.DeserializeObject<JObject>(content);
+            Assert.Equal("InstanceId does not match a valid orchestration instance.", error["Message"].ToString());
+        }
+
+        [Theory]
+        [InlineData(null, false)]
+        [InlineData(null, true)]
+        [InlineData(TestConstants.RandomInstanceId, false)]
+        [InlineData(TestConstants.RandomInstanceId, true)]
+        [Trait("Category", PlatformSpecificHelpers.TestCategory)]
+        public async Task StartNewInstance_Is_Success(string instanceId, bool hasContentHeader)
+        {
+            string testInstanceId = string.IsNullOrEmpty(instanceId) ? Guid.NewGuid().ToString("N") : instanceId;
+            string testFunctionName = "TestOrchestrator";
+
+            var startRequestUriBuilder = new UriBuilder(TestConstants.NotificationUrl);
+            startRequestUriBuilder.Path += $"/Orchestrators/{testFunctionName}";
+
+            var testRequest = new HttpRequestMessage
+            {
+                Method = HttpMethod.Post,
+                RequestUri = startRequestUriBuilder.Uri,
+                Content = hasContentHeader
+                    ? new StringContent("\"TestContent\"", Encoding.UTF8, "application/json")
+                    : new StringContent("\"TestContent\""),
+            };
+
+            var testStatusQueryGetUri = $"{TestConstants.NotificationUrlBase}/instances/{testInstanceId}?taskhub=SampleHubVS&connection=Storage&code=mykey";
+            var testSendEventPostUri = $"{TestConstants.NotificationUrlBase}/instances/{testInstanceId}/raiseEvent/{{eventName}}?taskHub=SampleHubVS&connection=Storage&code=mykey";
+            var testTerminatePostUri = $"{TestConstants.NotificationUrlBase}/instances/{testInstanceId}/terminate?reason={{text}}&taskHub=SampleHubVS&connection=Storage&code=mykey";
+            var testRewindPostUri = $"{TestConstants.NotificationUrlBase}/instances/{testInstanceId}/rewind?reason={{text}}&taskHub=SampleHubVS&connection=Storage&code=mykey";
+            var testRestartPostUri = $"{TestConstants.NotificationUrlBase}/instances/{testInstanceId}/restart?taskHub=SampleHubVS&connection=Storage&code=mykey";
+            var testResponse = testRequest.CreateResponse(
+                HttpStatusCode.Accepted,
+                new
+                {
+                    id = testInstanceId,
+                    statusQueryGetUri = testStatusQueryGetUri,
+                    sendEventPostUri = testSendEventPostUri,
+                    terminatePostUri = testTerminatePostUri,
+                    rewindPostUri = testRewindPostUri,
+                    restartPostUri = testRestartPostUri,
+                });
+
+            var clientMock = new Mock<IDurableClient>();
+            clientMock
+                .Setup(x => x.StartNewAsync(It.IsAny<string>(), It.IsAny<string>(), It.IsAny<object>()))
+                .Returns(Task.FromResult(testInstanceId));
+
+            clientMock
+                .Setup(x => x.CreateCheckStatusResponse(It.IsAny<HttpRequestMessage>(), It.IsAny<string>(), false))
+                .Returns(testResponse);
+
+            var httpApiHandler = new ExtendedHttpApiHandler(clientMock.Object);
+            var actualResponse = await httpApiHandler.HandleRequestAsync(testRequest);
+
+            Assert.Equal(HttpStatusCode.Accepted, actualResponse.StatusCode);
+            var content = await actualResponse.Content.ReadAsStringAsync();
+            var status = JsonConvert.DeserializeObject<JObject>(content);
+            Assert.Equal(status["id"], testInstanceId);
+            Assert.Equal(status["statusQueryGetUri"], testStatusQueryGetUri);
+            Assert.Equal(status["sendEventPostUri"], testSendEventPostUri);
+            Assert.Equal(status["terminatePostUri"], testTerminatePostUri);
+            Assert.Equal(status["rewindPostUri"], testRewindPostUri);
+            Assert.Equal(status["restartPostUri"], testRestartPostUri);
+        }
+
+        [Theory]
+        [InlineData(null, false)]
+        [InlineData(null, true)]
+        [InlineData(TestConstants.RandomInstanceId, false)]
+        [InlineData(TestConstants.RandomInstanceId, true)]
+        [Trait("Category", PlatformSpecificHelpers.TestCategory)]
+        public async Task StartNewInstanceAndWaitToComplete_Is_Success(string instanceId, bool hasContentHeader)
+        {
+            string testInstanceId = string.IsNullOrEmpty(instanceId) ? Guid.NewGuid().ToString("N") : instanceId;
+            string testFunctionName = "TestOrchestrator";
+
+            var startRequestUriBuilder = new UriBuilder(TestConstants.NotificationUrl);
+            startRequestUriBuilder.Path += $"/Orchestrators/{testFunctionName}";
+            startRequestUriBuilder.Query = $"timeout=90&pollingInterval=10&{startRequestUriBuilder.Query.TrimStart('?')}";
+
+            var testRequest = new HttpRequestMessage
+            {
+                Method = HttpMethod.Post,
+                RequestUri = startRequestUriBuilder.Uri,
+                Content = hasContentHeader
+                    ? new StringContent("\"TestContent\"", Encoding.UTF8, "application/json")
+                    : new StringContent("\"TestContent\""),
+            };
+
+            var testStatusQueryGetUri = $"{TestConstants.NotificationUrlBase}/instances/{testInstanceId}?taskhub=SampleHubVS&connection=Storage&code=mykey";
+            var testSendEventPostUri = $"{TestConstants.NotificationUrlBase}/instances/{testInstanceId}/raiseEvent/{{eventName}}?taskHub=SampleHubVS&connection=Storage&code=mykey";
+            var testTerminatePostUri = $"{TestConstants.NotificationUrlBase}/instances/{testInstanceId}/terminate?reason={{text}}&taskHub=SampleHubVS&connection=Storage&code=mykey";
+            var testRewindPostUri = $"{TestConstants.NotificationUrlBase}/instances/{testInstanceId}/rewind?reason={{text}}&taskHub=SampleHubVS&connection=Storage&code=mykey";
+            var testRestartPostUri = $"{TestConstants.NotificationUrlBase}/instances/{testInstanceId}/restart?taskHub=SampleHubVS&connection=Storage&code=mykey";
+            var testResponse = testRequest.CreateResponse(
+                HttpStatusCode.Accepted,
+                new
+                {
+                    id = testInstanceId,
+                    statusQueryGetUri = testStatusQueryGetUri,
+                    sendEventPostUri = testSendEventPostUri,
+                    terminatePostUri = testTerminatePostUri,
+                    rewindPostUri = testRewindPostUri,
+                    restartPostUri = testRestartPostUri,
+                });
+
+            var clientMock = new Mock<IDurableClient>();
+            clientMock
+                .Setup(x => x.StartNewAsync(It.IsAny<string>(), It.IsAny<string>(), It.IsAny<object>()))
+                .Returns(Task.FromResult(testInstanceId));
+
+            clientMock
+                .Setup(x => x.WaitForCompletionOrCreateCheckStatusResponseAsync(It.IsAny<HttpRequestMessage>(), It.IsAny<string>(), It.IsAny<TimeSpan>(), It.IsAny<TimeSpan>(), It.IsAny<bool>()))
+                .Returns(Task.FromResult(testResponse));
+
+            var httpApiHandler = new ExtendedHttpApiHandler(clientMock.Object);
+            var actualResponse = await httpApiHandler.HandleRequestAsync(testRequest);
+
+            Assert.Equal(HttpStatusCode.Accepted, actualResponse.StatusCode);
+            var content = await actualResponse.Content.ReadAsStringAsync();
+            var status = JsonConvert.DeserializeObject<JObject>(content);
+            Assert.Equal(status["id"], testInstanceId);
+            Assert.Equal(status["statusQueryGetUri"], testStatusQueryGetUri);
+            Assert.Equal(status["sendEventPostUri"], testSendEventPostUri);
+            Assert.Equal(status["terminatePostUri"], testTerminatePostUri);
+            Assert.Equal(status["rewindPostUri"], testRewindPostUri);
+            Assert.Equal(status["restartPostUri"], testRestartPostUri);
+        }
+
+        [Fact]
+        [Trait("Category", PlatformSpecificHelpers.TestCategory)]
+        public async Task StartNewInstance_Returns_HTTP_400_On_Bad_JSON()
+        {
+            string testInstanceId = Guid.NewGuid().ToString("N");
+            string testFunctionName = "TestOrchestrator";
+
+            var startRequestUriBuilder = new UriBuilder(TestConstants.NotificationUrl);
+            startRequestUriBuilder.Path += $"/Orchestrators/{testFunctionName}";
+
+            var testRequest = new HttpRequestMessage
+            {
+                Method = HttpMethod.Post,
+                RequestUri = startRequestUriBuilder.Uri,
+                Content = new StringContent("badly formatted JSON string", Encoding.UTF8, "application/json"),
+            };
+
+            var clientMock = new Mock<IDurableClient>();
+            clientMock
+                .Setup(x => x.StartNewAsync(It.IsAny<string>(), It.IsAny<string>(), It.IsAny<object>()))
+                .Returns(Task.FromResult(testInstanceId));
+
+            clientMock
+                .Setup(x => x.CreateCheckStatusResponse(It.IsAny<HttpRequestMessage>(), It.IsAny<string>(), false))
+                .Throws(new JsonReaderException());
+
+            var httpApiHandler = new ExtendedHttpApiHandler(clientMock.Object);
+            var actualResponse = await httpApiHandler.HandleRequestAsync(testRequest);
+
+            Assert.Equal(HttpStatusCode.BadRequest, actualResponse.StatusCode);
+            var content = await actualResponse.Content.ReadAsStringAsync();
+            var error = JsonConvert.DeserializeObject<JObject>(content);
+            Assert.Equal("Invalid JSON content", error["Message"].ToString());
+        }
+
+        [Fact]
+        [Trait("Category", PlatformSpecificHelpers.TestCategory)]
+        public async Task StartNewInstance_Returns_HTTP_400_On_Missing_Function()
+        {
+            string testInstanceId = Guid.NewGuid().ToString("N");
+            string testFunctionName = "NonexistentFunction";
+            string exceptionMessage = $"The function '{testFunctionName}' doesn't exist, is disabled, or is not an orchestrator function. Additional info: ";
+
+            var startRequestUriBuilder = new UriBuilder(TestConstants.NotificationUrl);
+            startRequestUriBuilder.Path += $"/Orchestrators/{testFunctionName}";
+
+            var testRequest = new HttpRequestMessage
+            {
+                Method = HttpMethod.Post,
+                RequestUri = startRequestUriBuilder.Uri,
+                Content = new StringContent("\"TestContent\"", Encoding.UTF8, "application/json"),
+            };
+
+            var clientMock = new Mock<IDurableClient>();
+            clientMock
+                .Setup(x => x.StartNewAsync(It.IsAny<string>(), It.IsAny<string>(), It.IsAny<object>()))
+                .Throws(new ArgumentException(exceptionMessage));
+
+            var httpApiHandler = new ExtendedHttpApiHandler(clientMock.Object);
+            var actualResponse = await httpApiHandler.HandleRequestAsync(testRequest);
+
+            Assert.Equal(HttpStatusCode.BadRequest, actualResponse.StatusCode);
+            var content = await actualResponse.Content.ReadAsStringAsync();
+            var error = JsonConvert.DeserializeObject<JObject>(content);
+            Assert.Equal("One or more of the arguments submitted is incorrect", error["Message"].ToString());
+            Assert.Equal(exceptionMessage, error["ExceptionMessage"].ToString());
+        }
+
+        [Theory]
+        [InlineData(false, true)]
+        [InlineData(false, false)]
+        [InlineData(true, true)]
+        [InlineData(true, false)]
+        [Trait("Category", PlatformSpecificHelpers.TestCategory)]
+        public async Task GetEntity_Returns_State_Or_HTTP_404(bool hasKey, bool exists)
+        {
+            string entity = "SomeEntity";
+            string key = hasKey ? Guid.NewGuid().ToString("N") : "$";
+            var uriBuilder = new UriBuilder(TestConstants.NotificationUrl);
+
+            uriBuilder.Path += $"/entities/{entity}/{key}";
+
+            if (key.Equals(EmptyEntityKeySymbol))
+            {
+                key = "";
+            }
+
+            var testRequest = new HttpRequestMessage
+            {
+                Method = HttpMethod.Get,
+                RequestUri = uriBuilder.Uri,
+            };
+
+            var entityId = new EntityId(entity, key);
+            var result = new EntityStateResponse<JToken>() { EntityExists = exists, EntityState = exists ? new JObject() : null };
+            var clientMock = new Mock<IDurableClient>(MockBehavior.Strict);
+
+            clientMock
+                    .Setup(x => x.ReadEntityStateAsync<JToken>(entityId, null, null))
+                    .Returns(Task.FromResult(result));
+
+            var httpApiHandler = new ExtendedHttpApiHandler(clientMock.Object);
+            var actualResponse = await httpApiHandler.HandleRequestAsync(testRequest);
+
+            if (exists)
+            {
+                Assert.Equal(HttpStatusCode.OK, actualResponse.StatusCode);
+
+                var content = await actualResponse.Content.ReadAsStringAsync();
+                Assert.Equal("{}", content);
+            }
+            else
+            {
+                Assert.Equal(HttpStatusCode.NotFound, actualResponse.StatusCode);
+            }
+        }
+
+        [Theory]
+        [InlineData(false, false, false)]
+        [InlineData(false, false, true)]
+        [InlineData(false, true, false)]
+        [InlineData(false, true, true)]
+        [InlineData(true, false, false)]
+        [InlineData(true, false, true)]
+        [InlineData(true, true, false)]
+        [InlineData(true, true, true)]
+        [Trait("Category", PlatformSpecificHelpers.TestCategory)]
+        public async Task Entities_Query_Calls_ListEntitiesAsync(bool useNameFilter, bool fetchState, bool useContinuationToken)
+        {
+            // Build mock
+            string entityName = Guid.NewGuid().ToString("N");
+
+            var mockList = new List<DurableEntityStatus>
+            {
+                new DurableEntityStatus
+                {
+                    EntityId = new EntityId(entityName, "one"),
+                    LastOperationTime = new DateTime(2018, 3, 10, 10, 10, 10, DateTimeKind.Utc),
+                    State = 1,
+                },
+                new DurableEntityStatus
+                {
+                    EntityId = new EntityId(entityName, "two"),
+                    LastOperationTime = new DateTime(2018, 3, 10, 10, 6, 10, DateTimeKind.Utc),
+                    State = 2,
+                },
+            };
+
+            if (!fetchState)
+            {
+                mockList.ForEach(status => status.State = null);
+            }
+
+            var lastOperationTimeFrom = new DateTime(2018, 3, 10, 10, 1, 0, DateTimeKind.Utc);
+            var lastOperationTimeTo = new DateTime(2018, 3, 10, 10, 23, 59, DateTimeKind.Utc);
+            var continuationToken = useContinuationToken ? Guid.NewGuid().ToString("N") : null;
+            var pageSize = 2;
+
+            var mockResult = new EntityQueryResult() { Entities = mockList, ContinuationToken = continuationToken };
+            var clientMock = new Mock<IDurableClient>(MockBehavior.Strict);
+
+            clientMock
+                .Setup(x => x.ListEntitiesAsync(It.IsAny<EntityQuery>(), It.IsAny<CancellationToken>()))
+                .Callback<EntityQuery, CancellationToken>((query, cancellationToken) =>
+                {
+                    // Ensure all query string parameters were correctly parsed
+                    Assert.Equal(lastOperationTimeFrom, query.LastOperationFrom);
+                    Assert.Equal(lastOperationTimeTo, query.LastOperationTo);
+                    Assert.Equal(useNameFilter ? entityName : null, query.EntityName);
+                    Assert.Equal(fetchState, query.FetchState);
+                    Assert.Equal(continuationToken, query.ContinuationToken);
+                    Assert.Equal(useContinuationToken ? continuationToken : null, query.ContinuationToken);
+                    Assert.Equal(pageSize, query.PageSize);
+                })
+                .Returns(Task.FromResult(mockResult));
+
+            // Build Uri
+            var uriBuilder = new UriBuilder(TestConstants.NotificationUrl);
+
+            if (useNameFilter)
+            {
+                uriBuilder.Path += $"/entities/{entityName}";
+            }
+            else
+            {
+                uriBuilder.Path += $"/entities/";
+            }
+
+            uriBuilder.Query += $"&lastOperationTimeFrom={WebUtility.UrlEncode(lastOperationTimeFrom.ToString("s"))}";
+            uriBuilder.Query += $"&lastOperationTimeTo={WebUtility.UrlEncode(lastOperationTimeTo.ToString("s"))}";
+            uriBuilder.Query += $"&fetchState={fetchState}";
+            uriBuilder.Query += $"&top={pageSize}";
+
+            var requestMessage = new HttpRequestMessage
+            {
+                Method = HttpMethod.Get,
+                RequestUri = uriBuilder.Uri,
+            };
+
+            if (useContinuationToken)
+            {
+                requestMessage.Headers.Add("x-ms-continuation-token", continuationToken);
+            }
+
+            // Test HttpApiHandler response
+            var httpApiHandler = new ExtendedHttpApiHandler(clientMock.Object);
+            HttpResponseMessage responseMessage = await httpApiHandler.HandleRequestAsync(requestMessage);
+            Assert.Equal(HttpStatusCode.OK, responseMessage.StatusCode);
+            clientMock.Verify(x => x.ListEntitiesAsync(It.IsAny<EntityQuery>(), It.IsAny<CancellationToken>()));
+
+            var actual = JsonConvert.DeserializeObject<IList<DurableEntityStatus>>(await responseMessage.Content.ReadAsStringAsync());
+            Assert.Equal(mockList.Count, actual.Count);
+
+            Assert.Equal(entityName, actual[0].EntityId.EntityName);
+            Assert.Equal("one", actual[0].EntityId.EntityKey);
+
+            Assert.Equal(entityName, actual[1].EntityId.EntityName);
+            Assert.Equal("two", actual[1].EntityId.EntityKey);
+
+            if (fetchState)
+            {
+                Assert.Equal(1, (int)actual[0].State);
+                Assert.Equal(2, (int)actual[1].State);
+            }
+            else
+            {
+                Assert.Equal(JTokenType.Null, actual[0].State.Type);
+                Assert.Equal(JTokenType.Null, actual[1].State.Type);
+            }
+        }
+
+        [Theory]
+        [InlineData(false, false, false)]
+        [InlineData(false, false, true, true)]
+        [InlineData(false, false, true, false)]
+        [InlineData(false, true, false)]
+        [InlineData(false, true, true, true)]
+        [InlineData(false, true, true, false)]
+        [InlineData(true, false, false)]
+        [InlineData(true, false, true, true)]
+        [InlineData(true, false, true, false)]
+        [InlineData(true, true, false)]
+        [InlineData(true, true, true, true)]
+        [InlineData(true, true, true, false)]
+        [Trait("Category", PlatformSpecificHelpers.TestCategory)]
+        public async Task SignalEntity_Is_Success(bool hasKey, bool hasOp, bool hasContent, bool hasJsonContent = false)
+        {
+            string entity = "SomeEntity";
+            string key = hasKey ? Guid.NewGuid().ToString("N") : "";
+            string operation = hasOp ? (hasJsonContent ? "jsonOp" : "stringOp") : "";
+            string content = hasContent ? (hasJsonContent ? "{ \"someProperty\" : \"someValue\" }" : "text content") : "";
+
+            var uriBuilder = new UriBuilder(TestConstants.NotificationUrl);
+
+            uriBuilder.Path += $"/entities/{entity}";
+
+            if (!string.IsNullOrEmpty(key))
+            {
+                uriBuilder.Path += $"/{key}";
+            }
+
+            if (!string.IsNullOrEmpty(operation))
+            {
+                uriBuilder.Query = $"op={operation}";
+            }
+
+            var testRequest = new HttpRequestMessage
+            {
+                Method = HttpMethod.Post,
+                RequestUri = uriBuilder.Uri,
+            };
+
+            if (hasContent)
+            {
+                if (hasJsonContent)
+                {
+                    testRequest.Content = new StringContent(content, Encoding.UTF8, "application/json");
+                }
+                else
+                {
+                    testRequest.Content = new StringContent(content);
+                }
+            }
+
+            var entityId = new EntityId(entity, key);
+
+            var clientMock = new Mock<IDurableClient>(MockBehavior.Strict);
+
+            if (hasContent)
+            {
+                if (hasJsonContent)
+                {
+                    clientMock
+                       .Setup(x => x.SignalEntityAsync(entityId, operation, It.IsAny<JToken>(), null, null))
+                       .Returns(Task.CompletedTask);
+                }
+                else
+                {
+                    clientMock
+                        .Setup(x => x.SignalEntityAsync(entityId, operation, content, null, null))
+                        .Returns(Task.CompletedTask);
+                }
+            }
+            else
+            {
+                clientMock
+                    .Setup(x => x.SignalEntityAsync(entityId, operation, null, null, null))
+                    .Returns(Task.CompletedTask);
+            }
+
+            var httpApiHandler = new ExtendedHttpApiHandler(clientMock.Object);
+            var actualResponse = await httpApiHandler.HandleRequestAsync(testRequest);
+
+            Assert.Equal(HttpStatusCode.Accepted, actualResponse.StatusCode);
+        }
+
+        private static DurableTaskExtension GetTestExtension()
+        {
+            var options = new DurableTaskOptions();
+            options.NotificationUrl = new Uri(TestConstants.NotificationUrl);
+            options.HubName = "DurableFunctionsHub";
+
+            return GetTestExtension(options);
+        }
+
+        private static DurableTaskExtension GetTestExtension(DurableTaskOptions options)
+        {
+            return new MockDurableTaskExtension(options);
+        }
+
+        // Same as regular HTTP Api handler except you can specify a custom client object.
+        internal class ExtendedHttpApiHandler : HttpApiHandler
+        {
+            public ExtendedHttpApiHandler(IDurableClient client)
+                : base(GetTestExtension(), null /* traceWriter */)
+            {
+                this.InnerClient = client;
+            }
+
+            internal IDurableClient InnerClient { get; set; }
+
+            protected override IDurableClient GetClient(DurableClientAttribute attribute)
+            {
+                return this.InnerClient;
+            }
+        }
+
+        private class MockDurableTaskExtension : DurableTaskExtension
+        {
+            public MockDurableTaskExtension(DurableTaskOptions options)
+                : base(
+                    new OptionsWrapper<DurableTaskOptions>(options),
+                    new LoggerFactory(),
+                    TestHelpers.GetTestNameResolver(),
+                    new[]
+                    {
+                        new AzureStorageDurabilityProviderFactory(
+                        new OptionsWrapper<DurableTaskOptions>(options),
+                        new TestConnectionStringResolver(),
+                        TestHelpers.GetTestNameResolver(),
+                        NullLoggerFactory.Instance,
+                        TestHelpers.GetMockPlatformInformationService()),
+                    },
+                    new TestHostShutdownNotificationService(),
+                    new DurableHttpMessageHandlerFactory(),
+                    platformInformationService: TestHelpers.GetMockPlatformInformationService())
+            {
+            }
+
+            protected internal override IDurableClient GetClient(DurableClientAttribute attribute)
+            {
+                var orchestrationServiceClientMock = new Mock<IOrchestrationServiceClient>();
+                var orchestrationServiceMock = new Mock<IOrchestrationService>();
+                var storageProvider = new DurabilityProvider("Mock", orchestrationServiceMock.Object, orchestrationServiceClientMock.Object, "mock");
+
+                return new DurableClientMock(storageProvider, this, attribute);
+            }
+        }
+    }
+}