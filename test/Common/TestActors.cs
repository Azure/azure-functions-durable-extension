--- conflicted
+++ resolved
@@ -211,12 +211,6 @@
 
         public static async Task BlobBackedTextStoreEntity([EntityTrigger(EntityName = "BlobBackedTextStore")] IDurableEntityContext context)
         {
-<<<<<<< HEAD
-            // we define the entity state to be a string builder so we can more efficiently append to it
-            var state = context.GetState<StringBuilder>();
-
-=======
->>>>>>> f70aaf00
             if (context.IsNewlyConstructed)
             {
                 // try to load state from existing blob
@@ -260,13 +254,7 @@
 
         public static void ChatRoomEntity([EntityTrigger(EntityName = "ChatRoom")] IDurableEntityContext context)
         {
-<<<<<<< HEAD
-            var state = context.GetState<ChatRoom>();
-
             // if the entity is fresh call the constructor for the state
-=======
-            // if the actor is fresh call the constructor for the state
->>>>>>> f70aaf00
             if (context.IsNewlyConstructed)
             {
                 context.SetState(new ChatRoom(context));
