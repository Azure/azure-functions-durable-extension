﻿// Copyright (c) .NET Foundation. All rights reserved.
// Licensed under the MIT License. See LICENSE in the project root for license information.

using System;
using System.Collections.Generic;
using System.Diagnostics;
using System.Linq;
using System.Net.Http;
using System.Threading.Tasks;
using DurableTask.AzureStorage;
using Microsoft.ApplicationInsights.Channel;
#if !FUNCTIONS_V1
using Microsoft.Azure.WebJobs.Extensions.DurableTask.Correlation;
#endif
using Microsoft.Azure.WebJobs.Host.TestCommon;
using Microsoft.Extensions.Logging;
using Microsoft.Extensions.Options;
using Microsoft.WindowsAzure.Storage;
using Moq;
using Xunit;
using Xunit.Abstractions;

namespace Microsoft.Azure.WebJobs.Extensions.DurableTask.Tests
{
    internal static class TestHelpers
    {
        // Friendly strings for provider types so easier to read in enumerated test output
        public const string AzureStorageProviderType = "azure_storage";
        public const string EmulatorProviderType = "emulator";
        public const string RedisProviderType = "redis";

        public const string LogCategory = "Host.Triggers.DurableTask";
        public const string EmptyStorageProviderType = "empty";

        // The regex pattern that parses our Linux Dedicated logs
        public static readonly string RegexPattern = "(?<Account>[^,]*),(?<ActiveActivities>[^,]*),(?<ActiveOrchestrators>[^,]*),(?<Age>[^,]*),(?<AppName>[^,]*),(?<ContinuedAsNew>[^,]*),(?<CreatedTimeFrom>[^,]*),(?<CreatedTimeTo>[^,]*),(?<DequeueCount>[^,]*),\"(?<Details>[^\"]*)\",(?<Duration>[^,]*),(?<ETag>[^,]*),(?<Episode>[^,]*),(?<EventCount>[^,]*),(?<EventName>[^,]*),(?<EventType>[^,]*),(?<Exception>[^,]*),\"(?<ExceptionMessage>[^\"]*)\",(?<ExecutionId>[^,]*),(?<ExtensionVersion>[^,]*),(?<FromWorkerName>[^,]*),(?<FunctionName>[^,]*),(?<FunctionState>[^,]*),(?<FunctionType>[^,]*),(?<Input>[^,]*),(?<InstanceId>[^,]*),(?<IsCheckpointComplete>[^,]*),(?<IsExtendedSession>[^,]*),(?<IsReplay>[^,]*),(?<LastCheckpointTime>[^,]*),(?<LatencyMs>[^,]*),(?<MessageId>[^,]*),(?<MessagesRead>[^,]*),(?<MessagesSent>[^,]*),(?<MessagesUpdated>[^,]*),(?<NewEventCount>[^,]*),(?<NewEvents>[^,]*),(?<NextVisibleTime>[^,]*),(?<OperationId>[^,]*),(?<OperationName>[^,]*),(?<Output>[^,]*),(?<PartitionId>[^,]*),(?<PendingOrchestratorMessages>[^,]*),(?<PendingOrchestrators>[^,]*),(?<Reason>[^,]*),(?<RelatedActivityId>[^,]*),(?<RequestCount>[^,]*),(?<RequestId>[^,]*),(?<RequestingExecutionId>[^,]*),(?<RequestingInstance>[^,]*),(?<RequestingInstanceId>[^,]*),(?<Result>[^,]*),(?<RuntimeStatus>[^,]*),(?<SequenceNumber>[^,]*),(?<SizeInBytes>[^,]*),(?<SlotName>[^,]*),(?<StatusCode>[^,]*),(?<StorageRequests>[^,]*),(?<Success>[^,]*),(?<TableEntitiesRead>[^,]*),(?<TableEntitiesWritten>[^,]*),(?<TargetExecutionId>[^,]*),(?<TargetInstanceId>[^,]*),(?<TaskEventId>[^,]*),(?<TaskHub>[^,]*),(?<Token>[^,]*),(?<TotalEventCount>[^,]*),(?<Version>[^,]*),(?<VisibilityTimeoutSeconds>[^,]*),(?<WorkerName>[^,]*)";

        public static ITestHost GetJobHost(
            ILoggerProvider loggerProvider,
            string testName,
            bool enableExtendedSessions,
            string eventGridKeySettingName = null,
            INameResolver nameResolver = null,
            string eventGridTopicEndpoint = null,
            int? eventGridRetryCount = null,
            TimeSpan? eventGridRetryInterval = null,
            int[] eventGridRetryHttpStatus = null,
            bool traceReplayEvents = true,
            bool allowVerboseLinuxTelemetry = false,
            Uri notificationUrl = null,
            HttpMessageHandler eventGridNotificationHandler = null,
            TimeSpan? maxQueuePollingInterval = null,
            string[] eventGridPublishEventTypes = null,
            string storageProviderType = AzureStorageProviderType,
            Type durabilityProviderFactoryType = null,
            bool autoFetchLargeMessages = true,
            int httpAsyncSleepTime = 500,
            IDurableHttpMessageHandlerFactory durableHttpMessageHandler = null,
            ILifeCycleNotificationHelper lifeCycleNotificationHelper = null,
            IMessageSerializerSettingsFactory serializerSettings = null,
            bool? localRpcEndpointEnabled = false,
            DurableTaskOptions options = null,
            Action<ITelemetry> onSend = null,
            bool rollbackEntityOperationsOnExceptions = true,
            int entityMessageReorderWindowInMinutes = 30,
            string exactTaskHubName = null)
        {
            switch (storageProviderType)
            {
                case AzureStorageProviderType:
#if !FUNCTIONS_V1
                case RedisProviderType:
                case EmulatorProviderType:
#endif
                    break;
                default:
                    throw new InvalidOperationException($"Storage provider {storageProviderType} is not supported for testing infrastructure.");
            }

            if (options == null)
            {
                options = new DurableTaskOptions();
            }

            // Some tests require knowing the task hub that the provider uses. Because of that, they will instantiate the exact
            // task hub name and require the usage of that task hub. Otherwise, generate a partially random task hub from the
            // test name and properties of the test.
            options.HubName = exactTaskHubName ?? GetTaskHubNameFromTestName(testName, enableExtendedSessions);

            options.Tracing.TraceInputsAndOutputs = true;
            options.Tracing.TraceReplayEvents = traceReplayEvents;
            options.Tracing.AllowVerboseLinuxTelemetry = allowVerboseLinuxTelemetry;

            options.Notifications = new NotificationOptions()
            {
                EventGrid = new EventGridNotificationOptions()
                {
                    KeySettingName = eventGridKeySettingName,
                    TopicEndpoint = eventGridTopicEndpoint,
                    PublishEventTypes = eventGridPublishEventTypes,
                },
            };
            options.HttpSettings = new HttpOptions()
            {
                DefaultAsyncRequestSleepTimeMilliseconds = httpAsyncSleepTime,
            };
            options.NotificationUrl = notificationUrl;
            options.ExtendedSessionsEnabled = enableExtendedSessions;
            options.MaxConcurrentOrchestratorFunctions = 200;
            options.MaxConcurrentActivityFunctions = 200;
            options.NotificationHandler = eventGridNotificationHandler;
            options.LocalRpcEndpointEnabled = localRpcEndpointEnabled;
            options.RollbackEntityOperationsOnExceptions = rollbackEntityOperationsOnExceptions;
            options.EntityMessageReorderWindowInMinutes = entityMessageReorderWindowInMinutes;

            // Azure Storage specfic tests
            if (string.Equals(storageProviderType, AzureStorageProviderType))
            {
                options.StorageProvider["ConnectionStringName"] = "AzureWebJobsStorage";
                options.StorageProvider["fetchLargeMessagesAutomatically"] = autoFetchLargeMessages;
                if (maxQueuePollingInterval != null)
                {
                    options.StorageProvider["maxQueuePollingInterval"] = maxQueuePollingInterval.Value;
                }
            }

            if (eventGridRetryCount.HasValue)
            {
                options.Notifications.EventGrid.PublishRetryCount = eventGridRetryCount.Value;
            }

            if (eventGridRetryInterval.HasValue)
            {
                options.Notifications.EventGrid.PublishRetryInterval = eventGridRetryInterval.Value;
            }

            if (eventGridRetryHttpStatus != null)
            {
                options.Notifications.EventGrid.PublishRetryHttpStatus = eventGridRetryHttpStatus;
            }

            if (maxQueuePollingInterval != null)
            {
                options.StorageProvider["maxQueuePollingInterval"] = maxQueuePollingInterval.Value;
            }

            return GetJobHostWithOptions(
                loggerProvider,
                options,
                storageProviderType,
                nameResolver,
                durableHttpMessageHandler,
                lifeCycleNotificationHelper,
                serializerSettings,
                onSend,
                durabilityProviderFactoryType);
        }

        public static ITestHost GetJobHostWithOptions(
            ILoggerProvider loggerProvider,
            DurableTaskOptions durableTaskOptions,
            string storageProviderType = AzureStorageProviderType,
            INameResolver nameResolver = null,
            IDurableHttpMessageHandlerFactory durableHttpMessageHandler = null,
            ILifeCycleNotificationHelper lifeCycleNotificationHelper = null,
            IMessageSerializerSettingsFactory serializerSettings = null,
            Action<ITelemetry> onSend = null,
            Type durabilityProviderFactoryType = null)
        {
            if (serializerSettings == null)
            {
                serializerSettings = new MessageSerializerSettingsFactory();
            }

            var optionsWrapper = new OptionsWrapper<DurableTaskOptions>(durableTaskOptions);
            var testNameResolver = new TestNameResolver(nameResolver);
            if (durableHttpMessageHandler == null)
            {
                durableHttpMessageHandler = new DurableHttpMessageHandlerFactory();
            }

            return PlatformSpecificHelpers.CreateJobHost(
                options: optionsWrapper,
                storageProvider: storageProviderType,
#if !FUNCTIONS_V1
                durabilityProviderFactoryType: durabilityProviderFactoryType,
#endif
                loggerProvider: loggerProvider,
                nameResolver: testNameResolver,
                durableHttpMessageHandler: durableHttpMessageHandler,
                lifeCycleNotificationHelper: lifeCycleNotificationHelper,
                serializerSettingsFactory: serializerSettings,
                onSend: onSend);
        }

<<<<<<< HEAD
#if !FUNCTIONS_V1
        public static ITestHost GetJobHostWithMultipleDurabilityProviders(
            DurableTaskOptions options = null,
            IEnumerable<IDurabilityProviderFactory> durabilityProviderFactories = null)
        {
            if (options == null)
            {
                options = new DurableTaskOptions();
            }

            return GetJobHostWithOptionsWithMultipleDurabilityProviders(
                options,
                durabilityProviderFactories);
        }

        public static ITestHost GetJobHostWithOptionsWithMultipleDurabilityProviders(
            DurableTaskOptions durableTaskOptions,
            IEnumerable<IDurabilityProviderFactory> durabilityProviderFactories = null)
        {
            var optionsWrapper = new OptionsWrapper<DurableTaskOptions>(durableTaskOptions);

            return PlatformSpecificHelpers.CreateJobHostWithMultipleDurabilityProviders(
                optionsWrapper,
                durabilityProviderFactories);
        }
#endif
=======
#pragma warning disable CS0612 // Type or member is obsolete
        public static IPlatformInformationService GetMockPlatformInformationService(
            bool inConsumption = false,
            bool inLinuxConsumption = false,
            bool inWindowsConsumption = false,
            bool inLinuxAppsService = false,
            string getLinuxStampName = "",
            string getContainerName = "")
#pragma warning restore CS0612 // Type or member is obsolete
        {
#pragma warning disable CS0612 // Type or member is obsolete
            var mockPlatformProvider = new Mock<IPlatformInformationService>();
#pragma warning restore CS0612 // Type or member is obsolete
            mockPlatformProvider.Setup(x => x.InConsumption()).Returns(inConsumption);
            mockPlatformProvider.Setup(x => x.InLinuxConsumption()).Returns(inLinuxConsumption);
            mockPlatformProvider.Setup(x => x.InWindowsConsumption()).Returns(inWindowsConsumption);
            mockPlatformProvider.Setup(x => x.InLinuxAppService()).Returns(inLinuxAppsService);
            mockPlatformProvider.Setup(x => x.GetLinuxStampName()).Returns(getLinuxStampName);
            mockPlatformProvider.Setup(x => x.GetContainerName()).Returns(getContainerName);
            return mockPlatformProvider.Object;
        }
>>>>>>> 85d06424

        public static DurableTaskOptions GetDurableTaskOptionsForStorageProvider(string storageProvider)
        {
            switch (storageProvider)
            {
                case AzureStorageProviderType:
#if !FUNCTIONS_V1
                case RedisProviderType:
                case EmulatorProviderType:
#endif
                    return new DurableTaskOptions();
                default:
                    throw new InvalidOperationException($"Storage provider {storageProvider} is not supported for testing infrastructure.");
            }
        }

        /// <summary>
        /// Helper function to regularly poll for some condition until it is true. If timeout hits, throw timeoutexception.
        /// </summary>
        /// <param name="predicate">Predicate to wait until it returns true.</param>
        /// <param name="timeout">Time to wait until predicate is true.</param>
        /// <param name="retryInterval">How frequently to test predicate. Defaults to 100 ms.</param>
        public static async Task WaitUntilTrue(Func<bool> predicate, string conditionDescription, TimeSpan timeout, TimeSpan? retryInterval = null)
        {
            if (retryInterval == null)
            {
                retryInterval = TimeSpan.FromMilliseconds(100);
            }

            Stopwatch sw = new Stopwatch();
            do
            {
                if (predicate())
                {
                    return;
                }

                await Task.Delay(retryInterval.Value);
            }
            while (sw.Elapsed < timeout);

            throw new TimeoutException($"Did not meet {conditionDescription} within {timeout}");
        }

        // Create a valid task hub from the test name, and add a random suffix to avoid conflicts
        public static string GetTaskHubNameFromTestName(string testName, bool enableExtendedSessions)
        {
            string strippedTestName = testName.Replace("_", "");
            string truncatedTestName = strippedTestName.Substring(0, Math.Min(35, strippedTestName.Length));
            string testPropertiesSuffix = (enableExtendedSessions ? "EX" : "") + PlatformSpecificHelpers.VersionSuffix;
            string randomSuffix = Guid.NewGuid().ToString().Substring(0, 4);
            return truncatedTestName + testPropertiesSuffix + randomSuffix;
        }

        public static ITypeLocator GetTypeLocator()
        {
            var types = new Type[]
            {
                typeof(TestOrchestrations),
                typeof(TestActivities),
                typeof(TestEntities),
                typeof(TestEntityClasses),
                typeof(ClientFunctions),
                typeof(UnconstructibleClass),
#if !FUNCTIONS_V1
                typeof(TestEntityWithDependencyInjectionHelpers),
#endif
            };

            ITypeLocator typeLocator = new ExplicitTypeLocator(types);
            return typeLocator;
        }

        public static string GetStorageConnectionString()
        {
            return Environment.GetEnvironmentVariable("AzureWebJobsStorage");
        }

        public static Task DeleteTaskHubResources(string testName, bool enableExtendedSessions)
        {
            string hubName = GetTaskHubNameFromTestName(testName, enableExtendedSessions);
            var settings = new AzureStorageOrchestrationServiceSettings
            {
                TaskHubName = hubName,
                StorageConnectionString = GetStorageConnectionString(),
            };

            var service = new AzureStorageOrchestrationService(settings);
            return service.DeleteAsync();
        }

        public static void AssertLogMessageSequence(
            ITestOutputHelper testOutput,
            TestLoggerProvider loggerProvider,
            string testName,
            string instanceId,
            bool filterOutReplayLogs,
            string[] orchestratorFunctionNames,
            string activityFunctionName = null)
        {
            List<string> messageIds;
            string timeStamp;
            var logMessages = GetLogMessages(loggerProvider, testName, instanceId, out messageIds, out timeStamp);

            var expectedLogMessages = GetExpectedLogMessages(
                testName,
                messageIds,
                orchestratorFunctionNames,
                filterOutReplayLogs,
                activityFunctionName,
                timeStamp);
            var actualLogMessages = logMessages.Select(m => m.FormattedMessage).ToList();

            AssertLogMessages(expectedLogMessages, actualLogMessages, testOutput);
        }

        public static void UnhandledOrchesterationExceptionWithRetry_AssertLogMessageSequence(
            ITestOutputHelper testOutput,
            TestLoggerProvider loggerProvider,
            string testName,
            string subOrchestrationInstanceId,
            string[] orchestratorFunctionNames,
            string activityFunctionName = null)
        {
            List<string> messageIds;
            string timeStamp;
            var logMessages = GetLogMessages(loggerProvider, testName, subOrchestrationInstanceId, out messageIds, out timeStamp);

            var actualLogMessages = logMessages.Select(m => m.FormattedMessage).ToList();
            var exceptionCount =
                actualLogMessages.FindAll(m => m.Contains("failed with an error")).Count;

            // The sub-orchestration call is configured to make at most 3 attempts.
            Assert.Equal(3, exceptionCount);
        }

        private static List<LogMessage> GetLogMessages(
            TestLoggerProvider loggerProvider,
            string testName,
            string instanceId,
            out List<string> instanceIds,
            out string timeStamp)
        {
            var logger = loggerProvider.CreatedLoggers.Single(l => l.Category == LogCategory);
            var logMessages = logger.LogMessages.ToList();

            // Remove any logs which may have been generated by concurrently executing orchestrations.
            // Sub-orchestrations are expected to be prefixed with the parent orchestration instance ID.
            logMessages.RemoveAll(msg => !msg.FormattedMessage.Contains(instanceId));

            instanceIds = new List<string> { instanceId };

            timeStamp = string.Empty;

            if (testName.Equals("TimerCancellation", StringComparison.OrdinalIgnoreCase) ||
                testName.Equals("TimerExpiration", StringComparison.OrdinalIgnoreCase))
            {
                // It is assumed that the 4th log message is a timer message.
                timeStamp = GetTimerTimestamp(logMessages[3].FormattedMessage);
            }
            else if (testName.Equals("Orchestration_OnValidOrchestrator", StringComparison.OrdinalIgnoreCase) ||
                     testName.Equals("Orchestration_Activity", StringComparison.OrdinalIgnoreCase))
            {
                // It is assumed that the 5th log message is a sub-orchestration
                instanceIds.Add(GetInstanceId(logMessages[4].FormattedMessage));
            }

            Assert.True(
                logMessages.TrueForAll(m => m.Category.Equals(LogCategory, StringComparison.InvariantCultureIgnoreCase)));

            return logMessages;
        }

        private static IList<string> GetExpectedLogMessages(
            string testName,
            List<string> instanceIds,
            string[] orchestratorFunctionNames,
            bool extendedSessions,
            string activityFunctionName = null,
            string timeStamp = null,
            string[] latencyMs = null)
        {
            var messages = new List<string>();
            switch (testName)
            {
                case "HelloWorldOrchestration_Inline":
                    messages = GetLogs_HelloWorldOrchestration_Inline(instanceIds[0], orchestratorFunctionNames);
                    break;
                case "HelloWorldOrchestration_Activity":
                    messages = GetLogs_HelloWorldOrchestration_Activity(instanceIds[0], orchestratorFunctionNames, activityFunctionName);
                    break;
                case "TerminateOrchestration":
                    messages = GetLogs_TerminateOrchestration(instanceIds[0], orchestratorFunctionNames);
                    break;
                case "TimerCancellation":
                    messages = GetLogs_TimerCancellation(instanceIds[0], orchestratorFunctionNames, timeStamp);
                    break;
                case "TimerExpiration":
                    messages = GetLogs_TimerExpiration(instanceIds[0], orchestratorFunctionNames, timeStamp);
                    break;
                case "UnhandledOrchestrationException":
                    messages = GetLogs_UnhandledOrchestrationException(instanceIds[0], orchestratorFunctionNames);
                    break;
                case "UnhandledActivityException":
                    messages = GetLogs_UnhandledActivityException(instanceIds[0], orchestratorFunctionNames, activityFunctionName);
                    break;
                case "UnhandledActivityExceptionWithRetry":
                    messages = GetLogs_UnhandledActivityExceptionWithRetry(instanceIds[0], orchestratorFunctionNames, activityFunctionName);
                    break;
                case "Orchestration_OnUnregisteredActivity":
                    messages = GetLogs_Orchestration_OnUnregisteredActivity(instanceIds[0], orchestratorFunctionNames);
                    break;
                case "Orchestration_OnUnregisteredOrchestrator":
                    messages = GetLogs_Orchestration_OnUnregisteredOrchestrator(instanceIds[0], orchestratorFunctionNames);
                    break;
                case "Orchestration_OnValidOrchestrator":
                    messages = GetLogs_Orchestration_OnValidOrchestrator(instanceIds.ToArray(), orchestratorFunctionNames, activityFunctionName);
                    break;
                case "Orchestration_Activity":
                    messages = GetLogs_Orchestration_Activity(instanceIds.ToArray(), orchestratorFunctionNames, activityFunctionName);
                    break;
                case "OrchestrationEventGridApiReturnBadStatus":
                    messages = GetLogs_OrchestrationEventGridApiReturnBadStatus(instanceIds[0], orchestratorFunctionNames, latencyMs);
                    break;
                case "RewindOrchestration":
                    messages = GetLogs_Rewind_Orchestration(instanceIds[0], orchestratorFunctionNames, activityFunctionName);
                    break;
                case nameof(DurableTaskEndToEndTests.ActorOrchestration):
                    messages = GetLogs_ActorOrchestration(instanceIds[0]).ToList();
                    break;
                default:
                    break;
            }

            // Remove any logs which may have been generated by concurrently executing orchestrations
            messages.RemoveAll(str => !instanceIds.Any(id => str.Contains(id)));

            if (extendedSessions)
            {
                // Remove replay logs - those are never expected for these tests.
                messages.RemoveAll(str => str.Contains("IsReplay: True"));
            }

            return messages;
        }

        private static void AssertLogMessages(IList<string> expected, IList<string> actual, ITestOutputHelper testOutput)
        {
            TraceExpectedLogMessages(testOutput, expected);

            Assert.Equal(expected.Count, actual.Count);

            for (int i = 0; i < expected.Count; i++)
            {
                Assert.StartsWith(expected[i], actual[i]);
            }
        }

        private static void TraceExpectedLogMessages(ITestOutputHelper testOutput, IList<string> expected)
        {
            string prefix = "    ";
            string allExpectedTraces = string.Join(Environment.NewLine + prefix, expected);
            testOutput.WriteLine("Expected trace output:");
            testOutput.WriteLine(prefix + allExpectedTraces);
        }

        private static List<string> GetLogs_HelloWorldOrchestration_Inline(string instanceId, string[] functionNames)
        {
            var list = new List<string>()
            {
                $"{instanceId}: Function '{functionNames[0]} ({FunctionType.Orchestrator})' scheduled. Reason: NewInstance. IsReplay: False.",
                $"{instanceId}: Function '{functionNames[0]} ({FunctionType.Orchestrator})' started. IsReplay: False. Input: \"World\"",
                $"{instanceId}: Function '{functionNames[0]} ({FunctionType.Orchestrator})' completed. ContinuedAsNew: False. IsReplay: False. Output: \"Hello, World!\"",
            };

            return list;
        }

        private static List<string> GetLogs_OrchestrationEventGridApiReturnBadStatus(string messageId, string[] functionNames, string[] latencyMs)
        {
            var list = new List<string>()
            {
                $"{messageId}: Function '{functionNames[0]} ({FunctionType.Orchestrator})' scheduled. Reason: NewInstance. IsReplay: False. State: Scheduled.",
                $"{messageId}: Function '{functionNames[0]} ({FunctionType.Orchestrator})' started. IsReplay: False. Input: \"World\". State: Started.",
                $"{messageId}: Function '{functionNames[0]} ({FunctionType.Orchestrator})' completed. ContinuedAsNew: False. IsReplay: False. Output: \"Hello, World!\". State: Completed.",
                $"{messageId}: Function '{functionNames[0]} ({FunctionType.Orchestrator})' failed to send a 'Started' notification event to Azure Event Grid. Status code: 500. Details: {{\"message\":\"Exception has been thrown\"}}. ",
                $"{messageId}: Function '{functionNames[0]} ({FunctionType.Orchestrator})' failed to send a 'Completed' notification event to Azure Event Grid. Status code: 500. Details: {{\"message\":\"Exception has been thrown\"}}. ",
            };
            return list;
        }

        private static List<string> GetLogs_HelloWorldOrchestration_Activity(string messageId, string[] orchestratorFunctionNames, string activityFunctionName)
        {
            var list = new List<string>
            {
                $"{messageId}: Function '{orchestratorFunctionNames[0]} ({FunctionType.Orchestrator})' scheduled. Reason: NewInstance. IsReplay: False.",
                $"{messageId}: Function '{orchestratorFunctionNames[0]} ({FunctionType.Orchestrator})' started. IsReplay: False. Input: \"World\"",
                $"{messageId}: Function '{activityFunctionName} ({FunctionType.Activity})' scheduled. Reason: {orchestratorFunctionNames[0]}. IsReplay: False.",
                $"{messageId}: Function '{orchestratorFunctionNames[0]} ({FunctionType.Orchestrator})' awaited. IsReplay: False.",
                $"{messageId}: Function '{activityFunctionName} ({FunctionType.Activity})' started. IsReplay: False. Input: [\"World\"]",
                $"{messageId}: Function '{activityFunctionName} ({FunctionType.Activity})' completed. ContinuedAsNew: False. IsReplay: False. Output: \"Hello, World!\"",
                $"{messageId}: Function '{orchestratorFunctionNames[0]} ({FunctionType.Orchestrator})' started. IsReplay: True. Input: \"World\"",
                $"{messageId}: Function '{activityFunctionName} ({FunctionType.Activity})' scheduled. Reason: {orchestratorFunctionNames[0]}. IsReplay: True.",
                $"{messageId}: Function '{orchestratorFunctionNames[0]} ({FunctionType.Orchestrator})' completed. ContinuedAsNew: False. IsReplay: False. Output: \"Hello, World!\"",
            };

            return list;
        }

        private static List<string> GetLogs_TerminateOrchestration(string messageId, string[] orchestratorFunctionNames)
        {
            var list = new List<string>()
            {
                $"{messageId}: Function '{orchestratorFunctionNames[0]} ({FunctionType.Orchestrator})' scheduled. Reason: NewInstance. IsReplay: False.",
                $"{messageId}: Function '{orchestratorFunctionNames[0]} ({FunctionType.Orchestrator})' started. IsReplay: False. Input: 0",
                $"{messageId}: Function '{orchestratorFunctionNames[0]} ({FunctionType.Orchestrator})' is waiting for input. Reason: WaitForExternalEvent:operation. IsReplay: False.",
                $"{messageId}: Function '{orchestratorFunctionNames[0]} ({FunctionType.Orchestrator})' awaited. IsReplay: False.",
                $"{messageId}: Function '{orchestratorFunctionNames[0]} ({FunctionType.Orchestrator})' was terminated. Reason: sayōnara",
                $"{messageId}: Function '{orchestratorFunctionNames[0]} ({FunctionType.Orchestrator})' started. IsReplay: True. Input: 0",
                $"{messageId}: Function '{orchestratorFunctionNames[0]} ({FunctionType.Orchestrator})' is waiting for input. Reason: WaitForExternalEvent:operation. IsReplay: True.",
                $"{messageId}: Function '{orchestratorFunctionNames[0]} ({FunctionType.Orchestrator})' awaited. IsReplay: False.",
            };

            return list;
        }

        private static List<string> GetLogs_TimerCancellation(string messageId, string[] orchestratorFunctionNames, string timerTimestamp)
        {
            var list = new List<string>()
            {
                $"{messageId}: Function '{orchestratorFunctionNames[0]} ({FunctionType.Orchestrator})' scheduled. Reason: NewInstance. IsReplay: False.",
                $"{messageId}: Function '{orchestratorFunctionNames[0]} ({FunctionType.Orchestrator})' started. IsReplay: False. Input: \"00:00:10\"",
                $"{messageId}: Function '{orchestratorFunctionNames[0]} ({FunctionType.Orchestrator})' is waiting for input. Reason: WaitForExternalEvent:approval. IsReplay: False.",
                $"{messageId}: Function '{orchestratorFunctionNames[0]} ({FunctionType.Orchestrator})' is waiting for input. Reason: CreateTimer:{timerTimestamp}. IsReplay: False.",
                $"{messageId}: Function '{orchestratorFunctionNames[0]} ({FunctionType.Orchestrator})' awaited. IsReplay: False.",
                $"{messageId}: Function '{orchestratorFunctionNames[0]} ({FunctionType.Orchestrator})' scheduled. Reason: RaiseEvent:approval. IsReplay: False.",
                $"{messageId}: Function '{orchestratorFunctionNames[0]} ({FunctionType.Orchestrator})' started. IsReplay: True. Input: \"00:00:10\"",
                $"{messageId}: Function '{orchestratorFunctionNames[0]} ({FunctionType.Orchestrator})' is waiting for input. Reason: WaitForExternalEvent:approval. IsReplay: True.",
                $"{messageId}: Function '{orchestratorFunctionNames[0]} ({FunctionType.Orchestrator})' is waiting for input. Reason: CreateTimer:{timerTimestamp}. IsReplay: True.",
                $"{messageId}: Function '{orchestratorFunctionNames[0]} ({FunctionType.Orchestrator})' received a 'approval' event.",
                $"{messageId}: Function '{orchestratorFunctionNames[0]} ({FunctionType.Orchestrator})' completed. ContinuedAsNew: False. IsReplay: False. Output: \"Approved\"",
            };

            return list;
        }

        private static List<string> GetLogs_TimerExpiration(string messageId, string[] orchestratorFunctionNames, string timerTimestamp)
        {
            var list = new List<string>()
            {
                $"{messageId}: Function '{orchestratorFunctionNames[0]} ({FunctionType.Orchestrator})' scheduled. Reason: NewInstance. IsReplay: False.",
                $"{messageId}: Function '{orchestratorFunctionNames[0]} ({FunctionType.Orchestrator})' started. IsReplay: False. Input: \"00:00:02\"",
                $"{messageId}: Function '{orchestratorFunctionNames[0]} ({FunctionType.Orchestrator})' is waiting for input. Reason: WaitForExternalEvent:approval. IsReplay: False.",
                $"{messageId}: Function '{orchestratorFunctionNames[0]} ({FunctionType.Orchestrator})' is waiting for input. Reason: CreateTimer:{timerTimestamp}. IsReplay: False.",
                $"{messageId}: Function '{orchestratorFunctionNames[0]} ({FunctionType.Orchestrator})' awaited. IsReplay: False.",
                $"{messageId}: Function '{orchestratorFunctionNames[0]} ({FunctionType.Orchestrator})' started. IsReplay: True. Input: \"00:00:02\"",
                $"{messageId}: Function '{orchestratorFunctionNames[0]} ({FunctionType.Orchestrator})' is waiting for input. Reason: WaitForExternalEvent:approval. IsReplay: True.",
                $"{messageId}: Function '{orchestratorFunctionNames[0]} ({FunctionType.Orchestrator})' is waiting for input. Reason: CreateTimer:{timerTimestamp}. IsReplay: True.",
                $"{messageId}: Function '{orchestratorFunctionNames[0]} ({FunctionType.Orchestrator})' was resumed by a timer scheduled for '{timerTimestamp}'. IsReplay: False. State: TimerExpired",
                $"{messageId}: Function '{orchestratorFunctionNames[0]} ({FunctionType.Orchestrator})' completed. ContinuedAsNew: False. IsReplay: False. Output: \"Expired\"",
            };

            return list;
        }

        private static List<string> GetLogs_UnhandledOrchestrationException(string messageId, string[] orchestratorFunctionNames)
        {
            var list = new List<string>()
            {
                $"{messageId}: Function '{orchestratorFunctionNames[0]} ({FunctionType.Orchestrator})' scheduled. Reason: NewInstance. IsReplay: False.",
                $"{messageId}: Function '{orchestratorFunctionNames[0]} ({FunctionType.Orchestrator})' started. IsReplay: False. Input: (null)",
                $"{messageId}: Function '{orchestratorFunctionNames[0]} ({FunctionType.Orchestrator})' failed with an error. Reason: System.ArgumentNullException: Value cannot be null.",
            };

            return list;
        }

        private static List<string> GetLogs_UnhandledActivityException(string messageId, string[] orchestratorFunctionNames, string activityFunctionName)
        {
            var list = new List<string>()
            {
                $"{messageId}: Function '{orchestratorFunctionNames[0]} ({FunctionType.Orchestrator})' scheduled. Reason: NewInstance. IsReplay: False.",
                $"{messageId}: Function '{orchestratorFunctionNames[0]} ({FunctionType.Orchestrator})' started. IsReplay: False. Input: \"Kah-BOOOOM!!!\"",
                $"{messageId}: Function '{activityFunctionName} ({FunctionType.Activity})' scheduled. Reason: ThrowOrchestrator. IsReplay: False.",
                $"{messageId}: Function '{orchestratorFunctionNames[0]} ({FunctionType.Orchestrator})' awaited. IsReplay: False.",
                $"{messageId}: Function '{activityFunctionName} ({FunctionType.Activity})' started. IsReplay: False. Input: [\"Kah-BOOOOM!!!\"]",
                $"{messageId}: Function '{activityFunctionName} ({FunctionType.Activity})' failed with an error. Reason: System.InvalidOperationException: Kah-BOOOOM!!!",
                $"{messageId}: Function '{orchestratorFunctionNames[0]} ({FunctionType.Orchestrator})' started. IsReplay: True. Input: \"Kah-BOOOOM!!!\"",
                $"{messageId}: Function '{activityFunctionName} ({FunctionType.Activity})' scheduled. Reason: ThrowOrchestrator. IsReplay: True.",
                $"{messageId}: Function '{orchestratorFunctionNames[0]} ({FunctionType.Orchestrator})' failed with an error. Reason: Microsoft.Azure.WebJobs.Extensions.DurableTask.FunctionFailedException: The activity function 'ThrowActivity' failed: \"Kah-BOOOOM!!!\"",
            };

            return list;
        }

        private static List<string> GetLogs_UnhandledActivityExceptionWithRetry(string messageId, string[] orchestratorFunctionNames, string activityFunctionName)
        {
            var list = new List<string>()
            {
                $"{messageId}: Function '{orchestratorFunctionNames[0]} ({FunctionType.Orchestrator})' scheduled. Reason: NewInstance. IsReplay: False.",
                $"{messageId}: Function '{orchestratorFunctionNames[0]} ({FunctionType.Orchestrator})' started. IsReplay: False. Input: \"Kah-BOOOOM!!!\"",
                $"{messageId}: Function '{activityFunctionName} ({FunctionType.Activity})' scheduled. Reason: ActivityThrowWithRetry. IsReplay: False.",
                $"{messageId}: Function '{orchestratorFunctionNames[0]} ({FunctionType.Orchestrator})' awaited. IsReplay: False.",
                $"{messageId}: Function '{activityFunctionName} ({FunctionType.Activity})' started. IsReplay: False. Input: [\"Kah-BOOOOM!!!\"]",
                $"{messageId}: Function '{activityFunctionName} ({FunctionType.Activity})' failed with an error. Reason: System.InvalidOperationException: Kah-BOOOOM!!!",
                $"{messageId}: Function '{orchestratorFunctionNames[0]} ({FunctionType.Orchestrator})' started. IsReplay: True. Input: \"Kah-BOOOOM!!!\"",
                $"{messageId}: Function '{activityFunctionName} ({FunctionType.Activity})' scheduled. Reason: ActivityThrowWithRetry. IsReplay: True.",
                $"{messageId}: Function '{orchestratorFunctionNames[0]} ({FunctionType.Orchestrator})' awaited. IsReplay: False.",
                $"{messageId}: Function '{orchestratorFunctionNames[0]} ({FunctionType.Orchestrator})' started. IsReplay: True. Input: \"Kah-BOOOOM!!!\"",
                $"{messageId}: Function '{activityFunctionName} ({FunctionType.Activity})' scheduled. Reason: ActivityThrowWithRetry. IsReplay: True.",
                $"{messageId}: Function '{orchestratorFunctionNames[0]} ({FunctionType.Orchestrator})' awaited. IsReplay: False.",
                $"{messageId}: Function '{activityFunctionName} ({FunctionType.Activity})' started. IsReplay: False. Input: [\"Kah-BOOOOM!!!\"]",
                $"{messageId}: Function '{activityFunctionName} ({FunctionType.Activity})' failed with an error. Reason: System.InvalidOperationException: Kah-BOOOOM!!!",
                $"{messageId}: Function '{orchestratorFunctionNames[0]} ({FunctionType.Orchestrator})' started. IsReplay: True. Input: \"Kah-BOOOOM!!!\"",
                $"{messageId}: Function '{activityFunctionName} ({FunctionType.Activity})' scheduled. Reason: ActivityThrowWithRetry. IsReplay: True.",
                $"{messageId}: Function '{orchestratorFunctionNames[0]} ({FunctionType.Orchestrator})' awaited. IsReplay: False.",
                $"{messageId}: Function '{orchestratorFunctionNames[0]} ({FunctionType.Orchestrator})' started. IsReplay: True.",
                $"{messageId}: Function '{activityFunctionName} ({FunctionType.Activity})' scheduled. Reason: ActivityThrowWithRetry. IsReplay: True.",
                $"{messageId}: Function '{orchestratorFunctionNames[0]} ({FunctionType.Orchestrator})' awaited. IsReplay: False.",
                $"{messageId}: Function '{activityFunctionName} ({FunctionType.Activity})' started. IsReplay: False. Input: [\"Kah-BOOOOM!!!\"]",
                $"{messageId}: Function '{activityFunctionName} ({FunctionType.Activity})' failed with an error. Reason: System.InvalidOperationException: Kah-BOOOOM!!!",
                $"{messageId}: Function '{orchestratorFunctionNames[0]} ({FunctionType.Orchestrator})' started. IsReplay: True. Input: \"Kah-BOOOOM!!!\"",
                $"{messageId}: Function '{activityFunctionName} ({FunctionType.Activity})' scheduled. Reason: ActivityThrowWithRetry. IsReplay: True.",
                $"{messageId}: Function '{orchestratorFunctionNames[0]} ({FunctionType.Orchestrator})' awaited. IsReplay: False.",
                $"{messageId}: Function '{orchestratorFunctionNames[0]} ({FunctionType.Orchestrator})' started. IsReplay: True. Input: \"Kah-BOOOOM!!!\"",
                $"{messageId}: Function '{activityFunctionName} ({FunctionType.Activity})' scheduled. Reason: ActivityThrowWithRetry. IsReplay: True.",
                $"{messageId}: Function '{orchestratorFunctionNames[0]} ({FunctionType.Orchestrator})' failed with an error. Reason: Microsoft.Azure.WebJobs.Extensions.DurableTask.FunctionFailedException: The activity function 'ThrowActivity' failed: \"Kah-BOOOOM!!!\"",
            };

            return list;
        }

        private static List<string> GetLogs_Orchestration_OnUnregisteredActivity(string messageId, string[] orchestratorFunctionNames)
        {
            var list = new List<string>()
            {
                $"{messageId}: Function '{orchestratorFunctionNames[0]} ({FunctionType.Orchestrator})' scheduled. Reason: NewInstance. IsReplay: False.",
                $"{messageId}: Function '{orchestratorFunctionNames[0]} ({FunctionType.Orchestrator})' started. IsReplay: False.",
                $"{messageId}: Function '{orchestratorFunctionNames[0]} ({FunctionType.Orchestrator})' failed with an error. Reason: System.ArgumentException: The function 'UnregisteredActivity' doesn't exist, is disabled, or is not an activity function.",
            };

            return list;
        }

        private static List<string> GetLogs_Orchestration_OnUnregisteredOrchestrator(string messageId, string[] orchestratorFunctionNames)
        {
            var list = new List<string>()
            {
                $"{messageId}: Function '{orchestratorFunctionNames[0]} ({FunctionType.Orchestrator})' scheduled. Reason: NewInstance. IsReplay: False.",
                $"{messageId}: Function '{orchestratorFunctionNames[0]} ({FunctionType.Orchestrator})' started. IsReplay: False.",
                $"{messageId}: Function '{orchestratorFunctionNames[0]} ({FunctionType.Orchestrator})' failed with an error. Reason: System.ArgumentException: The function 'UnregisteredOrchestrator' doesn't exist, is disabled, or is not an orchestrator function.",
            };

            return list;
        }

        private static List<string> GetLogs_Orchestration_OnValidOrchestrator(string[] messageIds, string[] orchestratorFunctionNames, string activityFunctionName)
        {
            var list = new List<string>()
            {
                $"{messageIds[0]}: Function '{orchestratorFunctionNames[0]} ({FunctionType.Orchestrator})' scheduled. Reason: NewInstance. IsReplay: False.",
                $"{messageIds[0]}: Function '{orchestratorFunctionNames[0]} ({FunctionType.Orchestrator})' started. IsReplay: False.",
                $"{messageIds[0]}: Function '{orchestratorFunctionNames[1]} ({FunctionType.Orchestrator})' scheduled. Reason: CallOrchestrator. IsReplay: False.",
                $"{messageIds[0]}: Function '{orchestratorFunctionNames[0]} ({FunctionType.Orchestrator})' awaited. IsReplay: False.",
                $"{messageIds[1]}:0: Function '{orchestratorFunctionNames[1]} ({FunctionType.Orchestrator})' started. IsReplay: False.",
                $"{messageIds[1]}:0: Function '{activityFunctionName} ({FunctionType.Activity})' scheduled. Reason: SayHelloWithActivity. IsReplay: False.",
                $"{messageIds[1]}:0: Function '{orchestratorFunctionNames[1]} ({FunctionType.Orchestrator})' awaited. IsReplay: False.",
                $"{messageIds[1]}:0: Function '{activityFunctionName} ({FunctionType.Activity})' started. IsReplay: False.",
                $"{messageIds[1]}:0: Function '{activityFunctionName} ({FunctionType.Activity})' completed. ContinuedAsNew: False. IsReplay: False. Output: \"Hello, ",
                $"{messageIds[1]}:0: Function '{orchestratorFunctionNames[1]} ({FunctionType.Orchestrator})' started. IsReplay: True.",
                $"{messageIds[1]}:0: Function '{activityFunctionName} ({FunctionType.Activity})' scheduled. Reason: SayHelloWithActivity. IsReplay: True.",
                $"{messageIds[1]}:0: Function '{orchestratorFunctionNames[1]} ({FunctionType.Orchestrator})' completed. ContinuedAsNew: False. IsReplay: False. Output: \"Hello,",
                $"{messageIds[0]}: Function '{orchestratorFunctionNames[0]} ({FunctionType.Orchestrator})' started. IsReplay: True.",
                $"{messageIds[0]}: Function '{orchestratorFunctionNames[1]} ({FunctionType.Orchestrator})' scheduled. Reason: CallOrchestrator. IsReplay: True.",
                $"{messageIds[0]}: Function '{orchestratorFunctionNames[0]} ({FunctionType.Orchestrator})' completed. ContinuedAsNew: False. IsReplay: False. Output: \"Hello,",
            };

            return list;
        }

        private static List<string> GetLogs_Orchestration_Activity(string[] messageIds, string[] orchestratorFunctionNames, string activityFunctionName)
        {
            var list = new List<string>()
            {
                $"{messageIds[0]}: Function '{orchestratorFunctionNames[0]} ({FunctionType.Orchestrator})' scheduled. Reason: NewInstance. IsReplay: False.",
                $"{messageIds[0]}: Function '{orchestratorFunctionNames[0]} ({FunctionType.Orchestrator})' started. IsReplay: False.",
                $"{messageIds[0]}: Function '{orchestratorFunctionNames[1]} ({FunctionType.Orchestrator})' scheduled. Reason: OrchestratorGreeting. IsReplay: False.",
                $"{messageIds[0]}: Function '{orchestratorFunctionNames[0]} ({FunctionType.Orchestrator})' awaited. IsReplay: False.",
                $"{messageIds[1]}:0: Function '{orchestratorFunctionNames[1]} ({FunctionType.Orchestrator})' started. IsReplay: False.",
                $"{messageIds[1]}:0: Function '{activityFunctionName} ({FunctionType.Activity})' scheduled. Reason: SayHelloWithActivity. IsReplay: False.",
                $"{messageIds[1]}:0: Function '{orchestratorFunctionNames[1]} ({FunctionType.Orchestrator})' awaited. IsReplay: False.",
                $"{messageIds[1]}:0: Function '{activityFunctionName} ({FunctionType.Activity})' started. IsReplay: False.",
                $"{messageIds[1]}:0: Function '{activityFunctionName} ({FunctionType.Activity})' completed. ContinuedAsNew: False. IsReplay: False. Output: \"Hello, ",
                $"{messageIds[1]}:0: Function '{orchestratorFunctionNames[1]} ({FunctionType.Orchestrator})' started. IsReplay: True.",
                $"{messageIds[1]}:0: Function '{activityFunctionName} ({FunctionType.Activity})' scheduled. Reason: SayHelloWithActivity. IsReplay: True.",
                $"{messageIds[1]}:0: Function '{orchestratorFunctionNames[1]} ({FunctionType.Orchestrator})' completed. ContinuedAsNew: False. IsReplay: False. Output: \"Hello,",
                $"{messageIds[0]}: Function '{orchestratorFunctionNames[0]} ({FunctionType.Orchestrator})' started. IsReplay: True.",
                $"{messageIds[0]}: Function '{orchestratorFunctionNames[1]} ({FunctionType.Orchestrator})' scheduled. Reason: OrchestratorGreeting. IsReplay: True.",
                $"{messageIds[0]}: Function '{orchestratorFunctionNames[0]} ({FunctionType.Orchestrator})' completed. ContinuedAsNew: False. IsReplay: False. Output: (null)",
            };

            return list;
        }

        private static List<string> GetLogs_Rewind_Orchestration(string messageId, string[] orchestratorFunctionNames, string activityFunctionName)
        {
            var list = new List<string>()
            {
                $"{messageId}: Function '{orchestratorFunctionNames[0]} ({FunctionType.Orchestrator})' scheduled. Reason: NewInstance. IsReplay: False.",
                $"{messageId}: Function '{orchestratorFunctionNames[0]} ({FunctionType.Orchestrator})' started. IsReplay: False.",
                $"{messageId}: Function '{activityFunctionName} ({FunctionType.Activity})' scheduled. Reason: SayHelloWithActivityForRewind. IsReplay: False.",
                $"{messageId}: Function '{orchestratorFunctionNames[0]} ({FunctionType.Orchestrator})' awaited. IsReplay: False.",
                $"{messageId}: Function '{activityFunctionName} ({FunctionType.Activity})' started. IsReplay: False.",
                $"{messageId}: Function '{activityFunctionName} ({FunctionType.Activity})' completed. ContinuedAsNew: False. IsReplay: False.",
                $"{messageId}: Function '{orchestratorFunctionNames[0]} ({FunctionType.Orchestrator})' started. IsReplay: True.",
                $"{messageId}: Function '{activityFunctionName} ({FunctionType.Activity})' scheduled. Reason: SayHelloWithActivityForRewind. IsReplay: True.",
                $"{messageId}: Function '{orchestratorFunctionNames[0]} ({FunctionType.Orchestrator})' failed with an error. Reason: System.Exception: Simulating Orchestration failure.",
                $"{messageId}: Function '{orchestratorFunctionNames[0]} ({FunctionType.Orchestrator})' was rewound. Reason: rewind!. State: Rewound.",
                $"{messageId}: Function '{orchestratorFunctionNames[0]} ({FunctionType.Orchestrator})' started. IsReplay: True.",
                $"{messageId}: Function '{activityFunctionName} ({FunctionType.Activity})' scheduled. Reason: SayHelloWithActivityForRewind. IsReplay: True.",
                $"{messageId}: Function '{activityFunctionName} ({FunctionType.Activity})' completed. ContinuedAsNew: False. IsReplay: True. Output: (replayed).",
                $"{messageId}: Function '{orchestratorFunctionNames[0]} ({FunctionType.Orchestrator})' completed. ContinuedAsNew: False. IsReplay: True. Output: \"Hello, Catherine!\". State: Completed.",
            };

            return list;
        }

        private static string[] GetLogs_ActorOrchestration(string instanceId)
        {
            return new[]
            {
                $"{instanceId}: Function 'Counter (Orchestrator)' scheduled. Reason: NewInstance. IsReplay: False. State: Scheduled.",
                $"{instanceId}: Function 'Counter (Orchestrator)' started. IsReplay: False. Input: 0. State: Started.",
                $"{instanceId}: Function 'Counter (Orchestrator)' is waiting for input. Reason: WaitForExternalEvent:operation. IsReplay: False. State: Listening.",
                $"{instanceId}: Function 'Counter (Orchestrator)' awaited. IsReplay: False. State: Awaited.",
                $"{instanceId}: Function 'Counter (Orchestrator)' scheduled. Reason: RaiseEvent:operation. IsReplay: False. State: Scheduled.",
                $"{instanceId}: Function 'Counter (Orchestrator)' started. IsReplay: True. Input: 0. State: Started.",
                $"{instanceId}: Function 'Counter (Orchestrator)' is waiting for input. Reason: WaitForExternalEvent:operation. IsReplay: True. State: Listening.",
                $"{instanceId}: Function 'Counter (Orchestrator)' received a 'operation' event. State: ExternalEventRaised.",
                $"{instanceId}: Function 'Counter (Orchestrator)' completed. ContinuedAsNew: True. IsReplay: False. Output: 1. State: Completed.",
                $"{instanceId}: Function 'Counter (Orchestrator)' started. IsReplay: False. Input: 1. State: Started.",
                $"{instanceId}: Function 'Counter (Orchestrator)' is waiting for input. Reason: WaitForExternalEvent:operation. IsReplay: False. State: Listening.",
                $"{instanceId}: Function 'Counter (Orchestrator)' awaited. IsReplay: False. State: Awaited.",
                $"{instanceId}: Function 'Counter (Orchestrator)' scheduled. Reason: RaiseEvent:operation. IsReplay: False. State: Scheduled.",
                $"{instanceId}: Function 'Counter (Orchestrator)' started. IsReplay: True. Input: 1. State: Started.",
                $"{instanceId}: Function 'Counter (Orchestrator)' is waiting for input. Reason: WaitForExternalEvent:operation. IsReplay: True. State: Listening.",
                $"{instanceId}: Function 'Counter (Orchestrator)' received a 'operation' event. State: ExternalEventRaised.",
                $"{instanceId}: Function 'Counter (Orchestrator)' completed. ContinuedAsNew: True. IsReplay: False. Output: 2. State: Completed.",
                $"{instanceId}: Function 'Counter (Orchestrator)' started. IsReplay: False. Input: 2. State: Started.",
                $"{instanceId}: Function 'Counter (Orchestrator)' is waiting for input. Reason: WaitForExternalEvent:operation. IsReplay: False. State: Listening.",
                $"{instanceId}: Function 'Counter (Orchestrator)' awaited. IsReplay: False. State: Awaited.",
                $"{instanceId}: Function 'Counter (Orchestrator)' scheduled. Reason: RaiseEvent:operation. IsReplay: False. State: Scheduled.",
                $"{instanceId}: Function 'Counter (Orchestrator)' started. IsReplay: True. Input: 2. State: Started.",
                $"{instanceId}: Function 'Counter (Orchestrator)' is waiting for input. Reason: WaitForExternalEvent:operation. IsReplay: True. State: Listening.",
                $"{instanceId}: Function 'Counter (Orchestrator)' received a 'operation' event. State: ExternalEventRaised.",
                $"{instanceId}: Function 'Counter (Orchestrator)' completed. ContinuedAsNew: True. IsReplay: False. Output: 3. State: Completed.",
                $"{instanceId}: Function 'Counter (Orchestrator)' started. IsReplay: False. Input: 3. State: Started.",
                $"{instanceId}: Function 'Counter (Orchestrator)' is waiting for input. Reason: WaitForExternalEvent:operation. IsReplay: False. State: Listening.",
                $"{instanceId}: Function 'Counter (Orchestrator)' awaited. IsReplay: False. State: Awaited.",
                $"{instanceId}: Function 'Counter (Orchestrator)' scheduled. Reason: RaiseEvent:operation. IsReplay: False. State: Scheduled.",
                $"{instanceId}: Function 'Counter (Orchestrator)' started. IsReplay: True. Input: 3. State: Started.",
                $"{instanceId}: Function 'Counter (Orchestrator)' is waiting for input. Reason: WaitForExternalEvent:operation. IsReplay: True. State: Listening.",
                $"{instanceId}: Function 'Counter (Orchestrator)' received a 'operation' event. State: ExternalEventRaised.",
                $"{instanceId}: Function 'Counter (Orchestrator)' completed. ContinuedAsNew: True. IsReplay: False. Output: 2. State: Completed.",
                $"{instanceId}: Function 'Counter (Orchestrator)' started. IsReplay: False. Input: 2. State: Started.",
                $"{instanceId}: Function 'Counter (Orchestrator)' is waiting for input. Reason: WaitForExternalEvent:operation. IsReplay: False. State: Listening.",
                $"{instanceId}: Function 'Counter (Orchestrator)' awaited. IsReplay: False. State: Awaited.",
                $"{instanceId}: Function 'Counter (Orchestrator)' scheduled. Reason: RaiseEvent:operation. IsReplay: False. State: Scheduled.",
                $"{instanceId}: Function 'Counter (Orchestrator)' started. IsReplay: True. Input: 2. State: Started.",
                $"{instanceId}: Function 'Counter (Orchestrator)' is waiting for input. Reason: WaitForExternalEvent:operation. IsReplay: True. State: Listening.",
                $"{instanceId}: Function 'Counter (Orchestrator)' received a 'operation' event. State: ExternalEventRaised.",
                $"{instanceId}: Function 'Counter (Orchestrator)' completed. ContinuedAsNew: True. IsReplay: False. Output: 3. State: Completed.",
                $"{instanceId}: Function 'Counter (Orchestrator)' started. IsReplay: False. Input: 3. State: Started.",
                $"{instanceId}: Function 'Counter (Orchestrator)' is waiting for input. Reason: WaitForExternalEvent:operation. IsReplay: False. State: Listening.",
                $"{instanceId}: Function 'Counter (Orchestrator)' awaited. IsReplay: False. State: Awaited.",
                $"{instanceId}: Function 'Counter (Orchestrator)' scheduled. Reason: RaiseEvent:operation. IsReplay: False. State: Scheduled.",
                $"{instanceId}: Function 'Counter (Orchestrator)' started. IsReplay: True. Input: 3. State: Started.",
                $"{instanceId}: Function 'Counter (Orchestrator)' is waiting for input. Reason: WaitForExternalEvent:operation. IsReplay: True. State: Listening.",
                $"{instanceId}: Function 'Counter (Orchestrator)' received a 'operation' event. State: ExternalEventRaised.",
                $"{instanceId}: Function 'Counter (Orchestrator)' completed. ContinuedAsNew: False. IsReplay: False. Output: 3. State: Completed.",
            };
        }

        private static string GetInstanceId(string message)
        {
            return message.Substring(0, message.IndexOf(':'));
        }

        private static string GetTimerTimestamp(string message)
        {
            const string CreateTimerPrefix = "CreateTimer:";
            int start = message.IndexOf(CreateTimerPrefix) + CreateTimerPrefix.Length;
            int end = message.IndexOf('Z', start) + 1;
            return message.Substring(start, end - start);
        }

        internal static INameResolver GetTestNameResolver()
        {
            return new TestNameResolver(null);
        }

        public static async Task<string> LoadStringFromTextBlobAsync(string blobName)
        {
            string connectionString = GetStorageConnectionString();
            CloudStorageAccount account = CloudStorageAccount.Parse(connectionString);
            var blobClient = account.CreateCloudBlobClient();
            var testcontainer = blobClient.GetContainerReference("test");
            var blob = testcontainer.GetBlockBlobReference(blobName);
            try
            {
                return await blob.DownloadTextAsync();
            }
            catch (StorageException e)
                when ((e as StorageException)?.RequestInformation?.HttpStatusCode == 404)
            {
                // if the blob does not exist, just return null.
                return null;
            }
        }

        public static async Task WriteStringToTextBlob(string blobName, string content)
        {
            string connectionString = GetStorageConnectionString();
            CloudStorageAccount account = CloudStorageAccount.Parse(connectionString);
            var blobClient = account.CreateCloudBlobClient();
            var testcontainer = blobClient.GetContainerReference("test");
            var blob = testcontainer.GetBlockBlobReference(blobName);
            await blob.UploadTextAsync(content);
        }

        private class ExplicitTypeLocator : ITypeLocator
        {
            private readonly IReadOnlyList<Type> types;

            public ExplicitTypeLocator(params Type[] types)
            {
                this.types = types.ToList().AsReadOnly();
            }

            public IReadOnlyList<Type> GetTypes()
            {
                return this.types;
            }
        }

        private class TestNameResolver : INameResolver
        {
            private static readonly Dictionary<string, string> DefaultAppSettings = new Dictionary<string, string>(
                StringComparer.OrdinalIgnoreCase)
            {
                { "TestTaskHub", string.Empty },
            };

            private readonly INameResolver innerResolver;

            public TestNameResolver(INameResolver innerResolver)
            {
                // null is okay
                this.innerResolver = innerResolver;
            }

            public string Resolve(string name)
            {
                if (string.IsNullOrEmpty(name))
                {
                    return null;
                }

                string value = this.innerResolver?.Resolve(name);
                if (value == null)
                {
                    DefaultAppSettings.TryGetValue(name, out value);
                }

                if (value == null)
                {
                    value = Environment.GetEnvironmentVariable(name);
                }

                return value;
            }
        }
    }
}<|MERGE_RESOLUTION|>--- conflicted
+++ resolved
@@ -193,7 +193,6 @@
                 onSend: onSend);
         }
 
-<<<<<<< HEAD
 #if !FUNCTIONS_V1
         public static ITestHost GetJobHostWithMultipleDurabilityProviders(
             DurableTaskOptions options = null,
@@ -220,7 +219,7 @@
                 durabilityProviderFactories);
         }
 #endif
-=======
+
 #pragma warning disable CS0612 // Type or member is obsolete
         public static IPlatformInformationService GetMockPlatformInformationService(
             bool inConsumption = false,
@@ -242,7 +241,6 @@
             mockPlatformProvider.Setup(x => x.GetContainerName()).Returns(getContainerName);
             return mockPlatformProvider.Object;
         }
->>>>>>> 85d06424
 
         public static DurableTaskOptions GetDurableTaskOptionsForStorageProvider(string storageProvider)
         {
