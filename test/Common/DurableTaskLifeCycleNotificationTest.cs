<<<<<<< HEAD
﻿// Copyright (c) .NET Foundation. All rights reserved.
// Licensed under the MIT License. See LICENSE in the project root for license information.

using System;
using System.Collections.Generic;
using System.Linq;
using System.Net;
using System.Net.Http;
using System.Threading;
using System.Threading.Tasks;
using Microsoft.Azure.WebJobs.Extensions.DurableTask.Options;
using Microsoft.Azure.WebJobs.Host.TestCommon;
using Microsoft.Extensions.Logging;
using Microsoft.Extensions.Options;
using Moq;
using Moq.Protected;
using Newtonsoft.Json.Linq;
using Xunit;
using Xunit.Abstractions;

namespace Microsoft.Azure.WebJobs.Extensions.DurableTask.Tests
{
    public class DurableTaskLifeCycleNotificationTest
    {
        private readonly ITestOutputHelper output;
        private readonly TestLoggerProvider loggerProvider;
        private readonly bool useTestLogger = true;

        public DurableTaskLifeCycleNotificationTest(ITestOutputHelper output)
        {
            this.output = output;
            this.loggerProvider = new TestLoggerProvider(output);
        }

        [Theory]
        [Trait("Category", PlatformSpecificHelpers.TestCategory)]
        [InlineData(true)]
        [InlineData(false)]
        public async Task OrchestrationStartAndCompleted(bool extendedSessionsEnabled)
        {
            var testName = nameof(this.OrchestrationStartAndCompleted);
            var functionName = nameof(TestOrchestrations.SayHelloInline);
            var eventGridKeyValue = "testEventGridKey";
            var eventGridKeySettingName = "eventGridKeySettingName";
            var eventGridEndpoint = "http://dymmy.com/";
            var mockNameResolver = GetNameResolverMock(new[] { (eventGridKeySettingName, eventGridKeyValue) });

            string createdInstanceId = Guid.NewGuid().ToString("N");

            Func<HttpRequestMessage, HttpResponseMessage> responseGenerator =
                (HttpRequestMessage req) => req.CreateResponse(HttpStatusCode.OK, "{\"message\":\"OK!\"}");

            int callCount = 0;
            HttpMessageHandler httpMessageHandler = this.ConfigureEventGridMockHandler(
                TestHelpers.GetTaskHubNameFromTestName(testName, extendedSessionsEnabled),
                functionName,
                createdInstanceId,
                eventGridKeyValue,
                eventGridEndpoint,
                responseGenerator,
                handler: (JObject eventPayload) =>
                {
                    dynamic o = eventPayload;
                    if (callCount == 0)
                    {
                        Assert.Equal("durable/orchestrator/Running", (string)o.subject);
                        Assert.Equal("orchestratorEvent", (string)o.eventType);
                        Assert.Equal("Running", (string)o.data.runtimeStatus);
                    }
                    else if (callCount == 1)
                    {
                        Assert.Equal("durable/orchestrator/Completed", (string)o.subject);
                        Assert.Equal("orchestratorEvent", (string)o.eventType);
                        Assert.Equal("Completed", (string)o.data.runtimeStatus);
                    }
                    else
                    {
                        Assert.True(false, "The calls to Event Grid should be exactly 2 but we are registering more.");
                    }

                    callCount++;
                },
                asserts: out List<Action> eventGridRequestValidators);

            using (JobHost host = TestHelpers.GetJobHost(
                this.loggerProvider,
                testName,
                extendedSessionsEnabled,
                eventGridKeySettingName,
                mockNameResolver.Object,
                eventGridEndpoint,
                eventGridNotificationHandler: httpMessageHandler))
            {
                await host.StartAsync();

                var client = await host.StartOrchestratorAsync(
                    functionName,
                    "World",
                    this.output,
                    createdInstanceId);
                var status = await client.WaitForCompletionAsync(TimeSpan.FromSeconds(30), this.output);

                Assert.Equal(OrchestrationRuntimeStatus.Completed, status?.RuntimeStatus);
                Assert.Equal("World", status?.Input);
                Assert.Equal("Hello, World!", status?.Output);

                // There should be one validator for each Event Grid request.
                // Each validator is a delegate with several Assert statements.
                Assert.NotEmpty(eventGridRequestValidators);
                foreach (Action validator in eventGridRequestValidators)
                {
                    validator.Invoke();
                }

                Assert.Equal(2, callCount);

                await host.StopAsync();
            }
        }

        [Theory]
        [Trait("Category", PlatformSpecificHelpers.TestCategory)]
        [InlineData(true)]
        [InlineData(false)]
        public async Task OrchestrationFailed(bool extendedSessionsEnabled)
        {
            var testName = nameof(this.OrchestrationFailed);
            var functionName = nameof(TestOrchestrations.ThrowOrchestrator);
            var eventGridKeyValue = "testEventGridKey";
            var eventGridKeySettingName = "eventGridKeySettingName";
            var eventGridEndpoint = "http://dymmy.com/";
            var mockNameResolver = GetNameResolverMock(new[] { (eventGridKeySettingName, eventGridKeyValue) });

            string createdInstanceId = Guid.NewGuid().ToString("N");

            Func<HttpRequestMessage, HttpResponseMessage> responseGenerator =
                (HttpRequestMessage req) => req.CreateResponse(HttpStatusCode.OK, "{\"message\":\"OK!\"}");

            int callCount = 0;
            HttpMessageHandler httpMessageHandler = this.ConfigureEventGridMockHandler(
                TestHelpers.GetTaskHubNameFromTestName(testName, extendedSessionsEnabled),
                functionName,
                createdInstanceId,
                eventGridKeyValue,
                eventGridEndpoint,
                responseGenerator,
                handler: (JObject eventPayload) =>
                {
                    dynamic o = eventPayload;
                    if (callCount == 0)
                    {
                        Assert.Equal("durable/orchestrator/Running", (string)o.subject);
                        Assert.Equal("orchestratorEvent", (string)o.eventType);
                        Assert.Equal("Running", (string)o.data.runtimeStatus);
                    }
                    else if (callCount == 1)
                    {
                        Assert.Equal("durable/orchestrator/Failed", (string)o.subject);
                        Assert.Equal("orchestratorEvent", (string)o.eventType);
                        Assert.Equal("Failed", (string)o.data.runtimeStatus);
                    }
                    else
                    {
                        Assert.True(false, "The calls to Event Grid should be exactly 2 but we are registering more.");
                    }

                    callCount++;
                },
                asserts: out List<Action> eventGridRequestValidators);

            using (JobHost host = TestHelpers.GetJobHost(
                this.loggerProvider,
                testName,
                extendedSessionsEnabled,
                eventGridKeySettingName,
                mockNameResolver.Object,
                eventGridEndpoint,
                eventGridNotificationHandler: httpMessageHandler))
            {
                await host.StartAsync();

                // Null input should result in ArgumentNullException in the orchestration code.
                var client = await host.StartOrchestratorAsync(
                    functionName,
                    null,
                    this.output,
                    createdInstanceId);
                var status = await client.WaitForCompletionAsync(TimeSpan.FromSeconds(30), this.output);

                Assert.Equal(OrchestrationRuntimeStatus.Failed, status?.RuntimeStatus);
                Assert.True(status?.Output.ToString().Contains("Value cannot be null"));

                // There should be one validator for each Event Grid request.
                // Each validator is a delegate with several Assert statements.
                Assert.NotEmpty(eventGridRequestValidators);
                foreach (Action validator in eventGridRequestValidators)
                {
                    validator.Invoke();
                }

                Assert.Equal(2, callCount);
                await host.StopAsync();
            }
        }

        [Theory]
        [Trait("Category", PlatformSpecificHelpers.TestCategory)]
        [InlineData(true)]
        [InlineData(false)]
        public async Task OrchestrationTerminate(bool extendedSessionsEnabled)
        {
            var testName = nameof(this.OrchestrationTerminate);

            // Using the counter orchestration because it will wait indefinitely for input.
            var functionName = nameof(TestOrchestrations.Counter);
            var eventGridKeyValue = "testEventGridKey";
            var eventGridKeySettingName = "eventGridKeySettingName";
            var eventGridEndpoint = "http://dymmy.com/";
            var mockNameResolver = GetNameResolverMock(new[] { (eventGridKeySettingName, eventGridKeyValue) });

            string createdInstanceId = Guid.NewGuid().ToString("N");

            Func<HttpRequestMessage, HttpResponseMessage> responseGenerator =
                (HttpRequestMessage req) => req.CreateResponse(HttpStatusCode.OK, "{\"message\":\"OK!\"}");

            int callCount = 0;
            HttpMessageHandler httpMessageHandler = this.ConfigureEventGridMockHandler(
                TestHelpers.GetTaskHubNameFromTestName(testName, extendedSessionsEnabled),
                functionName,
                createdInstanceId,
                eventGridKeyValue,
                eventGridEndpoint,
                responseGenerator,
                handler: (JObject eventPayload) =>
                {
                    dynamic o = eventPayload;
                    if (callCount == 0)
                    {
                        Assert.Equal("durable/orchestrator/Running", (string)o.subject);
                        Assert.Equal("orchestratorEvent", (string)o.eventType);
                        Assert.Equal("Running", (string)o.data.runtimeStatus);
                    }
                    else if (callCount == 1)
                    {
                        Assert.Equal("durable/orchestrator/Terminated", (string)o.subject);
                        Assert.Equal("orchestratorEvent", (string)o.eventType);
                        Assert.Equal("Terminated", (string)o.data.runtimeStatus);
                    }
                    else
                    {
                        Assert.True(false, "The calls to Event Grid should be exactly 2 but we are registering more.");
                    }

                    callCount++;
                },
                asserts: out List<Action> eventGridRequestValidators);

            using (JobHost host = TestHelpers.GetJobHost(
                this.loggerProvider,
                testName,
                extendedSessionsEnabled,
                eventGridKeySettingName,
                mockNameResolver.Object,
                eventGridEndpoint,
                eventGridNotificationHandler: httpMessageHandler))
            {
                await host.StartAsync();

                var client = await host.StartOrchestratorAsync(
                    functionName,
                    0,
                    this.output,
                    createdInstanceId);

                await client.WaitForStartupAsync(TimeSpan.FromSeconds(30), this.output);
                await client.TerminateAsync("sayōnara");

                var status = await client.WaitForCompletionAsync(TimeSpan.FromSeconds(30), this.output);

                Assert.Equal(OrchestrationRuntimeStatus.Terminated, status?.RuntimeStatus);
                Assert.Equal("sayōnara", status?.Output);

                // There should be one validator for each Event Grid request.
                // Each validator is a delegate with several Assert statements.
                Assert.NotEmpty(eventGridRequestValidators);
                foreach (Action validator in eventGridRequestValidators)
                {
                    validator.Invoke();
                }

                // TODO: There should be two calls, but the termination notification is not being fired.
                //       https://github.com/Azure/azure-functions-durable-extension/issues/286
                Assert.Equal(1, callCount);
                await host.StopAsync();
            }
=======
﻿// Copyright (c) .NET Foundation. All rights reserved.
// Licensed under the MIT License. See LICENSE in the project root for license information.

using System;
using System.Collections.Generic;
using System.Linq;
using System.Net;
using System.Net.Http;
using System.Threading;
using System.Threading.Tasks;
using Microsoft.Azure.WebJobs.Host.TestCommon;
using Microsoft.Extensions.Logging;
using Microsoft.Extensions.Options;
using Moq;
using Moq.Protected;
using Newtonsoft.Json.Linq;
using Xunit;
using Xunit.Abstractions;

namespace Microsoft.Azure.WebJobs.Extensions.DurableTask.Tests
{
    public class DurableTaskLifeCycleNotificationTest
    {
        private readonly ITestOutputHelper output;
        private readonly TestLoggerProvider loggerProvider;
        private readonly bool useTestLogger = true;

        public DurableTaskLifeCycleNotificationTest(ITestOutputHelper output)
        {
            this.output = output;
            this.loggerProvider = new TestLoggerProvider(output);
>>>>>>> 12d89d6b
        }

        [Theory]
        [Trait("Category", PlatformSpecificHelpers.TestCategory + "_BVT")]
        [InlineData(true)]
        [InlineData(false)]
        public async Task OrchestrationStartAndCompleted(bool extendedSessionsEnabled)
        {
            var testName = nameof(this.OrchestrationStartAndCompleted);
            var functionName = nameof(TestOrchestrations.SayHelloInline);
            var eventGridKeyValue = "testEventGridKey";
            var eventGridKeySettingName = "eventGridKeySettingName";
            var eventGridEndpoint = "http://dymmy.com/";
            var mockNameResolver = GetNameResolverMock(new[] { (eventGridKeySettingName, eventGridKeyValue) });

            string createdInstanceId = Guid.NewGuid().ToString("N");

            Func<HttpRequestMessage, HttpResponseMessage> responseGenerator =
                (HttpRequestMessage req) => req.CreateResponse(HttpStatusCode.OK, "{\"message\":\"OK!\"}");

            int callCount = 0;
            HttpMessageHandler httpMessageHandler = this.ConfigureEventGridMockHandler(
                TestHelpers.GetTaskHubNameFromTestName(testName, extendedSessionsEnabled),
                functionName,
                createdInstanceId,
                eventGridKeyValue,
                eventGridEndpoint,
                responseGenerator,
                handler: (JObject eventPayload) =>
                {
                    dynamic o = eventPayload;
                    if (callCount == 0)
                    {
                        Assert.Equal("durable/orchestrator/Running", (string)o.subject);
                        Assert.Equal("orchestratorEvent", (string)o.eventType);
                        Assert.Equal("Running", (string)o.data.runtimeStatus);
                    }
                    else if (callCount == 1)
                    {
                        Assert.Equal("durable/orchestrator/Completed", (string)o.subject);
                        Assert.Equal("orchestratorEvent", (string)o.eventType);
                        Assert.Equal("Completed", (string)o.data.runtimeStatus);
                    }
                    else
                    {
                        Assert.True(false, "The calls to Event Grid should be exactly 2 but we are registering more.");
                    }

                    callCount++;
                },
                asserts: out List<Action> eventGridRequestValidators);

            using (JobHost host = TestHelpers.GetJobHost(
                this.loggerProvider,
                testName,
                extendedSessionsEnabled,
                eventGridKeySettingName,
                mockNameResolver.Object,
                eventGridEndpoint,
                eventGridNotificationHandler: httpMessageHandler))
            {
                await host.StartAsync();

                var client = await host.StartOrchestratorAsync(
                    functionName,
                    "World",
                    this.output,
                    createdInstanceId);
                var status = await client.WaitForCompletionAsync(TimeSpan.FromSeconds(30), this.output);

                Assert.Equal(OrchestrationRuntimeStatus.Completed, status?.RuntimeStatus);
                Assert.Equal("World", status?.Input);
                Assert.Equal("Hello, World!", status?.Output);

                // There should be one validator for each Event Grid request.
                // Each validator is a delegate with several Assert statements.
                Assert.NotEmpty(eventGridRequestValidators);
                foreach (Action validator in eventGridRequestValidators)
                {
                    validator.Invoke();
                }

                Assert.Equal(2, callCount);

                await host.StopAsync();
            }
        }

        [Theory]
        [Trait("Category", PlatformSpecificHelpers.TestCategory)]
        [InlineData(true)]
        [InlineData(false)]
        public async Task OrchestrationFailed(bool extendedSessionsEnabled)
        {
            var testName = nameof(this.OrchestrationFailed);
            var functionName = nameof(TestOrchestrations.ThrowOrchestrator);
            var eventGridKeyValue = "testEventGridKey";
            var eventGridKeySettingName = "eventGridKeySettingName";
            var eventGridEndpoint = "http://dymmy.com/";
            var mockNameResolver = GetNameResolverMock(new[] { (eventGridKeySettingName, eventGridKeyValue) });

            string createdInstanceId = Guid.NewGuid().ToString("N");

            Func<HttpRequestMessage, HttpResponseMessage> responseGenerator =
                (HttpRequestMessage req) => req.CreateResponse(HttpStatusCode.OK, "{\"message\":\"OK!\"}");

            int callCount = 0;
            HttpMessageHandler httpMessageHandler = this.ConfigureEventGridMockHandler(
                TestHelpers.GetTaskHubNameFromTestName(testName, extendedSessionsEnabled),
                functionName,
                createdInstanceId,
                eventGridKeyValue,
                eventGridEndpoint,
                responseGenerator,
                handler: (JObject eventPayload) =>
                {
                    dynamic o = eventPayload;
                    if (callCount == 0)
                    {
                        Assert.Equal("durable/orchestrator/Running", (string)o.subject);
                        Assert.Equal("orchestratorEvent", (string)o.eventType);
                        Assert.Equal("Running", (string)o.data.runtimeStatus);
                    }
                    else if (callCount == 1)
                    {
                        Assert.Equal("durable/orchestrator/Failed", (string)o.subject);
                        Assert.Equal("orchestratorEvent", (string)o.eventType);
                        Assert.Equal("Failed", (string)o.data.runtimeStatus);
                    }
                    else
                    {
                        Assert.True(false, "The calls to Event Grid should be exactly 2 but we are registering more.");
                    }

                    callCount++;
                },
                asserts: out List<Action> eventGridRequestValidators);

            using (JobHost host = TestHelpers.GetJobHost(
                this.loggerProvider,
                testName,
                extendedSessionsEnabled,
                eventGridKeySettingName,
                mockNameResolver.Object,
                eventGridEndpoint,
                eventGridNotificationHandler: httpMessageHandler))
            {
                await host.StartAsync();

                // Null input should result in ArgumentNullException in the orchestration code.
                var client = await host.StartOrchestratorAsync(
                    functionName,
                    null,
                    this.output,
                    createdInstanceId);
                var status = await client.WaitForCompletionAsync(TimeSpan.FromSeconds(30), this.output);

                Assert.Equal(OrchestrationRuntimeStatus.Failed, status?.RuntimeStatus);
                Assert.True(status?.Output.ToString().Contains("Value cannot be null"));

                // There should be one validator for each Event Grid request.
                // Each validator is a delegate with several Assert statements.
                Assert.NotEmpty(eventGridRequestValidators);
                foreach (Action validator in eventGridRequestValidators)
                {
                    validator.Invoke();
                }

                Assert.Equal(2, callCount);
                await host.StopAsync();
            }
        }

        [Theory]
        [Trait("Category", PlatformSpecificHelpers.TestCategory)]
        [InlineData(true)]
        [InlineData(false)]
        public async Task OrchestrationTerminate(bool extendedSessionsEnabled)
        {
            var testName = nameof(this.OrchestrationTerminate);

            // Using the counter orchestration because it will wait indefinitely for input.
            var functionName = nameof(TestOrchestrations.Counter);
            var eventGridKeyValue = "testEventGridKey";
            var eventGridKeySettingName = "eventGridKeySettingName";
            var eventGridEndpoint = "http://dymmy.com/";
            var mockNameResolver = GetNameResolverMock(new[] { (eventGridKeySettingName, eventGridKeyValue) });

            string createdInstanceId = Guid.NewGuid().ToString("N");

            Func<HttpRequestMessage, HttpResponseMessage> responseGenerator =
                (HttpRequestMessage req) => req.CreateResponse(HttpStatusCode.OK, "{\"message\":\"OK!\"}");

            int callCount = 0;
            HttpMessageHandler httpMessageHandler = this.ConfigureEventGridMockHandler(
                TestHelpers.GetTaskHubNameFromTestName(testName, extendedSessionsEnabled),
                functionName,
                createdInstanceId,
                eventGridKeyValue,
                eventGridEndpoint,
                responseGenerator,
                handler: (JObject eventPayload) =>
                {
                    dynamic o = eventPayload;
                    if (callCount == 0)
                    {
                        Assert.Equal("durable/orchestrator/Running", (string)o.subject);
                        Assert.Equal("orchestratorEvent", (string)o.eventType);
                        Assert.Equal("Running", (string)o.data.runtimeStatus);
                    }
                    else if (callCount == 1)
                    {
                        Assert.Equal("durable/orchestrator/Terminated", (string)o.subject);
                        Assert.Equal("orchestratorEvent", (string)o.eventType);
                        Assert.Equal("Terminated", (string)o.data.runtimeStatus);
                    }
                    else
                    {
                        Assert.True(false, "The calls to Event Grid should be exactly 2 but we are registering more.");
                    }

                    callCount++;
                },
                asserts: out List<Action> eventGridRequestValidators);

            using (JobHost host = TestHelpers.GetJobHost(
                this.loggerProvider,
                testName,
                extendedSessionsEnabled,
                eventGridKeySettingName,
                mockNameResolver.Object,
                eventGridEndpoint,
                eventGridNotificationHandler: httpMessageHandler))
            {
                await host.StartAsync();

                var client = await host.StartOrchestratorAsync(
                    functionName,
                    0,
                    this.output,
                    createdInstanceId);

                await client.WaitForStartupAsync(TimeSpan.FromSeconds(30), this.output);
                await client.TerminateAsync("sayōnara");

                var status = await client.WaitForCompletionAsync(TimeSpan.FromSeconds(30), this.output);

                Assert.Equal(OrchestrationRuntimeStatus.Terminated, status?.RuntimeStatus);
                Assert.Equal("sayōnara", status?.Output);

                // There should be one validator for each Event Grid request.
                // Each validator is a delegate with several Assert statements.
                Assert.NotEmpty(eventGridRequestValidators);
                foreach (Action validator in eventGridRequestValidators)
                {
                    validator.Invoke();
                }

                // TODO: There should be two calls, but the termination notification is not being fired.
                //       https://github.com/Azure/azure-functions-durable-extension/issues/286
                Assert.Equal(1, callCount);
                await host.StopAsync();
            }
        }

<<<<<<< HEAD
        [Theory]
        [Trait("Category", PlatformSpecificHelpers.TestCategory)]
        [InlineData(true)]
        [InlineData(false)]
        public async Task OrchestrationTerminatedOptOutOfEvent(bool extendedSessionsEnabled)
        {
            var testName = nameof(this.OrchestrationTerminate);

            // Using the counter orchestration because it will wait indefinitely for input.
            var functionName = nameof(TestOrchestrations.Counter);
            var eventGridKeyValue = "testEventGridKey";
            var eventGridKeySettingName = "eventGridKeySettingName";
            var eventGridEndpoint = "http://dymmy.com/";
            var mockNameResolver = GetNameResolverMock(new[] { (eventGridKeySettingName, eventGridKeyValue) });

            string createdInstanceId = Guid.NewGuid().ToString("N");

            Func<HttpRequestMessage, HttpResponseMessage> responseGenerator =
                (HttpRequestMessage req) => req.CreateResponse(HttpStatusCode.OK, "{\"message\":\"OK!\"}");

            HttpMessageHandler httpMessageHandler = this.ConfigureEventGridMockHandler(
                TestHelpers.GetTaskHubNameFromTestName(testName, extendedSessionsEnabled),
                functionName,
                createdInstanceId,
                eventGridKeyValue,
                eventGridEndpoint,
                responseGenerator,
                handler: (JObject eventPayload) =>
                {
                    dynamic o = eventPayload;
                    Assert.NotEqual("durable/orchestrator/Terminated", (string)o.subject);
                    Assert.NotEqual("Terminated", (string)o.data.runtimeStatus);
                },
                asserts: out List<Action> eventGridRequestValidators);

            using (JobHost host = TestHelpers.GetJobHost(
                this.loggerProvider,
                testName,
                extendedSessionsEnabled,
                eventGridKeySettingName,
                mockNameResolver.Object,
                eventGridEndpoint,
                eventGridNotificationHandler: httpMessageHandler,
                eventGridPublishEventTypes: new[] { "Started", "Failed", "Completed" }))
            {
                await host.StartAsync();

                var client = await host.StartOrchestratorAsync(
                    functionName,
                    0,
                    this.output,
                    createdInstanceId);

                await client.WaitForStartupAsync(TimeSpan.FromSeconds(30), this.output);
                await client.TerminateAsync("sayōnara");

                var status = await client.WaitForCompletionAsync(TimeSpan.FromSeconds(30), this.output);

                eventGridRequestValidators.ForEach(v => v.Invoke());

                await host.StopAsync();
            }
        }

        [Theory]
        [Trait("Category", PlatformSpecificHelpers.TestCategory)]
        [InlineData(true)]
        [InlineData(false)]
        public async Task OrchestrationEventGridApiReturnBadStatus(bool extendedSessionsEnabled)
        {
            var testName = nameof(this.OrchestrationEventGridApiReturnBadStatus);
            var functionName = nameof(TestOrchestrations.SayHelloInline);
            var eventGridKeyValue = "testEventGridKey";
            var eventGridKeySettingName = "eventGridKeySettingName";
            var eventGridEndpoint = "http://dymmy.com/";
            var mockNameResolver = GetNameResolverMock(new[] { (eventGridKeySettingName, eventGridKeyValue) });

            Func<HttpRequestMessage, HttpResponseMessage> responseGenerator =
                (HttpRequestMessage req) => req.CreateResponse(
                    HttpStatusCode.InternalServerError,
                    new { message = "Exception has been thrown" });

            string createdInstanceId = Guid.NewGuid().ToString("N");
            int callCount = 0;
            HttpMessageHandler httpMessageHandler = this.ConfigureEventGridMockHandler(
                TestHelpers.GetTaskHubNameFromTestName(testName, extendedSessionsEnabled),
                functionName,
                createdInstanceId,
                eventGridKeyValue,
                eventGridEndpoint,
                responseGenerator,
                handler: (JObject eventPayload) =>
                {
                    dynamic o = eventPayload;
                    if (callCount == 0)
                    {
                        Assert.Equal("durable/orchestrator/Running", (string)o.subject);
                        Assert.Equal("orchestratorEvent", (string)o.eventType);
                        Assert.Equal("Running", (string)o.data.runtimeStatus);
                    }
                    else if (callCount == 1)
                    {
                        Assert.Equal("durable/orchestrator/Completed", (string)o.subject);
                        Assert.Equal("orchestratorEvent", (string)o.eventType);
                        Assert.Equal("Completed", (string)o.data.runtimeStatus);
                    }
                    else
                    {
                        Assert.True(false, "The calls to Event Grid should be exactly 2 but we are registering more.");
                    }

                    callCount++;
                },
                asserts: out List<Action> eventGridRequestValidators);

            using (JobHost host = TestHelpers.GetJobHost(
                this.loggerProvider,
                testName,
                extendedSessionsEnabled,
                eventGridKeySettingName,
                mockNameResolver.Object,
                eventGridEndpoint,
                eventGridNotificationHandler: httpMessageHandler))
            {
                await host.StartAsync();

                var client = await host.StartOrchestratorAsync(
                    functionName,
                    "World",
                    this.output,
                    createdInstanceId);
                var status = await client.WaitForCompletionAsync(TimeSpan.FromSeconds(30), this.output);

                Assert.Equal(OrchestrationRuntimeStatus.Completed, status?.RuntimeStatus);
                Assert.Equal("World", status?.Input);
                Assert.Equal("Hello, World!", status?.Output);

                // There should be one validator for each Event Grid request.
                // Each validator is a delegate with several Assert statements.
                Assert.NotEmpty(eventGridRequestValidators);
                foreach (Action validator in eventGridRequestValidators)
                {
                    validator.Invoke();
                }

                Assert.Equal(2, callCount);

                if (this.useTestLogger)
                {
                    TestHelpers.AssertLogMessageSequence(
                        this.output,
                        this.loggerProvider,
                        "OrchestrationEventGridApiReturnBadStatus",
                        client.InstanceId,
                        extendedSessionsEnabled,
                        new[] { functionName });
                }

                await host.StopAsync();
            }
        }

        [Fact]
        [Trait("Category", PlatformSpecificHelpers.TestCategory)]
        public async Task ConfigurationWithoutEventGridKeySettingName()
        {
            var eventGridKeySettingName = "";
            var eventGridEndpoint = "http://dymmy.com/";
            var mockNameResolver = GetNameResolverMock(Array.Empty<(string, string)>());

            var ex = await Assert.ThrowsAsync<ArgumentException>(
                async () =>
                {
                    using (JobHost host = TestHelpers.GetJobHost(
                        this.loggerProvider,
                        nameof(this.OrchestrationTerminate),
                        false /* extendedSessionsEnabled */,
                        eventGridKeySettingName,
                        mockNameResolver.Object,
                        eventGridEndpoint))
                    {
                        await host.StartAsync();
                        await host.StopAsync();
                    }
                });

            Assert.Equal($"Failed to start lifecycle notification feature. Please check the configuration values for {eventGridEndpoint} and {eventGridKeySettingName}.", ex.Message);
        }

        [Fact]
        [Trait("Category", PlatformSpecificHelpers.TestCategory)]
        public async Task ConfigurationWithoutEventGridKeyValue()
        {
            var eventGridKeySettingName = "eventGridKeySettingName";
            var eventGridEndpoint = "http://dymmy.com/";
            var mockNameResolver = GetNameResolverMock(Array.Empty<(string, string)>());

            var ex = await Assert.ThrowsAsync<ArgumentException>(
                async () =>
                {
                    using (JobHost host = TestHelpers.GetJobHost(
                        this.loggerProvider,
                        nameof(this.OrchestrationTerminate),
                        false /* extendedSessionsEnabled */,
                        eventGridKeySettingName,
                        mockNameResolver.Object,
                        eventGridEndpoint))
                    {
                        await host.StartAsync();
                        await host.StopAsync();
                    }
                });

            Assert.Equal($"Failed to start lifecycle notification feature. Please check the configuration values for {eventGridKeySettingName} on AppSettings.", ex.Message);
        }

        [Fact]
        [Trait("Category", PlatformSpecificHelpers.TestCategory)]
        public async Task ConfigurationWithMalformedEventGridTypes()
=======
        [Theory]
        [Trait("Category", PlatformSpecificHelpers.TestCategory)]
        [InlineData(true)]
        [InlineData(false)]
        public async Task OrchestrationStartedOptOutOfEvent(bool extendedSessionsEnabled)
>>>>>>> 12d89d6b
        {
            var testName = nameof(this.OrchestrationStartAndCompleted);
            var functionName = nameof(TestOrchestrations.SayHelloInline);
            var eventGridKeyValue = "testEventGridKey";
            var eventGridKeySettingName = "eventGridKeySettingName";
            var eventGridEndpoint = "http://dymmy.com/";
            var mockNameResolver = GetNameResolverMock(new[] { (eventGridKeySettingName, eventGridKeyValue) });

            string createdInstanceId = Guid.NewGuid().ToString("N");

            Func<HttpRequestMessage, HttpResponseMessage> responseGenerator =
                (HttpRequestMessage req) => req.CreateResponse(HttpStatusCode.OK, "{\"message\":\"OK!\"}");

            HttpMessageHandler httpMessageHandler = this.ConfigureEventGridMockHandler(
                TestHelpers.GetTaskHubNameFromTestName(testName, extendedSessionsEnabled),
                functionName,
                createdInstanceId,
                eventGridKeyValue,
                eventGridEndpoint,
                responseGenerator,
                handler: (JObject eventPayload) =>
                {
                    dynamic o = eventPayload;
                    Assert.NotEqual("durable/orchestrator/Running", (string)o.subject);
                    Assert.NotEqual("Running", (string)o.data.runtimeStatus);
                },
                asserts: out List<Action> eventGridRequestValidators);

            using (JobHost host = TestHelpers.GetJobHost(
                this.loggerProvider,
                testName,
                extendedSessionsEnabled,
                eventGridKeySettingName,
                mockNameResolver.Object,
                eventGridEndpoint,
                eventGridNotificationHandler: httpMessageHandler,
                eventGridPublishEventTypes: new[] { "Completed", "Failed" }))
            {
                await host.StartAsync();

                var client = await host.StartOrchestratorAsync(
                    functionName,
                    "World",
                    this.output,
                    createdInstanceId);
                var status = await client.WaitForCompletionAsync(TimeSpan.FromSeconds(30), this.output);

                eventGridRequestValidators.ForEach(v => v.Invoke());

                await host.StopAsync();
            }
        }

        [Theory]
        [Trait("Category", PlatformSpecificHelpers.TestCategory)]
        [InlineData(true)]
        [InlineData(false)]
        public async Task OrchestrationCompletedOptOutOfEvent(bool extendedSessionsEnabled)
        {
<<<<<<< HEAD
            var eventGridKeyValue = "testEventGridKey";
            var eventGridKeySettingName = "eventGridKeySettingName";
            var eventGridEndpoint = "http://dymmy.com/";
            var mockNameResolver = GetNameResolverMock(new[] { (eventGridKeySettingName, eventGridKeyValue) });

            var ex = await Assert.ThrowsAsync<ArgumentException>(
                async () =>
                {
                    using (JobHost host = TestHelpers.GetJobHost(
                        this.loggerProvider,
                        nameof(this.OrchestrationTerminate),
                        false /* extendedSessionsEnabled */,
                        eventGridKeySettingName,
                        mockNameResolver.Object,
                        eventGridEndpoint,
                        eventGridPublishEventTypes: new[] { "Pending" }))
                    {
                        await host.StartAsync();
                        await host.StopAsync();
                    }
                });

            Assert.Equal($"Failed to start lifecycle notification feature. Unsupported event types detected in 'EventGridPublishEventTypes'. You may only specify one or more of the following 'Started', 'Completed', 'Failed', 'Terminated'.", ex.Message);
        }

        private HttpMessageHandler ConfigureEventGridMockHandler(
            string taskHubName,
            string functionName,
            string createdInstanceId,
            string eventGridKeyValue,
            string eventGridEndpoint,
            Func<HttpRequestMessage, HttpResponseMessage> responseGenerator,
            Action<JObject> handler,
            out List<Action> asserts)
        {
            var assertBodies = new List<Action>();

            var mock = new Mock<HttpMessageHandler>();
            mock.Protected()
                .Setup<Task<HttpResponseMessage>>("SendAsync", ItExpr.IsAny<HttpRequestMessage>(), ItExpr.IsAny<CancellationToken>())
                .Returns((HttpRequestMessage request, CancellationToken cancellationToken) =>
                {
                    // We can't assert here directly because any unhandled exceptions will cause
                    // DTFx to abort the work item, which would make debugging failures extremely
                    // difficult. Instead, we capture the asserts in a set of lambda expressions
                    // which can be invoked on the main test thread later.
                    assertBodies.Add(() =>
                    {
                        Assert.Contains(request.Headers, x => x.Key == "aeg-sas-key");
                        var values = request.Headers.GetValues("aeg-sas-key").ToList();
                        Assert.Single(values);
                        Assert.Equal(eventGridKeyValue, values[0]);
                        Assert.Equal(eventGridEndpoint, request.RequestUri.ToString());
                        var json = request.Content.ReadAsStringAsync().GetAwaiter().GetResult();
                        this.output.WriteLine("Event Grid notification: " + json);

                        JArray content = JArray.Parse(json);
                        dynamic o = (JObject)Assert.Single(content);

                        string instanceId = o.data.instanceId;
                        Assert.NotNull(instanceId);
                        if (instanceId != createdInstanceId)
                        {
                            // This might be from a previous or concurrent run
                            return;
                        }

                        Assert.Equal("1.0", o.dataVersion.ToString());
                        Assert.Equal(taskHubName, o.data.hubName.ToString());
                        Assert.Equal(functionName, o.data.functionName.ToString());

                        handler(o);
                    });

                    return Task.FromResult(responseGenerator(request));
                });

            asserts = assertBodies;
            return mock.Object;
        }

        [Theory]
        [Trait("Category", PlatformSpecificHelpers.TestCategory)]
        [InlineData(true)]
        [InlineData(false)]
        public async Task OrchestrationEventGridApiServiceUnavailableRetry(bool extendedSessionsEnabled)
        {
            string[] orchestratorFunctionNames =
            {
                nameof(TestOrchestrations.SayHelloInline),
            };

            var eventGridKeyValue = "testEventGridKey";
            var eventGridKeySettingName = "eventGridKeySettingName";
            var eventGridEndpoint = "http://dymmy.com/";
            var callCount = 0;
            var retryCount = 5;
            var mockNameResolver = GetNameResolverMock(new[] { (eventGridKeySettingName, eventGridKeyValue) });

            var httpHandlerMock = new Mock<HttpMessageHandler>();
            httpHandlerMock.Protected()
                .Setup<Task<HttpResponseMessage>>("SendAsync", ItExpr.IsAny<HttpRequestMessage>(), ItExpr.IsAny<CancellationToken>())
                .Returns((HttpRequestMessage request, CancellationToken cancellationToken) =>
                {
                    var json = request.Content.ReadAsStringAsync().GetAwaiter().GetResult();
                    JArray content = JArray.Parse(json);
                    dynamic o = (JObject)Assert.Single(content);
                    if (o.subject.ToString() == "durable/orchestrator/Running")
                    {
                        callCount++;
                        if (callCount > retryCount)
                        {
                            var message = new HttpResponseMessage(HttpStatusCode.OK);
                            message.Content = new StringContent("{\"message\":\"OK!\"}");
                            return Task.FromResult(message);
                        }
                        else
                        {
                            var message = new HttpResponseMessage(HttpStatusCode.ServiceUnavailable);
                            message.Content = new StringContent("{\"message\":\"Exception has been thrown\"}");
                            return Task.FromResult(message);
                        }
                    }
                    else if (o.subject.ToString() == "durable/orchestrator/Completed")
                    {
                        var message = new HttpResponseMessage(HttpStatusCode.OK);
                        message.Content = new StringContent("{\"message\":\"OK!\"}");
                        return Task.FromResult(message);
                    }

                    throw new Exception("subject is fault type");
                });

            var notificationHandler = new EventGridLifeCycleNotificationHelper.HttpRetryMessageHandler(
                httpHandlerMock.Object,
                5,
                TimeSpan.FromMilliseconds(1000),
                Array.Empty<HttpStatusCode>());

            using (JobHost host = TestHelpers.GetJobHost(
                this.loggerProvider,
                nameof(this.OrchestrationStartAndCompleted),
                extendedSessionsEnabled,
                eventGridKeySettingName,
                mockNameResolver.Object,
                eventGridEndpoint,
                eventGridNotificationHandler: notificationHandler))
            {
                await host.StartAsync();

                var client = await host.StartOrchestratorAsync(orchestratorFunctionNames[0], "World", this.output);
                var status = await client.WaitForCompletionAsync(TimeSpan.FromSeconds(30), this.output);

                Assert.Equal(OrchestrationRuntimeStatus.Completed, status?.RuntimeStatus);
                Assert.Equal("World", status?.Input);
                Assert.Equal("Hello, World!", status?.Output);
                Assert.Equal(retryCount + 1, callCount);
                await host.StopAsync();
            }
        }

        [Theory]
        [Trait("Category", PlatformSpecificHelpers.TestCategory)]
        [InlineData(true)]
        [InlineData(false)]
        public async Task OrchestrationEventGridApiExceptionRetry(bool extendedSessionsEnabled)
        {
            string[] orchestratorFunctionNames =
            {
                nameof(TestOrchestrations.SayHelloInline),
            };

            var eventGridKeyValue = "testEventGridKey";
            var eventGridKeySettingName = "eventGridKeySettingName";
            var eventGridEndpoint = "http://dymmy.com/";
            var callCount = 0;
            var retryCount = 5;
            var mockNameResolver = GetNameResolverMock(new[] { (eventGridKeySettingName, eventGridKeyValue) });

            var httpHandlerMock = new Mock<HttpMessageHandler>();
            httpHandlerMock.Protected()
                .Setup<Task<HttpResponseMessage>>("SendAsync", ItExpr.IsAny<HttpRequestMessage>(), ItExpr.IsAny<CancellationToken>())
                .Returns((HttpRequestMessage request, CancellationToken cancellationToken) =>
                {
                    var json = request.Content.ReadAsStringAsync().GetAwaiter().GetResult();
                    JArray content = JArray.Parse(json);
                    dynamic o = (JObject)Assert.Single(content);

                    if (o.subject.ToString() == "durable/orchestrator/Running")
                    {
                        callCount++;
                        if (callCount > retryCount)
                        {
                            var message = new HttpResponseMessage(HttpStatusCode.OK);
                            message.Content = new StringContent("{\"message\":\"OK!\"}");
                            return Task.FromResult(message);
                        }
                        else
                        {
                            throw new HttpRequestException();
                        }
                    }
                    else if (o.subject.ToString() == "durable/orchestrator/Completed")
                    {
                        var message = new HttpResponseMessage(HttpStatusCode.OK);
                        message.Content = new StringContent("{\"message\":\"OK!\"}");
                        return Task.FromResult(message);
                    }

                    throw new Exception("subject is fault type");
                });

            var notificationHandler = new EventGridLifeCycleNotificationHelper.HttpRetryMessageHandler(
                httpHandlerMock.Object,
                5,
                TimeSpan.FromMilliseconds(1000),
                Array.Empty<HttpStatusCode>());

            using (JobHost host = TestHelpers.GetJobHost(
                this.loggerProvider,
                nameof(this.OrchestrationStartAndCompleted),
                extendedSessionsEnabled,
                eventGridKeySettingName,
                mockNameResolver.Object,
                eventGridEndpoint,
                eventGridNotificationHandler: notificationHandler))
            {
                await host.StartAsync();

                var client = await host.StartOrchestratorAsync(orchestratorFunctionNames[0], "World", this.output);
                var status = await client.WaitForCompletionAsync(TimeSpan.FromSeconds(30), this.output);

                Assert.Equal(OrchestrationRuntimeStatus.Completed, status?.RuntimeStatus);
                Assert.Equal("World", status?.Input);
                Assert.Equal("Hello, World!", status?.Output);
                Assert.Equal(retryCount + 1, callCount);
                await host.StopAsync();
            }
        }

        [Theory]
        [Trait("Category", PlatformSpecificHelpers.TestCategory)]
        [InlineData(true)]
        [InlineData(false)]
        public async Task OrchestrationEventGridApiExceptionNoRetry(bool extendedSessionsEnabled)
        {
            string[] orchestratorFunctionNames =
            {
                nameof(TestOrchestrations.SayHelloInline),
            };

            var eventGridKeyValue = "testEventGridKey";
            var eventGridKeySettingName = "eventGridKeySettingName";
            var eventGridEndpoint = "http://dymmy.com/";
            var callCount = 0;
            var retryCount = 0;
            var mockNameResolver = GetNameResolverMock(new[] { (eventGridKeySettingName, eventGridKeyValue) });

            var httpHandlerMock = new Mock<HttpMessageHandler>();
            httpHandlerMock.Protected()
                .Setup<Task<HttpResponseMessage>>("SendAsync", ItExpr.IsAny<HttpRequestMessage>(), ItExpr.IsAny<CancellationToken>())
                .Returns((HttpRequestMessage request, CancellationToken cancellationToken) =>
                {
                    var json = request.Content.ReadAsStringAsync().GetAwaiter().GetResult();
                    JArray content = JArray.Parse(json);
                    dynamic o = (JObject)Assert.Single(content);

                    if (o.subject.ToString() == "durable/orchestrator/Running")
                    {
                        callCount++;
                        throw new HttpRequestException();
                    }
                    else if (o.subject.ToString() == "durable/orchestrator/Completed")
                    {
                        var message = new HttpResponseMessage(HttpStatusCode.OK);
                        message.Content = new StringContent("{\"message\":\"OK!\"}");
                        return Task.FromResult(message);
                    }

                    throw new Exception("subject is fault type");
                });

            var notificationHandler = new EventGridLifeCycleNotificationHelper.HttpRetryMessageHandler(
                httpHandlerMock.Object,
                retryCount,
                TimeSpan.FromMilliseconds(1000),
                Array.Empty<HttpStatusCode>());

            using (JobHost host = TestHelpers.GetJobHost(
                this.loggerProvider,
                nameof(this.OrchestrationStartAndCompleted),
                extendedSessionsEnabled,
                eventGridKeySettingName,
                mockNameResolver.Object,
                eventGridEndpoint,
                eventGridNotificationHandler: notificationHandler))
            {
                await host.StartAsync();

                var client = await host.StartOrchestratorAsync(orchestratorFunctionNames[0], "World", this.output);
                var status = await client.WaitForCompletionAsync(TimeSpan.FromSeconds(300), this.output);

                Assert.Equal(OrchestrationRuntimeStatus.Completed, status?.RuntimeStatus);
                Assert.Equal("World", status?.Input);
                Assert.Equal("Hello, World!", status?.Output);
                Assert.Equal(retryCount + 1, callCount);
                await host.StopAsync();
            }
        }

        [Theory]
        [Trait("Category", PlatformSpecificHelpers.TestCategory)]
        [InlineData(true)]
        [InlineData(false)]
        public async Task OrchestrationEventGridApiExceptionRetryCountOver(bool extendedSessionsEnabled)
        {
            string[] orchestratorFunctionNames =
            {
                nameof(TestOrchestrations.SayHelloInline),
            };

            var eventGridKeyValue = "testEventGridKey";
            var eventGridKeySettingName = "eventGridKeySettingName";
            var eventGridEndpoint = "http://dymmy.com/";
            var callCount = 0;
            var retryCount = 5;
            var mockNameResolver = GetNameResolverMock(new[] { (eventGridKeySettingName, eventGridKeyValue) });

            var httpHandlerMock = new Mock<HttpMessageHandler>();
            httpHandlerMock.Protected()
                .Setup<Task<HttpResponseMessage>>("SendAsync", ItExpr.IsAny<HttpRequestMessage>(), ItExpr.IsAny<CancellationToken>())
                .Returns((HttpRequestMessage request, CancellationToken cancellationToken) =>
                {
                    var json = request.Content.ReadAsStringAsync().GetAwaiter().GetResult();
                    JArray content = JArray.Parse(json);
                    dynamic o = (JObject)Assert.Single(content);

                    if (o.subject.ToString() == "durable/orchestrator/Running")
                    {
                        callCount++;
                        throw new HttpRequestException();
                    }
                    else if (o.subject.ToString() == "durable/orchestrator/Completed")
                    {
                        var message = new HttpResponseMessage(HttpStatusCode.OK);
                        message.Content = new StringContent("{\"message\":\"OK!\"}");
                        return Task.FromResult(message);
                    }

                    throw new Exception("subject is fault type");
                });

            var notificationHandler = new EventGridLifeCycleNotificationHelper.HttpRetryMessageHandler(
                httpHandlerMock.Object,
                5,
                TimeSpan.FromMilliseconds(1000),
                Array.Empty<HttpStatusCode>());

            using (JobHost host = TestHelpers.GetJobHost(
                this.loggerProvider,
                nameof(this.OrchestrationStartAndCompleted),
                extendedSessionsEnabled,
                eventGridKeySettingName,
                mockNameResolver.Object,
                eventGridEndpoint,
                eventGridNotificationHandler: notificationHandler))
            {
                await host.StartAsync();

                var client = await host.StartOrchestratorAsync(orchestratorFunctionNames[0], "World", this.output);
                var status = await client.WaitForCompletionAsync(TimeSpan.FromSeconds(300), this.output);

                Assert.Equal(OrchestrationRuntimeStatus.Completed, status?.RuntimeStatus);
                Assert.Equal("World", status?.Input);
                Assert.Equal("Hello, World!", status?.Output);
                Assert.Equal(retryCount + 1, callCount);
                await host.StopAsync();
            }
        }

        [Theory]
        [Trait("Category", PlatformSpecificHelpers.TestCategory)]
        [InlineData(true)]
        [InlineData(false)]
        public async Task OrchestrationEventGridApiRetryStatus(bool extendedSessionsEnabled)
        {
            string[] orchestratorFunctionNames =
            {
                nameof(TestOrchestrations.SayHelloInline),
            };

            var eventGridKeyValue = "testEventGridKey";
            var eventGridKeySettingName = "eventGridKeySettingName";
            var eventGridEndpoint = "http://dymmy.com/";
            var callCount = 0;
            var mockNameResolver = GetNameResolverMock(new[] { (eventGridKeySettingName, eventGridKeyValue) });

            var httpHandlerMock = new Mock<HttpMessageHandler>();
            httpHandlerMock.Protected()
                .Setup<Task<HttpResponseMessage>>("SendAsync", ItExpr.IsAny<HttpRequestMessage>(), ItExpr.IsAny<CancellationToken>())
                .Returns((HttpRequestMessage request, CancellationToken cancellationToken) =>
                {
                    var json = request.Content.ReadAsStringAsync().GetAwaiter().GetResult();
                    JArray content = JArray.Parse(json);
                    dynamic o = (JObject)Assert.Single(content);

                    if (o.subject.ToString() == "durable/orchestrator/Running")
                    {
                        callCount++;
                        HttpResponseMessage message = null;
                        if (callCount == 1)
                        {
                            message = new HttpResponseMessage(HttpStatusCode.BadRequest);
                        }
                        else if (callCount == 2)
                        {
                            message = new HttpResponseMessage(HttpStatusCode.Unauthorized);
                        }
                        else if (callCount == 3)
                        {
                            message = new HttpResponseMessage(HttpStatusCode.ServiceUnavailable);
                        }
                        else if (callCount == 4)
                        {
                            message = new HttpResponseMessage(HttpStatusCode.NotFound);
                        }
                        else
                        {
                            message = new HttpResponseMessage(HttpStatusCode.OK);
                            message.Content = new StringContent("{\"message\":\"OK!\"}");
                            return Task.FromResult(message);
                        }

                        message.Content = new StringContent("{\"message\":\"Exception has been thrown\"}");
                        return Task.FromResult(message);
                    }
                    else if (o.subject.ToString() == "durable/orchestrator/Completed")
                    {
                        var message = new HttpResponseMessage(HttpStatusCode.OK);
                        message.Content = new StringContent("{\"message\":\"OK!\"}");
                        return Task.FromResult(message);
                    }

                    throw new Exception("subject is fault type");
                });

            var notificationHandler = new EventGridLifeCycleNotificationHelper.HttpRetryMessageHandler(
                httpHandlerMock.Object,
                5,
                TimeSpan.FromMilliseconds(1000),
                new[] { (HttpStatusCode)400, (HttpStatusCode)401, (HttpStatusCode)404 });

            using (JobHost host = TestHelpers.GetJobHost(
                this.loggerProvider,
                nameof(this.OrchestrationStartAndCompleted),
                extendedSessionsEnabled,
                eventGridKeySettingName,
                mockNameResolver.Object,
                eventGridEndpoint,
                eventGridNotificationHandler: notificationHandler))
            {
                await host.StartAsync();

                var client = await host.StartOrchestratorAsync(orchestratorFunctionNames[0], "World", this.output);
                var status = await client.WaitForCompletionAsync(TimeSpan.FromSeconds(30), this.output);

                Assert.Equal(OrchestrationRuntimeStatus.Completed, status?.RuntimeStatus);
                Assert.Equal("World", status?.Input);
                Assert.Equal("Hello, World!", status?.Output);
                Assert.Equal(5, callCount);
                await host.StopAsync();
            }
        }

        [Fact]
        [Trait("Category", PlatformSpecificHelpers.TestCategory)]
        public void OrchestrationEventGridApiConfigureCheck()
        {
            var eventGridKeyValue = "testEventGridKey";
            var eventGridKeySettingName = "eventGridKeySettingName";
            var eventGridEndpoint = "http://%WholeStringTest%.com/";
            var retryCount = 5;
            var retryInterval = TimeSpan.FromSeconds(10);
            var retryStatus = new[] { 400, 401 };
            var mockNameResolver = GetNameResolverMock(
                new[]
                {
                    (eventGridKeySettingName, eventGridKeyValue),
                    ("WholeStringTest", "dummy"),
                });

            var options = new DurableTaskOptions
            {
                HubName = "DurableTaskHub",
                EventGridKeySettingName = eventGridKeySettingName,
                EventGridTopicEndpoint = eventGridEndpoint,
                EventGridPublishRetryCount = retryCount,
                EventGridPublishRetryInterval = retryInterval,
                EventGridPublishRetryHttpStatus = retryStatus,
            };
            options.StorageProvider = new StorageProviderOptions
            {
                AzureStorage = new AzureStorageOptions(),
            };

            IOptions<DurableTaskOptions> wrappedOptions = new OptionsWrapper<DurableTaskOptions>(options);
            var connectionStringResolver = new TestConnectionStringResolver();
            var extension = new DurableTaskExtension(
                wrappedOptions,
                new LoggerFactory(),
                mockNameResolver.Object,
                new OrchestrationServiceFactory(wrappedOptions, connectionStringResolver));

            var eventGridLifeCycleNotification = (EventGridLifeCycleNotificationHelper)extension.LifeCycleNotificationHelper;

            Assert.Equal("http://dummy.com/", eventGridLifeCycleNotification.EventGridTopicEndpoint);
            Assert.Equal(eventGridKeyValue, eventGridLifeCycleNotification.EventGridKeyValue);

            var handler =
                (EventGridLifeCycleNotificationHelper.HttpRetryMessageHandler)eventGridLifeCycleNotification
                    .HttpMessageHandler;

            Assert.Equal(retryCount, handler.MaxRetryCount);
            Assert.Equal(retryInterval, handler.RetryWaitSpan);
            Assert.Equal(retryStatus.Select(s => (HttpStatusCode)s), handler.RetryTargetStatus);
        }

        [Fact]
        [Trait("Category", PlatformSpecificHelpers.TestCategory)]
        public void OrchestrationCustomHelperTypeActivationSuccess()
        {
            var options = new DurableTaskOptions
            {
                CustomLifeCycleNotificationHelperType = typeof(TestLifeCycleNotificationHelper).AssemblyQualifiedName,
            };
            options.StorageProvider = new StorageProviderOptions
            {
                AzureStorage = new AzureStorageOptions(),
            };
            options.HubName = "DurableTaskHub";

            IOptions<DurableTaskOptions> wrappedOptions = new OptionsWrapper<DurableTaskOptions>(options);
            var connectionStringResolver = new TestConnectionStringResolver();
            var extension = new DurableTaskExtension(
                wrappedOptions,
                new LoggerFactory(),
                new SimpleNameResolver(),
                new OrchestrationServiceFactory(wrappedOptions, connectionStringResolver));

            var lifeCycleNotificationHelper = extension.LifeCycleNotificationHelper;

            Assert.NotNull(lifeCycleNotificationHelper);
            Assert.IsType<TestLifeCycleNotificationHelper>(lifeCycleNotificationHelper);
        }

        [Fact]
        [Trait("Category", PlatformSpecificHelpers.TestCategory)]
        public void OrchestrationCustomHelperTypeActivationFailed()
        {
            var options = new DurableTaskOptions
            {
                CustomLifeCycleNotificationHelperType = "Test.TestLifeCycleNotificationHelper",
            };
            options.StorageProvider = new StorageProviderOptions
            {
                AzureStorage = new AzureStorageOptions(),
            };
            options.HubName = "DurableTaskHub";

            var wrappedOptions = new OptionsWrapper<DurableTaskOptions>(options);
            var extension = new DurableTaskExtension(
                wrappedOptions,
                new LoggerFactory(),
                new SimpleNameResolver(),
                new OrchestrationServiceFactory(wrappedOptions, new TestConnectionStringResolver()));

            var lifeCycleNotificationHelper = extension.LifeCycleNotificationHelper;

            Assert.NotNull(lifeCycleNotificationHelper);
            Assert.IsType<NullLifeCycleNotificationHelper>(lifeCycleNotificationHelper);
        }

        [Fact]
        [Trait("Category", PlatformSpecificHelpers.TestCategory)]
        public void OrchestrationCustomHelperTypeFallback()
        {
            var options = new DurableTaskOptions
            {
                HubName = "DurableTaskHub",
                EventGridKeySettingName = null,
                EventGridTopicEndpoint = null,
                CustomLifeCycleNotificationHelperType = null,
            };
            options.StorageProvider = new StorageProviderOptions
            {
                AzureStorage = new AzureStorageOptions(),
            };

            var wrappedOptions = new OptionsWrapper<DurableTaskOptions>(options);
            var extension = new DurableTaskExtension(
                wrappedOptions,
                new LoggerFactory(),
                new SimpleNameResolver(),
                new OrchestrationServiceFactory(wrappedOptions, new TestConnectionStringResolver()));

            var lifeCycleNotificationHelper = extension.LifeCycleNotificationHelper;

            Assert.NotNull(lifeCycleNotificationHelper);
            Assert.IsType<NullLifeCycleNotificationHelper>(lifeCycleNotificationHelper);
        }

        private static Mock<INameResolver> GetNameResolverMock((string Key, string Value)[] settings)
        {
            var mock = new Mock<INameResolver>();
            foreach (var setting in settings)
            {
                mock.Setup(x => x.Resolve(setting.Key)).Returns(setting.Value);
            }

            return mock;
        }

        public class TestLifeCycleNotificationHelper : ILifeCycleNotificationHelper
        {
            public Task OrchestratorStartingAsync(string hubName, string functionName, string instanceId, bool isReplay)
            {
                return Task.CompletedTask;
            }

            public Task OrchestratorCompletedAsync(string hubName, string functionName, string instanceId, bool continuedAsNew, bool isReplay)
            {
                return Task.CompletedTask;
            }

            public Task OrchestratorFailedAsync(string hubName, string functionName, string instanceId, string reason, bool isReplay)
            {
                return Task.CompletedTask;
            }

            public Task OrchestratorTerminatedAsync(string hubName, string functionName, string instanceId, string reason)
            {
                return Task.CompletedTask;
            }
        }
    }
}
=======
            var testName = nameof(this.OrchestrationStartAndCompleted);
            var functionName = nameof(TestOrchestrations.SayHelloInline);
            var eventGridKeyValue = "testEventGridKey";
            var eventGridKeySettingName = "eventGridKeySettingName";
            var eventGridEndpoint = "http://dymmy.com/";
            var mockNameResolver = GetNameResolverMock(new[] { (eventGridKeySettingName, eventGridKeyValue) });

            string createdInstanceId = Guid.NewGuid().ToString("N");

            Func<HttpRequestMessage, HttpResponseMessage> responseGenerator =
                (HttpRequestMessage req) => req.CreateResponse(HttpStatusCode.OK, "{\"message\":\"OK!\"}");

            HttpMessageHandler httpMessageHandler = this.ConfigureEventGridMockHandler(
                TestHelpers.GetTaskHubNameFromTestName(testName, extendedSessionsEnabled),
                functionName,
                createdInstanceId,
                eventGridKeyValue,
                eventGridEndpoint,
                responseGenerator,
                handler: (JObject eventPayload) =>
                {
                    dynamic o = eventPayload;
                    Assert.NotEqual("durable/orchestrator/Completed", (string)o.subject);
                    Assert.NotEqual("Completed", (string)o.data.runtimeStatus);
                },
                asserts: out List<Action> eventGridRequestValidators);

            using (JobHost host = TestHelpers.GetJobHost(
                this.loggerProvider,
                testName,
                extendedSessionsEnabled,
                eventGridKeySettingName,
                mockNameResolver.Object,
                eventGridEndpoint,
                eventGridNotificationHandler: httpMessageHandler,
                eventGridPublishEventTypes: new[] { "Started", "Failed" }))
            {
                await host.StartAsync();

                var client = await host.StartOrchestratorAsync(
                    functionName,
                    "World",
                    this.output,
                    createdInstanceId);
                var status = await client.WaitForCompletionAsync(TimeSpan.FromSeconds(30), this.output);

                eventGridRequestValidators.ForEach(v => v.Invoke());

                await host.StopAsync();
            }
        }

        [Theory]
        [Trait("Category", PlatformSpecificHelpers.TestCategory)]
        [InlineData(true)]
        [InlineData(false)]
        public async Task OrchestrationFailedOptOutOfEvent(bool extendedSessionsEnabled)
        {
            var testName = nameof(this.OrchestrationFailed);
            var functionName = nameof(TestOrchestrations.ThrowOrchestrator);
            var eventGridKeyValue = "testEventGridKey";
            var eventGridKeySettingName = "eventGridKeySettingName";
            var eventGridEndpoint = "http://dymmy.com/";
            var mockNameResolver = GetNameResolverMock(new[] { (eventGridKeySettingName, eventGridKeyValue) });

            string createdInstanceId = Guid.NewGuid().ToString("N");

            Func<HttpRequestMessage, HttpResponseMessage> responseGenerator =
                (HttpRequestMessage req) => req.CreateResponse(HttpStatusCode.OK, "{\"message\":\"OK!\"}");

            HttpMessageHandler httpMessageHandler = this.ConfigureEventGridMockHandler(
                TestHelpers.GetTaskHubNameFromTestName(testName, extendedSessionsEnabled),
                functionName,
                createdInstanceId,
                eventGridKeyValue,
                eventGridEndpoint,
                responseGenerator,
                handler: (JObject eventPayload) =>
                {
                    dynamic o = eventPayload;
                    Assert.NotEqual("durable/orchestrator/Failed", (string)o.subject);
                    Assert.NotEqual("Failed", (string)o.data.runtimeStatus);
                },
                asserts: out List<Action> eventGridRequestValidators);

            using (JobHost host = TestHelpers.GetJobHost(
                this.loggerProvider,
                testName,
                extendedSessionsEnabled,
                eventGridKeySettingName,
                mockNameResolver.Object,
                eventGridEndpoint,
                eventGridNotificationHandler: httpMessageHandler,
                eventGridPublishEventTypes: new[] { "Started", "Completed" }))
            {
                await host.StartAsync();

                // Null input should result in ArgumentNullException in the orchestration code.
                var client = await host.StartOrchestratorAsync(
                    functionName,
                    null,
                    this.output,
                    createdInstanceId);
                var status = await client.WaitForCompletionAsync(TimeSpan.FromSeconds(30), this.output);

                eventGridRequestValidators.ForEach(v => v.Invoke());

                await host.StopAsync();
            }
        }

        [Theory]
        [Trait("Category", PlatformSpecificHelpers.TestCategory)]
        [InlineData(true)]
        [InlineData(false)]
        public async Task OrchestrationTerminatedOptOutOfEvent(bool extendedSessionsEnabled)
        {
            var testName = nameof(this.OrchestrationTerminate);

            // Using the counter orchestration because it will wait indefinitely for input.
            var functionName = nameof(TestOrchestrations.Counter);
            var eventGridKeyValue = "testEventGridKey";
            var eventGridKeySettingName = "eventGridKeySettingName";
            var eventGridEndpoint = "http://dymmy.com/";
            var mockNameResolver = GetNameResolverMock(new[] { (eventGridKeySettingName, eventGridKeyValue) });

            string createdInstanceId = Guid.NewGuid().ToString("N");

            Func<HttpRequestMessage, HttpResponseMessage> responseGenerator =
                (HttpRequestMessage req) => req.CreateResponse(HttpStatusCode.OK, "{\"message\":\"OK!\"}");

            HttpMessageHandler httpMessageHandler = this.ConfigureEventGridMockHandler(
                TestHelpers.GetTaskHubNameFromTestName(testName, extendedSessionsEnabled),
                functionName,
                createdInstanceId,
                eventGridKeyValue,
                eventGridEndpoint,
                responseGenerator,
                handler: (JObject eventPayload) =>
                {
                    dynamic o = eventPayload;
                    Assert.NotEqual("durable/orchestrator/Terminated", (string)o.subject);
                    Assert.NotEqual("Terminated", (string)o.data.runtimeStatus);
                },
                asserts: out List<Action> eventGridRequestValidators);

            using (JobHost host = TestHelpers.GetJobHost(
                this.loggerProvider,
                testName,
                extendedSessionsEnabled,
                eventGridKeySettingName,
                mockNameResolver.Object,
                eventGridEndpoint,
                eventGridNotificationHandler: httpMessageHandler,
                eventGridPublishEventTypes: new[] { "Started", "Failed", "Completed" }))
            {
                await host.StartAsync();

                var client = await host.StartOrchestratorAsync(
                    functionName,
                    0,
                    this.output,
                    createdInstanceId);

                await client.WaitForStartupAsync(TimeSpan.FromSeconds(30), this.output);
                await client.TerminateAsync("sayōnara");

                var status = await client.WaitForCompletionAsync(TimeSpan.FromSeconds(30), this.output);

                eventGridRequestValidators.ForEach(v => v.Invoke());

                await host.StopAsync();
            }
        }

        [Theory]
        [Trait("Category", PlatformSpecificHelpers.TestCategory)]
        [InlineData(true)]
        [InlineData(false)]
        public async Task OrchestrationEventGridApiReturnBadStatus(bool extendedSessionsEnabled)
        {
            var testName = nameof(this.OrchestrationEventGridApiReturnBadStatus);
            var functionName = nameof(TestOrchestrations.SayHelloInline);
            var eventGridKeyValue = "testEventGridKey";
            var eventGridKeySettingName = "eventGridKeySettingName";
            var eventGridEndpoint = "http://dymmy.com/";
            var mockNameResolver = GetNameResolverMock(new[] { (eventGridKeySettingName, eventGridKeyValue) });

            Func<HttpRequestMessage, HttpResponseMessage> responseGenerator =
                (HttpRequestMessage req) => req.CreateResponse(
                    HttpStatusCode.InternalServerError,
                    new { message = "Exception has been thrown" });

            string createdInstanceId = Guid.NewGuid().ToString("N");
            int callCount = 0;
            HttpMessageHandler httpMessageHandler = this.ConfigureEventGridMockHandler(
                TestHelpers.GetTaskHubNameFromTestName(testName, extendedSessionsEnabled),
                functionName,
                createdInstanceId,
                eventGridKeyValue,
                eventGridEndpoint,
                responseGenerator,
                handler: (JObject eventPayload) =>
                {
                    dynamic o = eventPayload;
                    if (callCount == 0)
                    {
                        Assert.Equal("durable/orchestrator/Running", (string)o.subject);
                        Assert.Equal("orchestratorEvent", (string)o.eventType);
                        Assert.Equal("Running", (string)o.data.runtimeStatus);
                    }
                    else if (callCount == 1)
                    {
                        Assert.Equal("durable/orchestrator/Completed", (string)o.subject);
                        Assert.Equal("orchestratorEvent", (string)o.eventType);
                        Assert.Equal("Completed", (string)o.data.runtimeStatus);
                    }
                    else
                    {
                        Assert.True(false, "The calls to Event Grid should be exactly 2 but we are registering more.");
                    }

                    callCount++;
                },
                asserts: out List<Action> eventGridRequestValidators);

            using (JobHost host = TestHelpers.GetJobHost(
                this.loggerProvider,
                testName,
                extendedSessionsEnabled,
                eventGridKeySettingName,
                mockNameResolver.Object,
                eventGridEndpoint,
                eventGridNotificationHandler: httpMessageHandler))
            {
                await host.StartAsync();

                var client = await host.StartOrchestratorAsync(
                    functionName,
                    "World",
                    this.output,
                    createdInstanceId);
                var status = await client.WaitForCompletionAsync(TimeSpan.FromSeconds(30), this.output);

                Assert.Equal(OrchestrationRuntimeStatus.Completed, status?.RuntimeStatus);
                Assert.Equal("World", status?.Input);
                Assert.Equal("Hello, World!", status?.Output);

                // There should be one validator for each Event Grid request.
                // Each validator is a delegate with several Assert statements.
                Assert.NotEmpty(eventGridRequestValidators);
                foreach (Action validator in eventGridRequestValidators)
                {
                    validator.Invoke();
                }

                Assert.Equal(2, callCount);

                if (this.useTestLogger)
                {
                    TestHelpers.AssertLogMessageSequence(
                        this.output,
                        this.loggerProvider,
                        "OrchestrationEventGridApiReturnBadStatus",
                        client.InstanceId,
                        extendedSessionsEnabled,
                        new[] { functionName });
                }

                await host.StopAsync();
            }
        }

        [Fact]
        [Trait("Category", PlatformSpecificHelpers.TestCategory)]
        public async Task ConfigurationWihtoutEventGridKeySettingName()
        {
            var eventGridKeySettingName = "";
            var eventGridEndpoint = "http://dymmy.com/";
            var mockNameResolver = GetNameResolverMock(Array.Empty<(string, string)>());

            var ex = await Assert.ThrowsAsync<ArgumentException>(
                async () =>
                {
                    using (JobHost host = TestHelpers.GetJobHost(
                        this.loggerProvider,
                        nameof(this.OrchestrationTerminate),
                        false /* extendedSessionsEnabled */,
                        eventGridKeySettingName,
                        mockNameResolver.Object,
                        eventGridEndpoint))
                    {
                        await host.StartAsync();
                        await host.StopAsync();
                    }
                });

            Assert.Equal($"Failed to start lifecycle notification feature. Please check the configuration values for {eventGridEndpoint} and {eventGridKeySettingName}.", ex.Message);
        }

        [Fact]
        [Trait("Category", PlatformSpecificHelpers.TestCategory)]
        public async Task ConfigurationWithoutEventGridKeyValue()
        {
            var eventGridKeySettingName = "eventGridKeySettingName";
            var eventGridEndpoint = "http://dymmy.com/";
            var mockNameResolver = GetNameResolverMock(Array.Empty<(string, string)>());

            var ex = await Assert.ThrowsAsync<ArgumentException>(
                async () =>
                {
                    using (JobHost host = TestHelpers.GetJobHost(
                        this.loggerProvider,
                        nameof(this.OrchestrationTerminate),
                        false /* extendedSessionsEnabled */,
                        eventGridKeySettingName,
                        mockNameResolver.Object,
                        eventGridEndpoint))
                    {
                        await host.StartAsync();
                        await host.StopAsync();
                    }
                });

            Assert.Equal($"Failed to start lifecycle notification feature. Please check the configuration values for {eventGridKeySettingName} on AppSettings.", ex.Message);
        }

        [Fact]
        [Trait("Category", PlatformSpecificHelpers.TestCategory)]
        public async Task ConfigurationWithMalformedEventGridTypes()
        {
            var eventGridKeyValue = "testEventGridKey";
            var eventGridKeySettingName = "eventGridKeySettingName";
            var eventGridEndpoint = "http://dymmy.com/";
            var mockNameResolver = GetNameResolverMock(new[] { (eventGridKeySettingName, eventGridKeyValue) });

            var ex = await Assert.ThrowsAsync<ArgumentException>(
                async () =>
                {
                    using (JobHost host = TestHelpers.GetJobHost(
                        this.loggerProvider,
                        nameof(this.OrchestrationTerminate),
                        false /* extendedSessionsEnabled */,
                        eventGridKeySettingName,
                        mockNameResolver.Object,
                        eventGridEndpoint,
                        eventGridPublishEventTypes: new[] { "sstarted" }))
                    {
                        await host.StartAsync();
                        await host.StopAsync();
                    }
                });

            Assert.Equal($"Failed to start lifecycle notification feature. Unsupported event types detected in 'EventGridPublishEventTypes'. You may only specify one or more of the following 'Started', 'Completed', 'Failed', 'Terminated'.", ex.Message);
        }

        [Fact]
        [Trait("Category", PlatformSpecificHelpers.TestCategory)]
        public async Task ConfigurationWithUnsupportedEventGridTypes()
        {
            var eventGridKeyValue = "testEventGridKey";
            var eventGridKeySettingName = "eventGridKeySettingName";
            var eventGridEndpoint = "http://dymmy.com/";
            var mockNameResolver = GetNameResolverMock(new[] { (eventGridKeySettingName, eventGridKeyValue) });

            var ex = await Assert.ThrowsAsync<ArgumentException>(
                async () =>
                {
                    using (JobHost host = TestHelpers.GetJobHost(
                        this.loggerProvider,
                        nameof(this.OrchestrationTerminate),
                        false /* extendedSessionsEnabled */,
                        eventGridKeySettingName,
                        mockNameResolver.Object,
                        eventGridEndpoint,
                        eventGridPublishEventTypes: new[] { "Pending" }))
                    {
                        await host.StartAsync();
                        await host.StopAsync();
                    }
                });

            Assert.Equal($"Failed to start lifecycle notification feature. Unsupported event types detected in 'EventGridPublishEventTypes'. You may only specify one or more of the following 'Started', 'Completed', 'Failed', 'Terminated'.", ex.Message);
        }

        private HttpMessageHandler ConfigureEventGridMockHandler(
            string taskHubName,
            string functionName,
            string createdInstanceId,
            string eventGridKeyValue,
            string eventGridEndpoint,
            Func<HttpRequestMessage, HttpResponseMessage> responseGenerator,
            Action<JObject> handler,
            out List<Action> asserts)
        {
            var assertBodies = new List<Action>();

            var mock = new Mock<HttpMessageHandler>();
            mock.Protected()
                .Setup<Task<HttpResponseMessage>>("SendAsync", ItExpr.IsAny<HttpRequestMessage>(), ItExpr.IsAny<CancellationToken>())
                .Returns((HttpRequestMessage request, CancellationToken cancellationToken) =>
                {
                    // We can't assert here directly because any unhandled exceptions will cause
                    // DTFx to abort the work item, which would make debugging failures extremely
                    // difficult. Instead, we capture the asserts in a set of lambda expressions
                    // which can be invoked on the main test thread later.
                    assertBodies.Add(() =>
                    {
                        Assert.Contains(request.Headers, x => x.Key == "aeg-sas-key");
                        var values = request.Headers.GetValues("aeg-sas-key").ToList();
                        Assert.Single(values);
                        Assert.Equal(eventGridKeyValue, values[0]);
                        Assert.Equal(eventGridEndpoint, request.RequestUri.ToString());
                        var json = request.Content.ReadAsStringAsync().GetAwaiter().GetResult();
                        this.output.WriteLine("Event Grid notification: " + json);

                        JArray content = JArray.Parse(json);
                        dynamic o = (JObject)Assert.Single(content);

                        string instanceId = o.data.instanceId;
                        Assert.NotNull(instanceId);
                        if (instanceId != createdInstanceId)
                        {
                            // This might be from a previous or concurrent run
                            return;
                        }

                        Assert.Equal("1.0", o.dataVersion.ToString());
                        Assert.Equal(taskHubName, o.data.hubName.ToString());
                        Assert.Equal(functionName, o.data.functionName.ToString());

                        handler(o);
                    });

                    return Task.FromResult(responseGenerator(request));
                });

            asserts = assertBodies;
            return mock.Object;
        }

        [Theory]
        [Trait("Category", PlatformSpecificHelpers.TestCategory)]
        [InlineData(true)]
        [InlineData(false)]
        public async Task OrchestrationEventGridApiServiceUnavailableRetry(bool extendedSessionsEnabled)
        {
            string[] orchestratorFunctionNames =
            {
                nameof(TestOrchestrations.SayHelloInline),
            };

            var eventGridKeyValue = "testEventGridKey";
            var eventGridKeySettingName = "eventGridKeySettingName";
            var eventGridEndpoint = "http://dymmy.com/";
            var callCount = 0;
            var retryCount = 5;
            var mockNameResolver = GetNameResolverMock(new[] { (eventGridKeySettingName, eventGridKeyValue) });

            var httpHandlerMock = new Mock<HttpMessageHandler>();
            httpHandlerMock.Protected()
                .Setup<Task<HttpResponseMessage>>("SendAsync", ItExpr.IsAny<HttpRequestMessage>(), ItExpr.IsAny<CancellationToken>())
                .Returns((HttpRequestMessage request, CancellationToken cancellationToken) =>
                {
                    var json = request.Content.ReadAsStringAsync().GetAwaiter().GetResult();
                    JArray content = JArray.Parse(json);
                    dynamic o = (JObject)Assert.Single(content);
                    if (o.subject.ToString() == "durable/orchestrator/Running")
                    {
                        callCount++;
                        if (callCount > retryCount)
                        {
                            var message = new HttpResponseMessage(HttpStatusCode.OK);
                            message.Content = new StringContent("{\"message\":\"OK!\"}");
                            return Task.FromResult(message);
                        }
                        else
                        {
                            var message = new HttpResponseMessage(HttpStatusCode.ServiceUnavailable);
                            message.Content = new StringContent("{\"message\":\"Exception has been thrown\"}");
                            return Task.FromResult(message);
                        }
                    }
                    else if (o.subject.ToString() == "durable/orchestrator/Completed")
                    {
                        var message = new HttpResponseMessage(HttpStatusCode.OK);
                        message.Content = new StringContent("{\"message\":\"OK!\"}");
                        return Task.FromResult(message);
                    }

                    throw new Exception("subject is fault type");
                });

            var notificationHandler = new EventGridLifeCycleNotificationHelper.HttpRetryMessageHandler(
                httpHandlerMock.Object,
                5,
                TimeSpan.FromMilliseconds(1000),
                Array.Empty<HttpStatusCode>());

            using (JobHost host = TestHelpers.GetJobHost(
                this.loggerProvider,
                nameof(this.OrchestrationStartAndCompleted),
                extendedSessionsEnabled,
                eventGridKeySettingName,
                mockNameResolver.Object,
                eventGridEndpoint,
                eventGridNotificationHandler: notificationHandler))
            {
                await host.StartAsync();

                var client = await host.StartOrchestratorAsync(orchestratorFunctionNames[0], "World", this.output);
                var status = await client.WaitForCompletionAsync(TimeSpan.FromSeconds(30), this.output);

                Assert.Equal(OrchestrationRuntimeStatus.Completed, status?.RuntimeStatus);
                Assert.Equal("World", status?.Input);
                Assert.Equal("Hello, World!", status?.Output);
                Assert.Equal(retryCount + 1, callCount);
                await host.StopAsync();
            }
        }

        [Theory]
        [Trait("Category", PlatformSpecificHelpers.TestCategory)]
        [InlineData(true)]
        [InlineData(false)]
        public async Task OrchestrationEventGridApiExceptionRetry(bool extendedSessionsEnabled)
        {
            string[] orchestratorFunctionNames =
            {
                nameof(TestOrchestrations.SayHelloInline),
            };

            var eventGridKeyValue = "testEventGridKey";
            var eventGridKeySettingName = "eventGridKeySettingName";
            var eventGridEndpoint = "http://dymmy.com/";
            var callCount = 0;
            var retryCount = 5;
            var mockNameResolver = GetNameResolverMock(new[] { (eventGridKeySettingName, eventGridKeyValue) });

            var httpHandlerMock = new Mock<HttpMessageHandler>();
            httpHandlerMock.Protected()
                .Setup<Task<HttpResponseMessage>>("SendAsync", ItExpr.IsAny<HttpRequestMessage>(), ItExpr.IsAny<CancellationToken>())
                .Returns((HttpRequestMessage request, CancellationToken cancellationToken) =>
                {
                    var json = request.Content.ReadAsStringAsync().GetAwaiter().GetResult();
                    JArray content = JArray.Parse(json);
                    dynamic o = (JObject)Assert.Single(content);

                    if (o.subject.ToString() == "durable/orchestrator/Running")
                    {
                        callCount++;
                        if (callCount > retryCount)
                        {
                            var message = new HttpResponseMessage(HttpStatusCode.OK);
                            message.Content = new StringContent("{\"message\":\"OK!\"}");
                            return Task.FromResult(message);
                        }
                        else
                        {
                            throw new HttpRequestException();
                        }
                    }
                    else if (o.subject.ToString() == "durable/orchestrator/Completed")
                    {
                        var message = new HttpResponseMessage(HttpStatusCode.OK);
                        message.Content = new StringContent("{\"message\":\"OK!\"}");
                        return Task.FromResult(message);
                    }

                    throw new Exception("subject is fault type");
                });

            var notificationHandler = new EventGridLifeCycleNotificationHelper.HttpRetryMessageHandler(
                httpHandlerMock.Object,
                5,
                TimeSpan.FromMilliseconds(1000),
                Array.Empty<HttpStatusCode>());

            using (JobHost host = TestHelpers.GetJobHost(
                this.loggerProvider,
                nameof(this.OrchestrationStartAndCompleted),
                extendedSessionsEnabled,
                eventGridKeySettingName,
                mockNameResolver.Object,
                eventGridEndpoint,
                eventGridNotificationHandler: notificationHandler))
            {
                await host.StartAsync();

                var client = await host.StartOrchestratorAsync(orchestratorFunctionNames[0], "World", this.output);
                var status = await client.WaitForCompletionAsync(TimeSpan.FromSeconds(30), this.output);

                Assert.Equal(OrchestrationRuntimeStatus.Completed, status?.RuntimeStatus);
                Assert.Equal("World", status?.Input);
                Assert.Equal("Hello, World!", status?.Output);
                Assert.Equal(retryCount + 1, callCount);
                await host.StopAsync();
            }
        }

        [Theory]
        [Trait("Category", PlatformSpecificHelpers.TestCategory)]
        [InlineData(true)]
        [InlineData(false)]
        public async Task OrchestrationEventGridApiExceptionNoRetry(bool extendedSessionsEnabled)
        {
            string[] orchestratorFunctionNames =
            {
                nameof(TestOrchestrations.SayHelloInline),
            };

            var eventGridKeyValue = "testEventGridKey";
            var eventGridKeySettingName = "eventGridKeySettingName";
            var eventGridEndpoint = "http://dymmy.com/";
            var callCount = 0;
            var retryCount = 0;
            var mockNameResolver = GetNameResolverMock(new[] { (eventGridKeySettingName, eventGridKeyValue) });

            var httpHandlerMock = new Mock<HttpMessageHandler>();
            httpHandlerMock.Protected()
                .Setup<Task<HttpResponseMessage>>("SendAsync", ItExpr.IsAny<HttpRequestMessage>(), ItExpr.IsAny<CancellationToken>())
                .Returns((HttpRequestMessage request, CancellationToken cancellationToken) =>
                {
                    var json = request.Content.ReadAsStringAsync().GetAwaiter().GetResult();
                    JArray content = JArray.Parse(json);
                    dynamic o = (JObject)Assert.Single(content);

                    if (o.subject.ToString() == "durable/orchestrator/Running")
                    {
                        callCount++;
                        throw new HttpRequestException();
                    }
                    else if (o.subject.ToString() == "durable/orchestrator/Completed")
                    {
                        var message = new HttpResponseMessage(HttpStatusCode.OK);
                        message.Content = new StringContent("{\"message\":\"OK!\"}");
                        return Task.FromResult(message);
                    }

                    throw new Exception("subject is fault type");
                });

            var notificationHandler = new EventGridLifeCycleNotificationHelper.HttpRetryMessageHandler(
                httpHandlerMock.Object,
                retryCount,
                TimeSpan.FromMilliseconds(1000),
                Array.Empty<HttpStatusCode>());

            using (JobHost host = TestHelpers.GetJobHost(
                this.loggerProvider,
                nameof(this.OrchestrationStartAndCompleted),
                extendedSessionsEnabled,
                eventGridKeySettingName,
                mockNameResolver.Object,
                eventGridEndpoint,
                eventGridNotificationHandler: notificationHandler))
            {
                await host.StartAsync();

                var client = await host.StartOrchestratorAsync(orchestratorFunctionNames[0], "World", this.output);
                var status = await client.WaitForCompletionAsync(TimeSpan.FromSeconds(300), this.output);

                Assert.Equal(OrchestrationRuntimeStatus.Completed, status?.RuntimeStatus);
                Assert.Equal("World", status?.Input);
                Assert.Equal("Hello, World!", status?.Output);
                Assert.Equal(retryCount + 1, callCount);
                await host.StopAsync();
            }
        }

        [Theory]
        [Trait("Category", PlatformSpecificHelpers.TestCategory)]
        [InlineData(true)]
        [InlineData(false)]
        public async Task OrchestrationEventGridApiExceptionRetryCountOver(bool extendedSessionsEnabled)
        {
            string[] orchestratorFunctionNames =
            {
                nameof(TestOrchestrations.SayHelloInline),
            };

            var eventGridKeyValue = "testEventGridKey";
            var eventGridKeySettingName = "eventGridKeySettingName";
            var eventGridEndpoint = "http://dymmy.com/";
            var callCount = 0;
            var retryCount = 5;
            var mockNameResolver = GetNameResolverMock(new[] { (eventGridKeySettingName, eventGridKeyValue) });

            var httpHandlerMock = new Mock<HttpMessageHandler>();
            httpHandlerMock.Protected()
                .Setup<Task<HttpResponseMessage>>("SendAsync", ItExpr.IsAny<HttpRequestMessage>(), ItExpr.IsAny<CancellationToken>())
                .Returns((HttpRequestMessage request, CancellationToken cancellationToken) =>
                {
                    var json = request.Content.ReadAsStringAsync().GetAwaiter().GetResult();
                    JArray content = JArray.Parse(json);
                    dynamic o = (JObject)Assert.Single(content);

                    if (o.subject.ToString() == "durable/orchestrator/Running")
                    {
                        callCount++;
                        throw new HttpRequestException();
                    }
                    else if (o.subject.ToString() == "durable/orchestrator/Completed")
                    {
                        var message = new HttpResponseMessage(HttpStatusCode.OK);
                        message.Content = new StringContent("{\"message\":\"OK!\"}");
                        return Task.FromResult(message);
                    }

                    throw new Exception("subject is fault type");
                });

            var notificationHandler = new EventGridLifeCycleNotificationHelper.HttpRetryMessageHandler(
                httpHandlerMock.Object,
                5,
                TimeSpan.FromMilliseconds(1000),
                Array.Empty<HttpStatusCode>());

            using (JobHost host = TestHelpers.GetJobHost(
                this.loggerProvider,
                nameof(this.OrchestrationStartAndCompleted),
                extendedSessionsEnabled,
                eventGridKeySettingName,
                mockNameResolver.Object,
                eventGridEndpoint,
                eventGridNotificationHandler: notificationHandler))
            {
                await host.StartAsync();

                var client = await host.StartOrchestratorAsync(orchestratorFunctionNames[0], "World", this.output);
                var status = await client.WaitForCompletionAsync(TimeSpan.FromSeconds(300), this.output);

                Assert.Equal(OrchestrationRuntimeStatus.Completed, status?.RuntimeStatus);
                Assert.Equal("World", status?.Input);
                Assert.Equal("Hello, World!", status?.Output);
                Assert.Equal(retryCount + 1, callCount);
                await host.StopAsync();
            }
        }

        [Theory]
        [Trait("Category", PlatformSpecificHelpers.TestCategory)]
        [InlineData(true)]
        [InlineData(false)]
        public async Task OrchestrationEventGridApiRetryStatus(bool extendedSessionsEnabled)
        {
            string[] orchestratorFunctionNames =
            {
                nameof(TestOrchestrations.SayHelloInline),
            };

            var eventGridKeyValue = "testEventGridKey";
            var eventGridKeySettingName = "eventGridKeySettingName";
            var eventGridEndpoint = "http://dymmy.com/";
            var callCount = 0;
            var mockNameResolver = GetNameResolverMock(new[] { (eventGridKeySettingName, eventGridKeyValue) });

            var httpHandlerMock = new Mock<HttpMessageHandler>();
            httpHandlerMock.Protected()
                .Setup<Task<HttpResponseMessage>>("SendAsync", ItExpr.IsAny<HttpRequestMessage>(), ItExpr.IsAny<CancellationToken>())
                .Returns((HttpRequestMessage request, CancellationToken cancellationToken) =>
                {
                    var json = request.Content.ReadAsStringAsync().GetAwaiter().GetResult();
                    JArray content = JArray.Parse(json);
                    dynamic o = (JObject)Assert.Single(content);

                    if (o.subject.ToString() == "durable/orchestrator/Running")
                    {
                        callCount++;
                        HttpResponseMessage message = null;
                        if (callCount == 1)
                        {
                            message = new HttpResponseMessage(HttpStatusCode.BadRequest);
                        }
                        else if (callCount == 2)
                        {
                            message = new HttpResponseMessage(HttpStatusCode.Unauthorized);
                        }
                        else if (callCount == 3)
                        {
                            message = new HttpResponseMessage(HttpStatusCode.ServiceUnavailable);
                        }
                        else if (callCount == 4)
                        {
                            message = new HttpResponseMessage(HttpStatusCode.NotFound);
                        }
                        else
                        {
                            message = new HttpResponseMessage(HttpStatusCode.OK);
                            message.Content = new StringContent("{\"message\":\"OK!\"}");
                            return Task.FromResult(message);
                        }

                        message.Content = new StringContent("{\"message\":\"Exception has been thrown\"}");
                        return Task.FromResult(message);
                    }
                    else if (o.subject.ToString() == "durable/orchestrator/Completed")
                    {
                        var message = new HttpResponseMessage(HttpStatusCode.OK);
                        message.Content = new StringContent("{\"message\":\"OK!\"}");
                        return Task.FromResult(message);
                    }

                    throw new Exception("subject is fault type");
                });

            var notificationHandler = new EventGridLifeCycleNotificationHelper.HttpRetryMessageHandler(
                httpHandlerMock.Object,
                5,
                TimeSpan.FromMilliseconds(1000),
                new[] { (HttpStatusCode)400, (HttpStatusCode)401, (HttpStatusCode)404 });

            using (JobHost host = TestHelpers.GetJobHost(
                this.loggerProvider,
                nameof(this.OrchestrationStartAndCompleted),
                extendedSessionsEnabled,
                eventGridKeySettingName,
                mockNameResolver.Object,
                eventGridEndpoint,
                eventGridNotificationHandler: notificationHandler))
            {
                await host.StartAsync();

                var client = await host.StartOrchestratorAsync(orchestratorFunctionNames[0], "World", this.output);
                var status = await client.WaitForCompletionAsync(TimeSpan.FromSeconds(30), this.output);

                Assert.Equal(OrchestrationRuntimeStatus.Completed, status?.RuntimeStatus);
                Assert.Equal("World", status?.Input);
                Assert.Equal("Hello, World!", status?.Output);
                Assert.Equal(5, callCount);
                await host.StopAsync();
            }
        }

        [Fact]
        [Trait("Category", PlatformSpecificHelpers.TestCategory)]
        public void OrchestrationEventGridApiConfigureCheck()
        {
            var eventGridKeyValue = "testEventGridKey";
            var eventGridKeySettingName = "eventGridKeySettingName";
            var eventGridEndpoint = "http://%WholeStringTest%.com/";
            var retryCount = 5;
            var retryInterval = TimeSpan.FromSeconds(10);
            var retryStatus = new[] { 400, 401 };
            var mockNameResolver = GetNameResolverMock(
                new[]
                {
                    (eventGridKeySettingName, eventGridKeyValue),
                    ("WholeStringTest", "dummy"),
                });

            var options = new DurableTaskOptions
            {
                EventGridKeySettingName = eventGridKeySettingName,
                EventGridTopicEndpoint = eventGridEndpoint,
                EventGridPublishRetryCount = retryCount,
                EventGridPublishRetryInterval = retryInterval,
                EventGridPublishRetryHttpStatus = retryStatus,
            };

            var extension = new DurableTaskExtension(
                new OptionsWrapper<DurableTaskOptions>(options),
                new LoggerFactory(),
                mockNameResolver.Object,
                new TestConnectionStringResolver());

            var eventGridLifeCycleNotification = (EventGridLifeCycleNotificationHelper)extension.LifeCycleNotificationHelper;

            Assert.Equal("http://dummy.com/", eventGridLifeCycleNotification.EventGridTopicEndpoint);
            Assert.Equal(eventGridKeyValue, eventGridLifeCycleNotification.EventGridKeyValue);

            var handler =
                (EventGridLifeCycleNotificationHelper.HttpRetryMessageHandler)eventGridLifeCycleNotification
                    .HttpMessageHandler;

            Assert.Equal(retryCount, handler.MaxRetryCount);
            Assert.Equal(retryInterval, handler.RetryWaitSpan);
            Assert.Equal(retryStatus.Select(s => (HttpStatusCode)s), handler.RetryTargetStatus);
        }

        [Fact]
        [Trait("Category", PlatformSpecificHelpers.TestCategory)]
        public void OrchestrationCustomHelperTypeActivationSuccess()
        {
            var options = new DurableTaskOptions
            {
                CustomLifeCycleNotificationHelperType = typeof(TestLifeCycleNotificationHelper).AssemblyQualifiedName,
            };

            var extension = new DurableTaskExtension(
                new OptionsWrapper<DurableTaskOptions>(options),
                new LoggerFactory(),
                new SimpleNameResolver(),
                new TestConnectionStringResolver());

            var lifeCycleNotificationHelper = extension.LifeCycleNotificationHelper;

            Assert.NotNull(lifeCycleNotificationHelper);
            Assert.IsType<TestLifeCycleNotificationHelper>(lifeCycleNotificationHelper);
        }

        [Fact]
        [Trait("Category", PlatformSpecificHelpers.TestCategory)]
        public void OrchestrationCustomHelperTypeActivationFailed()
        {
            var options = new DurableTaskOptions
            {
                CustomLifeCycleNotificationHelperType = "Test.TestLifeCycleNotificationHelper",
            };

            var extension = new DurableTaskExtension(
                new OptionsWrapper<DurableTaskOptions>(options),
                new LoggerFactory(),
                new SimpleNameResolver(),
                new TestConnectionStringResolver());

            var lifeCycleNotificationHelper = extension.LifeCycleNotificationHelper;

            Assert.NotNull(lifeCycleNotificationHelper);
            Assert.IsType<NullLifeCycleNotificationHelper>(lifeCycleNotificationHelper);
        }

        [Fact]
        [Trait("Category", PlatformSpecificHelpers.TestCategory)]
        public void OrchestrationCustomHelperTypeFallback()
        {
            var options = new DurableTaskOptions
            {
                EventGridKeySettingName = null,
                EventGridTopicEndpoint = null,
                CustomLifeCycleNotificationHelperType = null,
            };

            var extension = new DurableTaskExtension(
                new OptionsWrapper<DurableTaskOptions>(options),
                new LoggerFactory(),
                new SimpleNameResolver(),
                new TestConnectionStringResolver());

            var lifeCycleNotificationHelper = extension.LifeCycleNotificationHelper;

            Assert.NotNull(lifeCycleNotificationHelper);
            Assert.IsType<NullLifeCycleNotificationHelper>(lifeCycleNotificationHelper);
        }

        private static Mock<INameResolver> GetNameResolverMock((string Key, string Value)[] settings)
        {
            var mock = new Mock<INameResolver>();
            foreach (var setting in settings)
            {
                mock.Setup(x => x.Resolve(setting.Key)).Returns(setting.Value);
            }

            return mock;
        }

        public class TestLifeCycleNotificationHelper : ILifeCycleNotificationHelper
        {
            public Task OrchestratorStartingAsync(string hubName, string functionName, string instanceId, bool isReplay)
            {
                return Task.CompletedTask;
            }

            public Task OrchestratorCompletedAsync(string hubName, string functionName, string instanceId, bool continuedAsNew, bool isReplay)
            {
                return Task.CompletedTask;
            }

            public Task OrchestratorFailedAsync(string hubName, string functionName, string instanceId, string reason, bool isReplay)
            {
                return Task.CompletedTask;
            }

            public Task OrchestratorTerminatedAsync(string hubName, string functionName, string instanceId, string reason)
            {
                return Task.CompletedTask;
            }
        }
    }
}
>>>>>>> 12d89d6b
<|MERGE_RESOLUTION|>--- conflicted
+++ resolved
@@ -1,2509 +1,1367 @@
-<<<<<<< HEAD
-﻿// Copyright (c) .NET Foundation. All rights reserved.
-// Licensed under the MIT License. See LICENSE in the project root for license information.
-
-using System;
-using System.Collections.Generic;
-using System.Linq;
-using System.Net;
-using System.Net.Http;
-using System.Threading;
-using System.Threading.Tasks;
-using Microsoft.Azure.WebJobs.Extensions.DurableTask.Options;
-using Microsoft.Azure.WebJobs.Host.TestCommon;
-using Microsoft.Extensions.Logging;
-using Microsoft.Extensions.Options;
-using Moq;
-using Moq.Protected;
-using Newtonsoft.Json.Linq;
-using Xunit;
-using Xunit.Abstractions;
-
-namespace Microsoft.Azure.WebJobs.Extensions.DurableTask.Tests
-{
-    public class DurableTaskLifeCycleNotificationTest
-    {
-        private readonly ITestOutputHelper output;
-        private readonly TestLoggerProvider loggerProvider;
-        private readonly bool useTestLogger = true;
-
-        public DurableTaskLifeCycleNotificationTest(ITestOutputHelper output)
-        {
-            this.output = output;
-            this.loggerProvider = new TestLoggerProvider(output);
-        }
-
-        [Theory]
-        [Trait("Category", PlatformSpecificHelpers.TestCategory)]
-        [InlineData(true)]
-        [InlineData(false)]
-        public async Task OrchestrationStartAndCompleted(bool extendedSessionsEnabled)
-        {
-            var testName = nameof(this.OrchestrationStartAndCompleted);
-            var functionName = nameof(TestOrchestrations.SayHelloInline);
-            var eventGridKeyValue = "testEventGridKey";
-            var eventGridKeySettingName = "eventGridKeySettingName";
-            var eventGridEndpoint = "http://dymmy.com/";
-            var mockNameResolver = GetNameResolverMock(new[] { (eventGridKeySettingName, eventGridKeyValue) });
-
-            string createdInstanceId = Guid.NewGuid().ToString("N");
-
-            Func<HttpRequestMessage, HttpResponseMessage> responseGenerator =
-                (HttpRequestMessage req) => req.CreateResponse(HttpStatusCode.OK, "{\"message\":\"OK!\"}");
-
-            int callCount = 0;
-            HttpMessageHandler httpMessageHandler = this.ConfigureEventGridMockHandler(
-                TestHelpers.GetTaskHubNameFromTestName(testName, extendedSessionsEnabled),
-                functionName,
-                createdInstanceId,
-                eventGridKeyValue,
-                eventGridEndpoint,
-                responseGenerator,
-                handler: (JObject eventPayload) =>
-                {
-                    dynamic o = eventPayload;
-                    if (callCount == 0)
-                    {
-                        Assert.Equal("durable/orchestrator/Running", (string)o.subject);
-                        Assert.Equal("orchestratorEvent", (string)o.eventType);
-                        Assert.Equal("Running", (string)o.data.runtimeStatus);
-                    }
-                    else if (callCount == 1)
-                    {
-                        Assert.Equal("durable/orchestrator/Completed", (string)o.subject);
-                        Assert.Equal("orchestratorEvent", (string)o.eventType);
-                        Assert.Equal("Completed", (string)o.data.runtimeStatus);
-                    }
-                    else
-                    {
-                        Assert.True(false, "The calls to Event Grid should be exactly 2 but we are registering more.");
-                    }
-
-                    callCount++;
-                },
-                asserts: out List<Action> eventGridRequestValidators);
-
-            using (JobHost host = TestHelpers.GetJobHost(
-                this.loggerProvider,
-                testName,
-                extendedSessionsEnabled,
-                eventGridKeySettingName,
-                mockNameResolver.Object,
-                eventGridEndpoint,
-                eventGridNotificationHandler: httpMessageHandler))
-            {
-                await host.StartAsync();
-
-                var client = await host.StartOrchestratorAsync(
-                    functionName,
-                    "World",
-                    this.output,
-                    createdInstanceId);
-                var status = await client.WaitForCompletionAsync(TimeSpan.FromSeconds(30), this.output);
-
-                Assert.Equal(OrchestrationRuntimeStatus.Completed, status?.RuntimeStatus);
-                Assert.Equal("World", status?.Input);
-                Assert.Equal("Hello, World!", status?.Output);
-
-                // There should be one validator for each Event Grid request.
-                // Each validator is a delegate with several Assert statements.
-                Assert.NotEmpty(eventGridRequestValidators);
-                foreach (Action validator in eventGridRequestValidators)
-                {
-                    validator.Invoke();
-                }
-
-                Assert.Equal(2, callCount);
-
-                await host.StopAsync();
-            }
-        }
-
-        [Theory]
-        [Trait("Category", PlatformSpecificHelpers.TestCategory)]
-        [InlineData(true)]
-        [InlineData(false)]
-        public async Task OrchestrationFailed(bool extendedSessionsEnabled)
-        {
-            var testName = nameof(this.OrchestrationFailed);
-            var functionName = nameof(TestOrchestrations.ThrowOrchestrator);
-            var eventGridKeyValue = "testEventGridKey";
-            var eventGridKeySettingName = "eventGridKeySettingName";
-            var eventGridEndpoint = "http://dymmy.com/";
-            var mockNameResolver = GetNameResolverMock(new[] { (eventGridKeySettingName, eventGridKeyValue) });
-
-            string createdInstanceId = Guid.NewGuid().ToString("N");
-
-            Func<HttpRequestMessage, HttpResponseMessage> responseGenerator =
-                (HttpRequestMessage req) => req.CreateResponse(HttpStatusCode.OK, "{\"message\":\"OK!\"}");
-
-            int callCount = 0;
-            HttpMessageHandler httpMessageHandler = this.ConfigureEventGridMockHandler(
-                TestHelpers.GetTaskHubNameFromTestName(testName, extendedSessionsEnabled),
-                functionName,
-                createdInstanceId,
-                eventGridKeyValue,
-                eventGridEndpoint,
-                responseGenerator,
-                handler: (JObject eventPayload) =>
-                {
-                    dynamic o = eventPayload;
-                    if (callCount == 0)
-                    {
-                        Assert.Equal("durable/orchestrator/Running", (string)o.subject);
-                        Assert.Equal("orchestratorEvent", (string)o.eventType);
-                        Assert.Equal("Running", (string)o.data.runtimeStatus);
-                    }
-                    else if (callCount == 1)
-                    {
-                        Assert.Equal("durable/orchestrator/Failed", (string)o.subject);
-                        Assert.Equal("orchestratorEvent", (string)o.eventType);
-                        Assert.Equal("Failed", (string)o.data.runtimeStatus);
-                    }
-                    else
-                    {
-                        Assert.True(false, "The calls to Event Grid should be exactly 2 but we are registering more.");
-                    }
-
-                    callCount++;
-                },
-                asserts: out List<Action> eventGridRequestValidators);
-
-            using (JobHost host = TestHelpers.GetJobHost(
-                this.loggerProvider,
-                testName,
-                extendedSessionsEnabled,
-                eventGridKeySettingName,
-                mockNameResolver.Object,
-                eventGridEndpoint,
-                eventGridNotificationHandler: httpMessageHandler))
-            {
-                await host.StartAsync();
-
-                // Null input should result in ArgumentNullException in the orchestration code.
-                var client = await host.StartOrchestratorAsync(
-                    functionName,
-                    null,
-                    this.output,
-                    createdInstanceId);
-                var status = await client.WaitForCompletionAsync(TimeSpan.FromSeconds(30), this.output);
-
-                Assert.Equal(OrchestrationRuntimeStatus.Failed, status?.RuntimeStatus);
-                Assert.True(status?.Output.ToString().Contains("Value cannot be null"));
-
-                // There should be one validator for each Event Grid request.
-                // Each validator is a delegate with several Assert statements.
-                Assert.NotEmpty(eventGridRequestValidators);
-                foreach (Action validator in eventGridRequestValidators)
-                {
-                    validator.Invoke();
-                }
-
-                Assert.Equal(2, callCount);
-                await host.StopAsync();
-            }
-        }
-
-        [Theory]
-        [Trait("Category", PlatformSpecificHelpers.TestCategory)]
-        [InlineData(true)]
-        [InlineData(false)]
-        public async Task OrchestrationTerminate(bool extendedSessionsEnabled)
-        {
-            var testName = nameof(this.OrchestrationTerminate);
-
-            // Using the counter orchestration because it will wait indefinitely for input.
-            var functionName = nameof(TestOrchestrations.Counter);
-            var eventGridKeyValue = "testEventGridKey";
-            var eventGridKeySettingName = "eventGridKeySettingName";
-            var eventGridEndpoint = "http://dymmy.com/";
-            var mockNameResolver = GetNameResolverMock(new[] { (eventGridKeySettingName, eventGridKeyValue) });
-
-            string createdInstanceId = Guid.NewGuid().ToString("N");
-
-            Func<HttpRequestMessage, HttpResponseMessage> responseGenerator =
-                (HttpRequestMessage req) => req.CreateResponse(HttpStatusCode.OK, "{\"message\":\"OK!\"}");
-
-            int callCount = 0;
-            HttpMessageHandler httpMessageHandler = this.ConfigureEventGridMockHandler(
-                TestHelpers.GetTaskHubNameFromTestName(testName, extendedSessionsEnabled),
-                functionName,
-                createdInstanceId,
-                eventGridKeyValue,
-                eventGridEndpoint,
-                responseGenerator,
-                handler: (JObject eventPayload) =>
-                {
-                    dynamic o = eventPayload;
-                    if (callCount == 0)
-                    {
-                        Assert.Equal("durable/orchestrator/Running", (string)o.subject);
-                        Assert.Equal("orchestratorEvent", (string)o.eventType);
-                        Assert.Equal("Running", (string)o.data.runtimeStatus);
-                    }
-                    else if (callCount == 1)
-                    {
-                        Assert.Equal("durable/orchestrator/Terminated", (string)o.subject);
-                        Assert.Equal("orchestratorEvent", (string)o.eventType);
-                        Assert.Equal("Terminated", (string)o.data.runtimeStatus);
-                    }
-                    else
-                    {
-                        Assert.True(false, "The calls to Event Grid should be exactly 2 but we are registering more.");
-                    }
-
-                    callCount++;
-                },
-                asserts: out List<Action> eventGridRequestValidators);
-
-            using (JobHost host = TestHelpers.GetJobHost(
-                this.loggerProvider,
-                testName,
-                extendedSessionsEnabled,
-                eventGridKeySettingName,
-                mockNameResolver.Object,
-                eventGridEndpoint,
-                eventGridNotificationHandler: httpMessageHandler))
-            {
-                await host.StartAsync();
-
-                var client = await host.StartOrchestratorAsync(
-                    functionName,
-                    0,
-                    this.output,
-                    createdInstanceId);
-
-                await client.WaitForStartupAsync(TimeSpan.FromSeconds(30), this.output);
-                await client.TerminateAsync("sayōnara");
-
-                var status = await client.WaitForCompletionAsync(TimeSpan.FromSeconds(30), this.output);
-
-                Assert.Equal(OrchestrationRuntimeStatus.Terminated, status?.RuntimeStatus);
-                Assert.Equal("sayōnara", status?.Output);
-
-                // There should be one validator for each Event Grid request.
-                // Each validator is a delegate with several Assert statements.
-                Assert.NotEmpty(eventGridRequestValidators);
-                foreach (Action validator in eventGridRequestValidators)
-                {
-                    validator.Invoke();
-                }
-
-                // TODO: There should be two calls, but the termination notification is not being fired.
-                //       https://github.com/Azure/azure-functions-durable-extension/issues/286
-                Assert.Equal(1, callCount);
-                await host.StopAsync();
-            }
-=======
-﻿// Copyright (c) .NET Foundation. All rights reserved.
-// Licensed under the MIT License. See LICENSE in the project root for license information.
-
-using System;
-using System.Collections.Generic;
-using System.Linq;
-using System.Net;
-using System.Net.Http;
-using System.Threading;
-using System.Threading.Tasks;
-using Microsoft.Azure.WebJobs.Host.TestCommon;
-using Microsoft.Extensions.Logging;
-using Microsoft.Extensions.Options;
-using Moq;
-using Moq.Protected;
-using Newtonsoft.Json.Linq;
-using Xunit;
-using Xunit.Abstractions;
-
-namespace Microsoft.Azure.WebJobs.Extensions.DurableTask.Tests
-{
-    public class DurableTaskLifeCycleNotificationTest
-    {
-        private readonly ITestOutputHelper output;
-        private readonly TestLoggerProvider loggerProvider;
-        private readonly bool useTestLogger = true;
-
-        public DurableTaskLifeCycleNotificationTest(ITestOutputHelper output)
-        {
-            this.output = output;
-            this.loggerProvider = new TestLoggerProvider(output);
->>>>>>> 12d89d6b
-        }
-
-        [Theory]
-        [Trait("Category", PlatformSpecificHelpers.TestCategory + "_BVT")]
-        [InlineData(true)]
-        [InlineData(false)]
-        public async Task OrchestrationStartAndCompleted(bool extendedSessionsEnabled)
-        {
-            var testName = nameof(this.OrchestrationStartAndCompleted);
-            var functionName = nameof(TestOrchestrations.SayHelloInline);
-            var eventGridKeyValue = "testEventGridKey";
-            var eventGridKeySettingName = "eventGridKeySettingName";
-            var eventGridEndpoint = "http://dymmy.com/";
-            var mockNameResolver = GetNameResolverMock(new[] { (eventGridKeySettingName, eventGridKeyValue) });
-
-            string createdInstanceId = Guid.NewGuid().ToString("N");
-
-            Func<HttpRequestMessage, HttpResponseMessage> responseGenerator =
-                (HttpRequestMessage req) => req.CreateResponse(HttpStatusCode.OK, "{\"message\":\"OK!\"}");
-
-            int callCount = 0;
-            HttpMessageHandler httpMessageHandler = this.ConfigureEventGridMockHandler(
-                TestHelpers.GetTaskHubNameFromTestName(testName, extendedSessionsEnabled),
-                functionName,
-                createdInstanceId,
-                eventGridKeyValue,
-                eventGridEndpoint,
-                responseGenerator,
-                handler: (JObject eventPayload) =>
-                {
-                    dynamic o = eventPayload;
-                    if (callCount == 0)
-                    {
-                        Assert.Equal("durable/orchestrator/Running", (string)o.subject);
-                        Assert.Equal("orchestratorEvent", (string)o.eventType);
-                        Assert.Equal("Running", (string)o.data.runtimeStatus);
-                    }
-                    else if (callCount == 1)
-                    {
-                        Assert.Equal("durable/orchestrator/Completed", (string)o.subject);
-                        Assert.Equal("orchestratorEvent", (string)o.eventType);
-                        Assert.Equal("Completed", (string)o.data.runtimeStatus);
-                    }
-                    else
-                    {
-                        Assert.True(false, "The calls to Event Grid should be exactly 2 but we are registering more.");
-                    }
-
-                    callCount++;
-                },
-                asserts: out List<Action> eventGridRequestValidators);
-
-            using (JobHost host = TestHelpers.GetJobHost(
-                this.loggerProvider,
-                testName,
-                extendedSessionsEnabled,
-                eventGridKeySettingName,
-                mockNameResolver.Object,
-                eventGridEndpoint,
-                eventGridNotificationHandler: httpMessageHandler))
-            {
-                await host.StartAsync();
-
-                var client = await host.StartOrchestratorAsync(
-                    functionName,
-                    "World",
-                    this.output,
-                    createdInstanceId);
-                var status = await client.WaitForCompletionAsync(TimeSpan.FromSeconds(30), this.output);
-
-                Assert.Equal(OrchestrationRuntimeStatus.Completed, status?.RuntimeStatus);
-                Assert.Equal("World", status?.Input);
-                Assert.Equal("Hello, World!", status?.Output);
-
-                // There should be one validator for each Event Grid request.
-                // Each validator is a delegate with several Assert statements.
-                Assert.NotEmpty(eventGridRequestValidators);
-                foreach (Action validator in eventGridRequestValidators)
-                {
-                    validator.Invoke();
-                }
-
-                Assert.Equal(2, callCount);
-
-                await host.StopAsync();
-            }
-        }
-
-        [Theory]
-        [Trait("Category", PlatformSpecificHelpers.TestCategory)]
-        [InlineData(true)]
-        [InlineData(false)]
-        public async Task OrchestrationFailed(bool extendedSessionsEnabled)
-        {
-            var testName = nameof(this.OrchestrationFailed);
-            var functionName = nameof(TestOrchestrations.ThrowOrchestrator);
-            var eventGridKeyValue = "testEventGridKey";
-            var eventGridKeySettingName = "eventGridKeySettingName";
-            var eventGridEndpoint = "http://dymmy.com/";
-            var mockNameResolver = GetNameResolverMock(new[] { (eventGridKeySettingName, eventGridKeyValue) });
-
-            string createdInstanceId = Guid.NewGuid().ToString("N");
-
-            Func<HttpRequestMessage, HttpResponseMessage> responseGenerator =
-                (HttpRequestMessage req) => req.CreateResponse(HttpStatusCode.OK, "{\"message\":\"OK!\"}");
-
-            int callCount = 0;
-            HttpMessageHandler httpMessageHandler = this.ConfigureEventGridMockHandler(
-                TestHelpers.GetTaskHubNameFromTestName(testName, extendedSessionsEnabled),
-                functionName,
-                createdInstanceId,
-                eventGridKeyValue,
-                eventGridEndpoint,
-                responseGenerator,
-                handler: (JObject eventPayload) =>
-                {
-                    dynamic o = eventPayload;
-                    if (callCount == 0)
-                    {
-                        Assert.Equal("durable/orchestrator/Running", (string)o.subject);
-                        Assert.Equal("orchestratorEvent", (string)o.eventType);
-                        Assert.Equal("Running", (string)o.data.runtimeStatus);
-                    }
-                    else if (callCount == 1)
-                    {
-                        Assert.Equal("durable/orchestrator/Failed", (string)o.subject);
-                        Assert.Equal("orchestratorEvent", (string)o.eventType);
-                        Assert.Equal("Failed", (string)o.data.runtimeStatus);
-                    }
-                    else
-                    {
-                        Assert.True(false, "The calls to Event Grid should be exactly 2 but we are registering more.");
-                    }
-
-                    callCount++;
-                },
-                asserts: out List<Action> eventGridRequestValidators);
-
-            using (JobHost host = TestHelpers.GetJobHost(
-                this.loggerProvider,
-                testName,
-                extendedSessionsEnabled,
-                eventGridKeySettingName,
-                mockNameResolver.Object,
-                eventGridEndpoint,
-                eventGridNotificationHandler: httpMessageHandler))
-            {
-                await host.StartAsync();
-
-                // Null input should result in ArgumentNullException in the orchestration code.
-                var client = await host.StartOrchestratorAsync(
-                    functionName,
-                    null,
-                    this.output,
-                    createdInstanceId);
-                var status = await client.WaitForCompletionAsync(TimeSpan.FromSeconds(30), this.output);
-
-                Assert.Equal(OrchestrationRuntimeStatus.Failed, status?.RuntimeStatus);
-                Assert.True(status?.Output.ToString().Contains("Value cannot be null"));
-
-                // There should be one validator for each Event Grid request.
-                // Each validator is a delegate with several Assert statements.
-                Assert.NotEmpty(eventGridRequestValidators);
-                foreach (Action validator in eventGridRequestValidators)
-                {
-                    validator.Invoke();
-                }
-
-                Assert.Equal(2, callCount);
-                await host.StopAsync();
-            }
-        }
-
-        [Theory]
-        [Trait("Category", PlatformSpecificHelpers.TestCategory)]
-        [InlineData(true)]
-        [InlineData(false)]
-        public async Task OrchestrationTerminate(bool extendedSessionsEnabled)
-        {
-            var testName = nameof(this.OrchestrationTerminate);
-
-            // Using the counter orchestration because it will wait indefinitely for input.
-            var functionName = nameof(TestOrchestrations.Counter);
-            var eventGridKeyValue = "testEventGridKey";
-            var eventGridKeySettingName = "eventGridKeySettingName";
-            var eventGridEndpoint = "http://dymmy.com/";
-            var mockNameResolver = GetNameResolverMock(new[] { (eventGridKeySettingName, eventGridKeyValue) });
-
-            string createdInstanceId = Guid.NewGuid().ToString("N");
-
-            Func<HttpRequestMessage, HttpResponseMessage> responseGenerator =
-                (HttpRequestMessage req) => req.CreateResponse(HttpStatusCode.OK, "{\"message\":\"OK!\"}");
-
-            int callCount = 0;
-            HttpMessageHandler httpMessageHandler = this.ConfigureEventGridMockHandler(
-                TestHelpers.GetTaskHubNameFromTestName(testName, extendedSessionsEnabled),
-                functionName,
-                createdInstanceId,
-                eventGridKeyValue,
-                eventGridEndpoint,
-                responseGenerator,
-                handler: (JObject eventPayload) =>
-                {
-                    dynamic o = eventPayload;
-                    if (callCount == 0)
-                    {
-                        Assert.Equal("durable/orchestrator/Running", (string)o.subject);
-                        Assert.Equal("orchestratorEvent", (string)o.eventType);
-                        Assert.Equal("Running", (string)o.data.runtimeStatus);
-                    }
-                    else if (callCount == 1)
-                    {
-                        Assert.Equal("durable/orchestrator/Terminated", (string)o.subject);
-                        Assert.Equal("orchestratorEvent", (string)o.eventType);
-                        Assert.Equal("Terminated", (string)o.data.runtimeStatus);
-                    }
-                    else
-                    {
-                        Assert.True(false, "The calls to Event Grid should be exactly 2 but we are registering more.");
-                    }
-
-                    callCount++;
-                },
-                asserts: out List<Action> eventGridRequestValidators);
-
-            using (JobHost host = TestHelpers.GetJobHost(
-                this.loggerProvider,
-                testName,
-                extendedSessionsEnabled,
-                eventGridKeySettingName,
-                mockNameResolver.Object,
-                eventGridEndpoint,
-                eventGridNotificationHandler: httpMessageHandler))
-            {
-                await host.StartAsync();
-
-                var client = await host.StartOrchestratorAsync(
-                    functionName,
-                    0,
-                    this.output,
-                    createdInstanceId);
-
-                await client.WaitForStartupAsync(TimeSpan.FromSeconds(30), this.output);
-                await client.TerminateAsync("sayōnara");
-
-                var status = await client.WaitForCompletionAsync(TimeSpan.FromSeconds(30), this.output);
-
-                Assert.Equal(OrchestrationRuntimeStatus.Terminated, status?.RuntimeStatus);
-                Assert.Equal("sayōnara", status?.Output);
-
-                // There should be one validator for each Event Grid request.
-                // Each validator is a delegate with several Assert statements.
-                Assert.NotEmpty(eventGridRequestValidators);
-                foreach (Action validator in eventGridRequestValidators)
-                {
-                    validator.Invoke();
-                }
-
-                // TODO: There should be two calls, but the termination notification is not being fired.
-                //       https://github.com/Azure/azure-functions-durable-extension/issues/286
-                Assert.Equal(1, callCount);
-                await host.StopAsync();
-            }
-        }
-
-<<<<<<< HEAD
-        [Theory]
-        [Trait("Category", PlatformSpecificHelpers.TestCategory)]
-        [InlineData(true)]
-        [InlineData(false)]
-        public async Task OrchestrationTerminatedOptOutOfEvent(bool extendedSessionsEnabled)
-        {
-            var testName = nameof(this.OrchestrationTerminate);
-
-            // Using the counter orchestration because it will wait indefinitely for input.
-            var functionName = nameof(TestOrchestrations.Counter);
-            var eventGridKeyValue = "testEventGridKey";
-            var eventGridKeySettingName = "eventGridKeySettingName";
-            var eventGridEndpoint = "http://dymmy.com/";
-            var mockNameResolver = GetNameResolverMock(new[] { (eventGridKeySettingName, eventGridKeyValue) });
-
-            string createdInstanceId = Guid.NewGuid().ToString("N");
-
-            Func<HttpRequestMessage, HttpResponseMessage> responseGenerator =
-                (HttpRequestMessage req) => req.CreateResponse(HttpStatusCode.OK, "{\"message\":\"OK!\"}");
-
-            HttpMessageHandler httpMessageHandler = this.ConfigureEventGridMockHandler(
-                TestHelpers.GetTaskHubNameFromTestName(testName, extendedSessionsEnabled),
-                functionName,
-                createdInstanceId,
-                eventGridKeyValue,
-                eventGridEndpoint,
-                responseGenerator,
-                handler: (JObject eventPayload) =>
-                {
-                    dynamic o = eventPayload;
-                    Assert.NotEqual("durable/orchestrator/Terminated", (string)o.subject);
-                    Assert.NotEqual("Terminated", (string)o.data.runtimeStatus);
-                },
-                asserts: out List<Action> eventGridRequestValidators);
-
-            using (JobHost host = TestHelpers.GetJobHost(
-                this.loggerProvider,
-                testName,
-                extendedSessionsEnabled,
-                eventGridKeySettingName,
-                mockNameResolver.Object,
-                eventGridEndpoint,
-                eventGridNotificationHandler: httpMessageHandler,
-                eventGridPublishEventTypes: new[] { "Started", "Failed", "Completed" }))
-            {
-                await host.StartAsync();
-
-                var client = await host.StartOrchestratorAsync(
-                    functionName,
-                    0,
-                    this.output,
-                    createdInstanceId);
-
-                await client.WaitForStartupAsync(TimeSpan.FromSeconds(30), this.output);
-                await client.TerminateAsync("sayōnara");
-
-                var status = await client.WaitForCompletionAsync(TimeSpan.FromSeconds(30), this.output);
-
-                eventGridRequestValidators.ForEach(v => v.Invoke());
-
-                await host.StopAsync();
-            }
-        }
-
-        [Theory]
-        [Trait("Category", PlatformSpecificHelpers.TestCategory)]
-        [InlineData(true)]
-        [InlineData(false)]
-        public async Task OrchestrationEventGridApiReturnBadStatus(bool extendedSessionsEnabled)
-        {
-            var testName = nameof(this.OrchestrationEventGridApiReturnBadStatus);
-            var functionName = nameof(TestOrchestrations.SayHelloInline);
-            var eventGridKeyValue = "testEventGridKey";
-            var eventGridKeySettingName = "eventGridKeySettingName";
-            var eventGridEndpoint = "http://dymmy.com/";
-            var mockNameResolver = GetNameResolverMock(new[] { (eventGridKeySettingName, eventGridKeyValue) });
-
-            Func<HttpRequestMessage, HttpResponseMessage> responseGenerator =
-                (HttpRequestMessage req) => req.CreateResponse(
-                    HttpStatusCode.InternalServerError,
-                    new { message = "Exception has been thrown" });
-
-            string createdInstanceId = Guid.NewGuid().ToString("N");
-            int callCount = 0;
-            HttpMessageHandler httpMessageHandler = this.ConfigureEventGridMockHandler(
-                TestHelpers.GetTaskHubNameFromTestName(testName, extendedSessionsEnabled),
-                functionName,
-                createdInstanceId,
-                eventGridKeyValue,
-                eventGridEndpoint,
-                responseGenerator,
-                handler: (JObject eventPayload) =>
-                {
-                    dynamic o = eventPayload;
-                    if (callCount == 0)
-                    {
-                        Assert.Equal("durable/orchestrator/Running", (string)o.subject);
-                        Assert.Equal("orchestratorEvent", (string)o.eventType);
-                        Assert.Equal("Running", (string)o.data.runtimeStatus);
-                    }
-                    else if (callCount == 1)
-                    {
-                        Assert.Equal("durable/orchestrator/Completed", (string)o.subject);
-                        Assert.Equal("orchestratorEvent", (string)o.eventType);
-                        Assert.Equal("Completed", (string)o.data.runtimeStatus);
-                    }
-                    else
-                    {
-                        Assert.True(false, "The calls to Event Grid should be exactly 2 but we are registering more.");
-                    }
-
-                    callCount++;
-                },
-                asserts: out List<Action> eventGridRequestValidators);
-
-            using (JobHost host = TestHelpers.GetJobHost(
-                this.loggerProvider,
-                testName,
-                extendedSessionsEnabled,
-                eventGridKeySettingName,
-                mockNameResolver.Object,
-                eventGridEndpoint,
-                eventGridNotificationHandler: httpMessageHandler))
-            {
-                await host.StartAsync();
-
-                var client = await host.StartOrchestratorAsync(
-                    functionName,
-                    "World",
-                    this.output,
-                    createdInstanceId);
-                var status = await client.WaitForCompletionAsync(TimeSpan.FromSeconds(30), this.output);
-
-                Assert.Equal(OrchestrationRuntimeStatus.Completed, status?.RuntimeStatus);
-                Assert.Equal("World", status?.Input);
-                Assert.Equal("Hello, World!", status?.Output);
-
-                // There should be one validator for each Event Grid request.
-                // Each validator is a delegate with several Assert statements.
-                Assert.NotEmpty(eventGridRequestValidators);
-                foreach (Action validator in eventGridRequestValidators)
-                {
-                    validator.Invoke();
-                }
-
-                Assert.Equal(2, callCount);
-
-                if (this.useTestLogger)
-                {
-                    TestHelpers.AssertLogMessageSequence(
-                        this.output,
-                        this.loggerProvider,
-                        "OrchestrationEventGridApiReturnBadStatus",
-                        client.InstanceId,
-                        extendedSessionsEnabled,
-                        new[] { functionName });
-                }
-
-                await host.StopAsync();
-            }
-        }
-
-        [Fact]
-        [Trait("Category", PlatformSpecificHelpers.TestCategory)]
-        public async Task ConfigurationWithoutEventGridKeySettingName()
-        {
-            var eventGridKeySettingName = "";
-            var eventGridEndpoint = "http://dymmy.com/";
-            var mockNameResolver = GetNameResolverMock(Array.Empty<(string, string)>());
-
-            var ex = await Assert.ThrowsAsync<ArgumentException>(
-                async () =>
-                {
-                    using (JobHost host = TestHelpers.GetJobHost(
-                        this.loggerProvider,
-                        nameof(this.OrchestrationTerminate),
-                        false /* extendedSessionsEnabled */,
-                        eventGridKeySettingName,
-                        mockNameResolver.Object,
-                        eventGridEndpoint))
-                    {
-                        await host.StartAsync();
-                        await host.StopAsync();
-                    }
-                });
-
-            Assert.Equal($"Failed to start lifecycle notification feature. Please check the configuration values for {eventGridEndpoint} and {eventGridKeySettingName}.", ex.Message);
-        }
-
-        [Fact]
-        [Trait("Category", PlatformSpecificHelpers.TestCategory)]
-        public async Task ConfigurationWithoutEventGridKeyValue()
-        {
-            var eventGridKeySettingName = "eventGridKeySettingName";
-            var eventGridEndpoint = "http://dymmy.com/";
-            var mockNameResolver = GetNameResolverMock(Array.Empty<(string, string)>());
-
-            var ex = await Assert.ThrowsAsync<ArgumentException>(
-                async () =>
-                {
-                    using (JobHost host = TestHelpers.GetJobHost(
-                        this.loggerProvider,
-                        nameof(this.OrchestrationTerminate),
-                        false /* extendedSessionsEnabled */,
-                        eventGridKeySettingName,
-                        mockNameResolver.Object,
-                        eventGridEndpoint))
-                    {
-                        await host.StartAsync();
-                        await host.StopAsync();
-                    }
-                });
-
-            Assert.Equal($"Failed to start lifecycle notification feature. Please check the configuration values for {eventGridKeySettingName} on AppSettings.", ex.Message);
-        }
-
-        [Fact]
-        [Trait("Category", PlatformSpecificHelpers.TestCategory)]
-        public async Task ConfigurationWithMalformedEventGridTypes()
-=======
-        [Theory]
-        [Trait("Category", PlatformSpecificHelpers.TestCategory)]
-        [InlineData(true)]
-        [InlineData(false)]
-        public async Task OrchestrationStartedOptOutOfEvent(bool extendedSessionsEnabled)
->>>>>>> 12d89d6b
-        {
-            var testName = nameof(this.OrchestrationStartAndCompleted);
-            var functionName = nameof(TestOrchestrations.SayHelloInline);
-            var eventGridKeyValue = "testEventGridKey";
-            var eventGridKeySettingName = "eventGridKeySettingName";
-            var eventGridEndpoint = "http://dymmy.com/";
-            var mockNameResolver = GetNameResolverMock(new[] { (eventGridKeySettingName, eventGridKeyValue) });
-
-            string createdInstanceId = Guid.NewGuid().ToString("N");
-
-            Func<HttpRequestMessage, HttpResponseMessage> responseGenerator =
-                (HttpRequestMessage req) => req.CreateResponse(HttpStatusCode.OK, "{\"message\":\"OK!\"}");
-
-            HttpMessageHandler httpMessageHandler = this.ConfigureEventGridMockHandler(
-                TestHelpers.GetTaskHubNameFromTestName(testName, extendedSessionsEnabled),
-                functionName,
-                createdInstanceId,
-                eventGridKeyValue,
-                eventGridEndpoint,
-                responseGenerator,
-                handler: (JObject eventPayload) =>
-                {
-                    dynamic o = eventPayload;
-                    Assert.NotEqual("durable/orchestrator/Running", (string)o.subject);
-                    Assert.NotEqual("Running", (string)o.data.runtimeStatus);
-                },
-                asserts: out List<Action> eventGridRequestValidators);
-
-            using (JobHost host = TestHelpers.GetJobHost(
-                this.loggerProvider,
-                testName,
-                extendedSessionsEnabled,
-                eventGridKeySettingName,
-                mockNameResolver.Object,
-                eventGridEndpoint,
-                eventGridNotificationHandler: httpMessageHandler,
-                eventGridPublishEventTypes: new[] { "Completed", "Failed" }))
-            {
-                await host.StartAsync();
-
-                var client = await host.StartOrchestratorAsync(
-                    functionName,
-                    "World",
-                    this.output,
-                    createdInstanceId);
-                var status = await client.WaitForCompletionAsync(TimeSpan.FromSeconds(30), this.output);
-
-                eventGridRequestValidators.ForEach(v => v.Invoke());
-
-                await host.StopAsync();
-            }
-        }
-
-        [Theory]
-        [Trait("Category", PlatformSpecificHelpers.TestCategory)]
-        [InlineData(true)]
-        [InlineData(false)]
-        public async Task OrchestrationCompletedOptOutOfEvent(bool extendedSessionsEnabled)
-        {
-<<<<<<< HEAD
-            var eventGridKeyValue = "testEventGridKey";
-            var eventGridKeySettingName = "eventGridKeySettingName";
-            var eventGridEndpoint = "http://dymmy.com/";
-            var mockNameResolver = GetNameResolverMock(new[] { (eventGridKeySettingName, eventGridKeyValue) });
-
-            var ex = await Assert.ThrowsAsync<ArgumentException>(
-                async () =>
-                {
-                    using (JobHost host = TestHelpers.GetJobHost(
-                        this.loggerProvider,
-                        nameof(this.OrchestrationTerminate),
-                        false /* extendedSessionsEnabled */,
-                        eventGridKeySettingName,
-                        mockNameResolver.Object,
-                        eventGridEndpoint,
-                        eventGridPublishEventTypes: new[] { "Pending" }))
-                    {
-                        await host.StartAsync();
-                        await host.StopAsync();
-                    }
-                });
-
-            Assert.Equal($"Failed to start lifecycle notification feature. Unsupported event types detected in 'EventGridPublishEventTypes'. You may only specify one or more of the following 'Started', 'Completed', 'Failed', 'Terminated'.", ex.Message);
-        }
-
-        private HttpMessageHandler ConfigureEventGridMockHandler(
-            string taskHubName,
-            string functionName,
-            string createdInstanceId,
-            string eventGridKeyValue,
-            string eventGridEndpoint,
-            Func<HttpRequestMessage, HttpResponseMessage> responseGenerator,
-            Action<JObject> handler,
-            out List<Action> asserts)
-        {
-            var assertBodies = new List<Action>();
-
-            var mock = new Mock<HttpMessageHandler>();
-            mock.Protected()
-                .Setup<Task<HttpResponseMessage>>("SendAsync", ItExpr.IsAny<HttpRequestMessage>(), ItExpr.IsAny<CancellationToken>())
-                .Returns((HttpRequestMessage request, CancellationToken cancellationToken) =>
-                {
-                    // We can't assert here directly because any unhandled exceptions will cause
-                    // DTFx to abort the work item, which would make debugging failures extremely
-                    // difficult. Instead, we capture the asserts in a set of lambda expressions
-                    // which can be invoked on the main test thread later.
-                    assertBodies.Add(() =>
-                    {
-                        Assert.Contains(request.Headers, x => x.Key == "aeg-sas-key");
-                        var values = request.Headers.GetValues("aeg-sas-key").ToList();
-                        Assert.Single(values);
-                        Assert.Equal(eventGridKeyValue, values[0]);
-                        Assert.Equal(eventGridEndpoint, request.RequestUri.ToString());
-                        var json = request.Content.ReadAsStringAsync().GetAwaiter().GetResult();
-                        this.output.WriteLine("Event Grid notification: " + json);
-
-                        JArray content = JArray.Parse(json);
-                        dynamic o = (JObject)Assert.Single(content);
-
-                        string instanceId = o.data.instanceId;
-                        Assert.NotNull(instanceId);
-                        if (instanceId != createdInstanceId)
-                        {
-                            // This might be from a previous or concurrent run
-                            return;
-                        }
-
-                        Assert.Equal("1.0", o.dataVersion.ToString());
-                        Assert.Equal(taskHubName, o.data.hubName.ToString());
-                        Assert.Equal(functionName, o.data.functionName.ToString());
-
-                        handler(o);
-                    });
-
-                    return Task.FromResult(responseGenerator(request));
-                });
-
-            asserts = assertBodies;
-            return mock.Object;
-        }
-
-        [Theory]
-        [Trait("Category", PlatformSpecificHelpers.TestCategory)]
-        [InlineData(true)]
-        [InlineData(false)]
-        public async Task OrchestrationEventGridApiServiceUnavailableRetry(bool extendedSessionsEnabled)
-        {
-            string[] orchestratorFunctionNames =
-            {
-                nameof(TestOrchestrations.SayHelloInline),
-            };
-
-            var eventGridKeyValue = "testEventGridKey";
-            var eventGridKeySettingName = "eventGridKeySettingName";
-            var eventGridEndpoint = "http://dymmy.com/";
-            var callCount = 0;
-            var retryCount = 5;
-            var mockNameResolver = GetNameResolverMock(new[] { (eventGridKeySettingName, eventGridKeyValue) });
-
-            var httpHandlerMock = new Mock<HttpMessageHandler>();
-            httpHandlerMock.Protected()
-                .Setup<Task<HttpResponseMessage>>("SendAsync", ItExpr.IsAny<HttpRequestMessage>(), ItExpr.IsAny<CancellationToken>())
-                .Returns((HttpRequestMessage request, CancellationToken cancellationToken) =>
-                {
-                    var json = request.Content.ReadAsStringAsync().GetAwaiter().GetResult();
-                    JArray content = JArray.Parse(json);
-                    dynamic o = (JObject)Assert.Single(content);
-                    if (o.subject.ToString() == "durable/orchestrator/Running")
-                    {
-                        callCount++;
-                        if (callCount > retryCount)
-                        {
-                            var message = new HttpResponseMessage(HttpStatusCode.OK);
-                            message.Content = new StringContent("{\"message\":\"OK!\"}");
-                            return Task.FromResult(message);
-                        }
-                        else
-                        {
-                            var message = new HttpResponseMessage(HttpStatusCode.ServiceUnavailable);
-                            message.Content = new StringContent("{\"message\":\"Exception has been thrown\"}");
-                            return Task.FromResult(message);
-                        }
-                    }
-                    else if (o.subject.ToString() == "durable/orchestrator/Completed")
-                    {
-                        var message = new HttpResponseMessage(HttpStatusCode.OK);
-                        message.Content = new StringContent("{\"message\":\"OK!\"}");
-                        return Task.FromResult(message);
-                    }
-
-                    throw new Exception("subject is fault type");
-                });
-
-            var notificationHandler = new EventGridLifeCycleNotificationHelper.HttpRetryMessageHandler(
-                httpHandlerMock.Object,
-                5,
-                TimeSpan.FromMilliseconds(1000),
-                Array.Empty<HttpStatusCode>());
-
-            using (JobHost host = TestHelpers.GetJobHost(
-                this.loggerProvider,
-                nameof(this.OrchestrationStartAndCompleted),
-                extendedSessionsEnabled,
-                eventGridKeySettingName,
-                mockNameResolver.Object,
-                eventGridEndpoint,
-                eventGridNotificationHandler: notificationHandler))
-            {
-                await host.StartAsync();
-
-                var client = await host.StartOrchestratorAsync(orchestratorFunctionNames[0], "World", this.output);
-                var status = await client.WaitForCompletionAsync(TimeSpan.FromSeconds(30), this.output);
-
-                Assert.Equal(OrchestrationRuntimeStatus.Completed, status?.RuntimeStatus);
-                Assert.Equal("World", status?.Input);
-                Assert.Equal("Hello, World!", status?.Output);
-                Assert.Equal(retryCount + 1, callCount);
-                await host.StopAsync();
-            }
-        }
-
-        [Theory]
-        [Trait("Category", PlatformSpecificHelpers.TestCategory)]
-        [InlineData(true)]
-        [InlineData(false)]
-        public async Task OrchestrationEventGridApiExceptionRetry(bool extendedSessionsEnabled)
-        {
-            string[] orchestratorFunctionNames =
-            {
-                nameof(TestOrchestrations.SayHelloInline),
-            };
-
-            var eventGridKeyValue = "testEventGridKey";
-            var eventGridKeySettingName = "eventGridKeySettingName";
-            var eventGridEndpoint = "http://dymmy.com/";
-            var callCount = 0;
-            var retryCount = 5;
-            var mockNameResolver = GetNameResolverMock(new[] { (eventGridKeySettingName, eventGridKeyValue) });
-
-            var httpHandlerMock = new Mock<HttpMessageHandler>();
-            httpHandlerMock.Protected()
-                .Setup<Task<HttpResponseMessage>>("SendAsync", ItExpr.IsAny<HttpRequestMessage>(), ItExpr.IsAny<CancellationToken>())
-                .Returns((HttpRequestMessage request, CancellationToken cancellationToken) =>
-                {
-                    var json = request.Content.ReadAsStringAsync().GetAwaiter().GetResult();
-                    JArray content = JArray.Parse(json);
-                    dynamic o = (JObject)Assert.Single(content);
-
-                    if (o.subject.ToString() == "durable/orchestrator/Running")
-                    {
-                        callCount++;
-                        if (callCount > retryCount)
-                        {
-                            var message = new HttpResponseMessage(HttpStatusCode.OK);
-                            message.Content = new StringContent("{\"message\":\"OK!\"}");
-                            return Task.FromResult(message);
-                        }
-                        else
-                        {
-                            throw new HttpRequestException();
-                        }
-                    }
-                    else if (o.subject.ToString() == "durable/orchestrator/Completed")
-                    {
-                        var message = new HttpResponseMessage(HttpStatusCode.OK);
-                        message.Content = new StringContent("{\"message\":\"OK!\"}");
-                        return Task.FromResult(message);
-                    }
-
-                    throw new Exception("subject is fault type");
-                });
-
-            var notificationHandler = new EventGridLifeCycleNotificationHelper.HttpRetryMessageHandler(
-                httpHandlerMock.Object,
-                5,
-                TimeSpan.FromMilliseconds(1000),
-                Array.Empty<HttpStatusCode>());
-
-            using (JobHost host = TestHelpers.GetJobHost(
-                this.loggerProvider,
-                nameof(this.OrchestrationStartAndCompleted),
-                extendedSessionsEnabled,
-                eventGridKeySettingName,
-                mockNameResolver.Object,
-                eventGridEndpoint,
-                eventGridNotificationHandler: notificationHandler))
-            {
-                await host.StartAsync();
-
-                var client = await host.StartOrchestratorAsync(orchestratorFunctionNames[0], "World", this.output);
-                var status = await client.WaitForCompletionAsync(TimeSpan.FromSeconds(30), this.output);
-
-                Assert.Equal(OrchestrationRuntimeStatus.Completed, status?.RuntimeStatus);
-                Assert.Equal("World", status?.Input);
-                Assert.Equal("Hello, World!", status?.Output);
-                Assert.Equal(retryCount + 1, callCount);
-                await host.StopAsync();
-            }
-        }
-
-        [Theory]
-        [Trait("Category", PlatformSpecificHelpers.TestCategory)]
-        [InlineData(true)]
-        [InlineData(false)]
-        public async Task OrchestrationEventGridApiExceptionNoRetry(bool extendedSessionsEnabled)
-        {
-            string[] orchestratorFunctionNames =
-            {
-                nameof(TestOrchestrations.SayHelloInline),
-            };
-
-            var eventGridKeyValue = "testEventGridKey";
-            var eventGridKeySettingName = "eventGridKeySettingName";
-            var eventGridEndpoint = "http://dymmy.com/";
-            var callCount = 0;
-            var retryCount = 0;
-            var mockNameResolver = GetNameResolverMock(new[] { (eventGridKeySettingName, eventGridKeyValue) });
-
-            var httpHandlerMock = new Mock<HttpMessageHandler>();
-            httpHandlerMock.Protected()
-                .Setup<Task<HttpResponseMessage>>("SendAsync", ItExpr.IsAny<HttpRequestMessage>(), ItExpr.IsAny<CancellationToken>())
-                .Returns((HttpRequestMessage request, CancellationToken cancellationToken) =>
-                {
-                    var json = request.Content.ReadAsStringAsync().GetAwaiter().GetResult();
-                    JArray content = JArray.Parse(json);
-                    dynamic o = (JObject)Assert.Single(content);
-
-                    if (o.subject.ToString() == "durable/orchestrator/Running")
-                    {
-                        callCount++;
-                        throw new HttpRequestException();
-                    }
-                    else if (o.subject.ToString() == "durable/orchestrator/Completed")
-                    {
-                        var message = new HttpResponseMessage(HttpStatusCode.OK);
-                        message.Content = new StringContent("{\"message\":\"OK!\"}");
-                        return Task.FromResult(message);
-                    }
-
-                    throw new Exception("subject is fault type");
-                });
-
-            var notificationHandler = new EventGridLifeCycleNotificationHelper.HttpRetryMessageHandler(
-                httpHandlerMock.Object,
-                retryCount,
-                TimeSpan.FromMilliseconds(1000),
-                Array.Empty<HttpStatusCode>());
-
-            using (JobHost host = TestHelpers.GetJobHost(
-                this.loggerProvider,
-                nameof(this.OrchestrationStartAndCompleted),
-                extendedSessionsEnabled,
-                eventGridKeySettingName,
-                mockNameResolver.Object,
-                eventGridEndpoint,
-                eventGridNotificationHandler: notificationHandler))
-            {
-                await host.StartAsync();
-
-                var client = await host.StartOrchestratorAsync(orchestratorFunctionNames[0], "World", this.output);
-                var status = await client.WaitForCompletionAsync(TimeSpan.FromSeconds(300), this.output);
-
-                Assert.Equal(OrchestrationRuntimeStatus.Completed, status?.RuntimeStatus);
-                Assert.Equal("World", status?.Input);
-                Assert.Equal("Hello, World!", status?.Output);
-                Assert.Equal(retryCount + 1, callCount);
-                await host.StopAsync();
-            }
-        }
-
-        [Theory]
-        [Trait("Category", PlatformSpecificHelpers.TestCategory)]
-        [InlineData(true)]
-        [InlineData(false)]
-        public async Task OrchestrationEventGridApiExceptionRetryCountOver(bool extendedSessionsEnabled)
-        {
-            string[] orchestratorFunctionNames =
-            {
-                nameof(TestOrchestrations.SayHelloInline),
-            };
-
-            var eventGridKeyValue = "testEventGridKey";
-            var eventGridKeySettingName = "eventGridKeySettingName";
-            var eventGridEndpoint = "http://dymmy.com/";
-            var callCount = 0;
-            var retryCount = 5;
-            var mockNameResolver = GetNameResolverMock(new[] { (eventGridKeySettingName, eventGridKeyValue) });
-
-            var httpHandlerMock = new Mock<HttpMessageHandler>();
-            httpHandlerMock.Protected()
-                .Setup<Task<HttpResponseMessage>>("SendAsync", ItExpr.IsAny<HttpRequestMessage>(), ItExpr.IsAny<CancellationToken>())
-                .Returns((HttpRequestMessage request, CancellationToken cancellationToken) =>
-                {
-                    var json = request.Content.ReadAsStringAsync().GetAwaiter().GetResult();
-                    JArray content = JArray.Parse(json);
-                    dynamic o = (JObject)Assert.Single(content);
-
-                    if (o.subject.ToString() == "durable/orchestrator/Running")
-                    {
-                        callCount++;
-                        throw new HttpRequestException();
-                    }
-                    else if (o.subject.ToString() == "durable/orchestrator/Completed")
-                    {
-                        var message = new HttpResponseMessage(HttpStatusCode.OK);
-                        message.Content = new StringContent("{\"message\":\"OK!\"}");
-                        return Task.FromResult(message);
-                    }
-
-                    throw new Exception("subject is fault type");
-                });
-
-            var notificationHandler = new EventGridLifeCycleNotificationHelper.HttpRetryMessageHandler(
-                httpHandlerMock.Object,
-                5,
-                TimeSpan.FromMilliseconds(1000),
-                Array.Empty<HttpStatusCode>());
-
-            using (JobHost host = TestHelpers.GetJobHost(
-                this.loggerProvider,
-                nameof(this.OrchestrationStartAndCompleted),
-                extendedSessionsEnabled,
-                eventGridKeySettingName,
-                mockNameResolver.Object,
-                eventGridEndpoint,
-                eventGridNotificationHandler: notificationHandler))
-            {
-                await host.StartAsync();
-
-                var client = await host.StartOrchestratorAsync(orchestratorFunctionNames[0], "World", this.output);
-                var status = await client.WaitForCompletionAsync(TimeSpan.FromSeconds(300), this.output);
-
-                Assert.Equal(OrchestrationRuntimeStatus.Completed, status?.RuntimeStatus);
-                Assert.Equal("World", status?.Input);
-                Assert.Equal("Hello, World!", status?.Output);
-                Assert.Equal(retryCount + 1, callCount);
-                await host.StopAsync();
-            }
-        }
-
-        [Theory]
-        [Trait("Category", PlatformSpecificHelpers.TestCategory)]
-        [InlineData(true)]
-        [InlineData(false)]
-        public async Task OrchestrationEventGridApiRetryStatus(bool extendedSessionsEnabled)
-        {
-            string[] orchestratorFunctionNames =
-            {
-                nameof(TestOrchestrations.SayHelloInline),
-            };
-
-            var eventGridKeyValue = "testEventGridKey";
-            var eventGridKeySettingName = "eventGridKeySettingName";
-            var eventGridEndpoint = "http://dymmy.com/";
-            var callCount = 0;
-            var mockNameResolver = GetNameResolverMock(new[] { (eventGridKeySettingName, eventGridKeyValue) });
-
-            var httpHandlerMock = new Mock<HttpMessageHandler>();
-            httpHandlerMock.Protected()
-                .Setup<Task<HttpResponseMessage>>("SendAsync", ItExpr.IsAny<HttpRequestMessage>(), ItExpr.IsAny<CancellationToken>())
-                .Returns((HttpRequestMessage request, CancellationToken cancellationToken) =>
-                {
-                    var json = request.Content.ReadAsStringAsync().GetAwaiter().GetResult();
-                    JArray content = JArray.Parse(json);
-                    dynamic o = (JObject)Assert.Single(content);
-
-                    if (o.subject.ToString() == "durable/orchestrator/Running")
-                    {
-                        callCount++;
-                        HttpResponseMessage message = null;
-                        if (callCount == 1)
-                        {
-                            message = new HttpResponseMessage(HttpStatusCode.BadRequest);
-                        }
-                        else if (callCount == 2)
-                        {
-                            message = new HttpResponseMessage(HttpStatusCode.Unauthorized);
-                        }
-                        else if (callCount == 3)
-                        {
-                            message = new HttpResponseMessage(HttpStatusCode.ServiceUnavailable);
-                        }
-                        else if (callCount == 4)
-                        {
-                            message = new HttpResponseMessage(HttpStatusCode.NotFound);
-                        }
-                        else
-                        {
-                            message = new HttpResponseMessage(HttpStatusCode.OK);
-                            message.Content = new StringContent("{\"message\":\"OK!\"}");
-                            return Task.FromResult(message);
-                        }
-
-                        message.Content = new StringContent("{\"message\":\"Exception has been thrown\"}");
-                        return Task.FromResult(message);
-                    }
-                    else if (o.subject.ToString() == "durable/orchestrator/Completed")
-                    {
-                        var message = new HttpResponseMessage(HttpStatusCode.OK);
-                        message.Content = new StringContent("{\"message\":\"OK!\"}");
-                        return Task.FromResult(message);
-                    }
-
-                    throw new Exception("subject is fault type");
-                });
-
-            var notificationHandler = new EventGridLifeCycleNotificationHelper.HttpRetryMessageHandler(
-                httpHandlerMock.Object,
-                5,
-                TimeSpan.FromMilliseconds(1000),
-                new[] { (HttpStatusCode)400, (HttpStatusCode)401, (HttpStatusCode)404 });
-
-            using (JobHost host = TestHelpers.GetJobHost(
-                this.loggerProvider,
-                nameof(this.OrchestrationStartAndCompleted),
-                extendedSessionsEnabled,
-                eventGridKeySettingName,
-                mockNameResolver.Object,
-                eventGridEndpoint,
-                eventGridNotificationHandler: notificationHandler))
-            {
-                await host.StartAsync();
-
-                var client = await host.StartOrchestratorAsync(orchestratorFunctionNames[0], "World", this.output);
-                var status = await client.WaitForCompletionAsync(TimeSpan.FromSeconds(30), this.output);
-
-                Assert.Equal(OrchestrationRuntimeStatus.Completed, status?.RuntimeStatus);
-                Assert.Equal("World", status?.Input);
-                Assert.Equal("Hello, World!", status?.Output);
-                Assert.Equal(5, callCount);
-                await host.StopAsync();
-            }
-        }
-
-        [Fact]
-        [Trait("Category", PlatformSpecificHelpers.TestCategory)]
-        public void OrchestrationEventGridApiConfigureCheck()
-        {
-            var eventGridKeyValue = "testEventGridKey";
-            var eventGridKeySettingName = "eventGridKeySettingName";
-            var eventGridEndpoint = "http://%WholeStringTest%.com/";
-            var retryCount = 5;
-            var retryInterval = TimeSpan.FromSeconds(10);
-            var retryStatus = new[] { 400, 401 };
-            var mockNameResolver = GetNameResolverMock(
-                new[]
-                {
-                    (eventGridKeySettingName, eventGridKeyValue),
-                    ("WholeStringTest", "dummy"),
-                });
-
-            var options = new DurableTaskOptions
-            {
-                HubName = "DurableTaskHub",
-                EventGridKeySettingName = eventGridKeySettingName,
-                EventGridTopicEndpoint = eventGridEndpoint,
-                EventGridPublishRetryCount = retryCount,
-                EventGridPublishRetryInterval = retryInterval,
-                EventGridPublishRetryHttpStatus = retryStatus,
-            };
-            options.StorageProvider = new StorageProviderOptions
-            {
-                AzureStorage = new AzureStorageOptions(),
-            };
-
-            IOptions<DurableTaskOptions> wrappedOptions = new OptionsWrapper<DurableTaskOptions>(options);
-            var connectionStringResolver = new TestConnectionStringResolver();
-            var extension = new DurableTaskExtension(
-                wrappedOptions,
-                new LoggerFactory(),
-                mockNameResolver.Object,
-                new OrchestrationServiceFactory(wrappedOptions, connectionStringResolver));
-
-            var eventGridLifeCycleNotification = (EventGridLifeCycleNotificationHelper)extension.LifeCycleNotificationHelper;
-
-            Assert.Equal("http://dummy.com/", eventGridLifeCycleNotification.EventGridTopicEndpoint);
-            Assert.Equal(eventGridKeyValue, eventGridLifeCycleNotification.EventGridKeyValue);
-
-            var handler =
-                (EventGridLifeCycleNotificationHelper.HttpRetryMessageHandler)eventGridLifeCycleNotification
-                    .HttpMessageHandler;
-
-            Assert.Equal(retryCount, handler.MaxRetryCount);
-            Assert.Equal(retryInterval, handler.RetryWaitSpan);
-            Assert.Equal(retryStatus.Select(s => (HttpStatusCode)s), handler.RetryTargetStatus);
-        }
-
-        [Fact]
-        [Trait("Category", PlatformSpecificHelpers.TestCategory)]
-        public void OrchestrationCustomHelperTypeActivationSuccess()
-        {
-            var options = new DurableTaskOptions
-            {
-                CustomLifeCycleNotificationHelperType = typeof(TestLifeCycleNotificationHelper).AssemblyQualifiedName,
-            };
-            options.StorageProvider = new StorageProviderOptions
-            {
-                AzureStorage = new AzureStorageOptions(),
-            };
-            options.HubName = "DurableTaskHub";
-
-            IOptions<DurableTaskOptions> wrappedOptions = new OptionsWrapper<DurableTaskOptions>(options);
-            var connectionStringResolver = new TestConnectionStringResolver();
-            var extension = new DurableTaskExtension(
-                wrappedOptions,
-                new LoggerFactory(),
-                new SimpleNameResolver(),
-                new OrchestrationServiceFactory(wrappedOptions, connectionStringResolver));
-
-            var lifeCycleNotificationHelper = extension.LifeCycleNotificationHelper;
-
-            Assert.NotNull(lifeCycleNotificationHelper);
-            Assert.IsType<TestLifeCycleNotificationHelper>(lifeCycleNotificationHelper);
-        }
-
-        [Fact]
-        [Trait("Category", PlatformSpecificHelpers.TestCategory)]
-        public void OrchestrationCustomHelperTypeActivationFailed()
-        {
-            var options = new DurableTaskOptions
-            {
-                CustomLifeCycleNotificationHelperType = "Test.TestLifeCycleNotificationHelper",
-            };
-            options.StorageProvider = new StorageProviderOptions
-            {
-                AzureStorage = new AzureStorageOptions(),
-            };
-            options.HubName = "DurableTaskHub";
-
-            var wrappedOptions = new OptionsWrapper<DurableTaskOptions>(options);
-            var extension = new DurableTaskExtension(
-                wrappedOptions,
-                new LoggerFactory(),
-                new SimpleNameResolver(),
-                new OrchestrationServiceFactory(wrappedOptions, new TestConnectionStringResolver()));
-
-            var lifeCycleNotificationHelper = extension.LifeCycleNotificationHelper;
-
-            Assert.NotNull(lifeCycleNotificationHelper);
-            Assert.IsType<NullLifeCycleNotificationHelper>(lifeCycleNotificationHelper);
-        }
-
-        [Fact]
-        [Trait("Category", PlatformSpecificHelpers.TestCategory)]
-        public void OrchestrationCustomHelperTypeFallback()
-        {
-            var options = new DurableTaskOptions
-            {
-                HubName = "DurableTaskHub",
-                EventGridKeySettingName = null,
-                EventGridTopicEndpoint = null,
-                CustomLifeCycleNotificationHelperType = null,
-            };
-            options.StorageProvider = new StorageProviderOptions
-            {
-                AzureStorage = new AzureStorageOptions(),
-            };
-
-            var wrappedOptions = new OptionsWrapper<DurableTaskOptions>(options);
-            var extension = new DurableTaskExtension(
-                wrappedOptions,
-                new LoggerFactory(),
-                new SimpleNameResolver(),
-                new OrchestrationServiceFactory(wrappedOptions, new TestConnectionStringResolver()));
-
-            var lifeCycleNotificationHelper = extension.LifeCycleNotificationHelper;
-
-            Assert.NotNull(lifeCycleNotificationHelper);
-            Assert.IsType<NullLifeCycleNotificationHelper>(lifeCycleNotificationHelper);
-        }
-
-        private static Mock<INameResolver> GetNameResolverMock((string Key, string Value)[] settings)
-        {
-            var mock = new Mock<INameResolver>();
-            foreach (var setting in settings)
-            {
-                mock.Setup(x => x.Resolve(setting.Key)).Returns(setting.Value);
-            }
-
-            return mock;
-        }
-
-        public class TestLifeCycleNotificationHelper : ILifeCycleNotificationHelper
-        {
-            public Task OrchestratorStartingAsync(string hubName, string functionName, string instanceId, bool isReplay)
-            {
-                return Task.CompletedTask;
-            }
-
-            public Task OrchestratorCompletedAsync(string hubName, string functionName, string instanceId, bool continuedAsNew, bool isReplay)
-            {
-                return Task.CompletedTask;
-            }
-
-            public Task OrchestratorFailedAsync(string hubName, string functionName, string instanceId, string reason, bool isReplay)
-            {
-                return Task.CompletedTask;
-            }
-
-            public Task OrchestratorTerminatedAsync(string hubName, string functionName, string instanceId, string reason)
-            {
-                return Task.CompletedTask;
-            }
-        }
-    }
-}
-=======
-            var testName = nameof(this.OrchestrationStartAndCompleted);
-            var functionName = nameof(TestOrchestrations.SayHelloInline);
-            var eventGridKeyValue = "testEventGridKey";
-            var eventGridKeySettingName = "eventGridKeySettingName";
-            var eventGridEndpoint = "http://dymmy.com/";
-            var mockNameResolver = GetNameResolverMock(new[] { (eventGridKeySettingName, eventGridKeyValue) });
-
-            string createdInstanceId = Guid.NewGuid().ToString("N");
-
-            Func<HttpRequestMessage, HttpResponseMessage> responseGenerator =
-                (HttpRequestMessage req) => req.CreateResponse(HttpStatusCode.OK, "{\"message\":\"OK!\"}");
-
-            HttpMessageHandler httpMessageHandler = this.ConfigureEventGridMockHandler(
-                TestHelpers.GetTaskHubNameFromTestName(testName, extendedSessionsEnabled),
-                functionName,
-                createdInstanceId,
-                eventGridKeyValue,
-                eventGridEndpoint,
-                responseGenerator,
-                handler: (JObject eventPayload) =>
-                {
-                    dynamic o = eventPayload;
-                    Assert.NotEqual("durable/orchestrator/Completed", (string)o.subject);
-                    Assert.NotEqual("Completed", (string)o.data.runtimeStatus);
-                },
-                asserts: out List<Action> eventGridRequestValidators);
-
-            using (JobHost host = TestHelpers.GetJobHost(
-                this.loggerProvider,
-                testName,
-                extendedSessionsEnabled,
-                eventGridKeySettingName,
-                mockNameResolver.Object,
-                eventGridEndpoint,
-                eventGridNotificationHandler: httpMessageHandler,
-                eventGridPublishEventTypes: new[] { "Started", "Failed" }))
-            {
-                await host.StartAsync();
-
-                var client = await host.StartOrchestratorAsync(
-                    functionName,
-                    "World",
-                    this.output,
-                    createdInstanceId);
-                var status = await client.WaitForCompletionAsync(TimeSpan.FromSeconds(30), this.output);
-
-                eventGridRequestValidators.ForEach(v => v.Invoke());
-
-                await host.StopAsync();
-            }
-        }
-
-        [Theory]
-        [Trait("Category", PlatformSpecificHelpers.TestCategory)]
-        [InlineData(true)]
-        [InlineData(false)]
-        public async Task OrchestrationFailedOptOutOfEvent(bool extendedSessionsEnabled)
-        {
-            var testName = nameof(this.OrchestrationFailed);
-            var functionName = nameof(TestOrchestrations.ThrowOrchestrator);
-            var eventGridKeyValue = "testEventGridKey";
-            var eventGridKeySettingName = "eventGridKeySettingName";
-            var eventGridEndpoint = "http://dymmy.com/";
-            var mockNameResolver = GetNameResolverMock(new[] { (eventGridKeySettingName, eventGridKeyValue) });
-
-            string createdInstanceId = Guid.NewGuid().ToString("N");
-
-            Func<HttpRequestMessage, HttpResponseMessage> responseGenerator =
-                (HttpRequestMessage req) => req.CreateResponse(HttpStatusCode.OK, "{\"message\":\"OK!\"}");
-
-            HttpMessageHandler httpMessageHandler = this.ConfigureEventGridMockHandler(
-                TestHelpers.GetTaskHubNameFromTestName(testName, extendedSessionsEnabled),
-                functionName,
-                createdInstanceId,
-                eventGridKeyValue,
-                eventGridEndpoint,
-                responseGenerator,
-                handler: (JObject eventPayload) =>
-                {
-                    dynamic o = eventPayload;
-                    Assert.NotEqual("durable/orchestrator/Failed", (string)o.subject);
-                    Assert.NotEqual("Failed", (string)o.data.runtimeStatus);
-                },
-                asserts: out List<Action> eventGridRequestValidators);
-
-            using (JobHost host = TestHelpers.GetJobHost(
-                this.loggerProvider,
-                testName,
-                extendedSessionsEnabled,
-                eventGridKeySettingName,
-                mockNameResolver.Object,
-                eventGridEndpoint,
-                eventGridNotificationHandler: httpMessageHandler,
-                eventGridPublishEventTypes: new[] { "Started", "Completed" }))
-            {
-                await host.StartAsync();
-
-                // Null input should result in ArgumentNullException in the orchestration code.
-                var client = await host.StartOrchestratorAsync(
-                    functionName,
-                    null,
-                    this.output,
-                    createdInstanceId);
-                var status = await client.WaitForCompletionAsync(TimeSpan.FromSeconds(30), this.output);
-
-                eventGridRequestValidators.ForEach(v => v.Invoke());
-
-                await host.StopAsync();
-            }
-        }
-
-        [Theory]
-        [Trait("Category", PlatformSpecificHelpers.TestCategory)]
-        [InlineData(true)]
-        [InlineData(false)]
-        public async Task OrchestrationTerminatedOptOutOfEvent(bool extendedSessionsEnabled)
-        {
-            var testName = nameof(this.OrchestrationTerminate);
-
-            // Using the counter orchestration because it will wait indefinitely for input.
-            var functionName = nameof(TestOrchestrations.Counter);
-            var eventGridKeyValue = "testEventGridKey";
-            var eventGridKeySettingName = "eventGridKeySettingName";
-            var eventGridEndpoint = "http://dymmy.com/";
-            var mockNameResolver = GetNameResolverMock(new[] { (eventGridKeySettingName, eventGridKeyValue) });
-
-            string createdInstanceId = Guid.NewGuid().ToString("N");
-
-            Func<HttpRequestMessage, HttpResponseMessage> responseGenerator =
-                (HttpRequestMessage req) => req.CreateResponse(HttpStatusCode.OK, "{\"message\":\"OK!\"}");
-
-            HttpMessageHandler httpMessageHandler = this.ConfigureEventGridMockHandler(
-                TestHelpers.GetTaskHubNameFromTestName(testName, extendedSessionsEnabled),
-                functionName,
-                createdInstanceId,
-                eventGridKeyValue,
-                eventGridEndpoint,
-                responseGenerator,
-                handler: (JObject eventPayload) =>
-                {
-                    dynamic o = eventPayload;
-                    Assert.NotEqual("durable/orchestrator/Terminated", (string)o.subject);
-                    Assert.NotEqual("Terminated", (string)o.data.runtimeStatus);
-                },
-                asserts: out List<Action> eventGridRequestValidators);
-
-            using (JobHost host = TestHelpers.GetJobHost(
-                this.loggerProvider,
-                testName,
-                extendedSessionsEnabled,
-                eventGridKeySettingName,
-                mockNameResolver.Object,
-                eventGridEndpoint,
-                eventGridNotificationHandler: httpMessageHandler,
-                eventGridPublishEventTypes: new[] { "Started", "Failed", "Completed" }))
-            {
-                await host.StartAsync();
-
-                var client = await host.StartOrchestratorAsync(
-                    functionName,
-                    0,
-                    this.output,
-                    createdInstanceId);
-
-                await client.WaitForStartupAsync(TimeSpan.FromSeconds(30), this.output);
-                await client.TerminateAsync("sayōnara");
-
-                var status = await client.WaitForCompletionAsync(TimeSpan.FromSeconds(30), this.output);
-
-                eventGridRequestValidators.ForEach(v => v.Invoke());
-
-                await host.StopAsync();
-            }
-        }
-
-        [Theory]
-        [Trait("Category", PlatformSpecificHelpers.TestCategory)]
-        [InlineData(true)]
-        [InlineData(false)]
-        public async Task OrchestrationEventGridApiReturnBadStatus(bool extendedSessionsEnabled)
-        {
-            var testName = nameof(this.OrchestrationEventGridApiReturnBadStatus);
-            var functionName = nameof(TestOrchestrations.SayHelloInline);
-            var eventGridKeyValue = "testEventGridKey";
-            var eventGridKeySettingName = "eventGridKeySettingName";
-            var eventGridEndpoint = "http://dymmy.com/";
-            var mockNameResolver = GetNameResolverMock(new[] { (eventGridKeySettingName, eventGridKeyValue) });
-
-            Func<HttpRequestMessage, HttpResponseMessage> responseGenerator =
-                (HttpRequestMessage req) => req.CreateResponse(
-                    HttpStatusCode.InternalServerError,
-                    new { message = "Exception has been thrown" });
-
-            string createdInstanceId = Guid.NewGuid().ToString("N");
-            int callCount = 0;
-            HttpMessageHandler httpMessageHandler = this.ConfigureEventGridMockHandler(
-                TestHelpers.GetTaskHubNameFromTestName(testName, extendedSessionsEnabled),
-                functionName,
-                createdInstanceId,
-                eventGridKeyValue,
-                eventGridEndpoint,
-                responseGenerator,
-                handler: (JObject eventPayload) =>
-                {
-                    dynamic o = eventPayload;
-                    if (callCount == 0)
-                    {
-                        Assert.Equal("durable/orchestrator/Running", (string)o.subject);
-                        Assert.Equal("orchestratorEvent", (string)o.eventType);
-                        Assert.Equal("Running", (string)o.data.runtimeStatus);
-                    }
-                    else if (callCount == 1)
-                    {
-                        Assert.Equal("durable/orchestrator/Completed", (string)o.subject);
-                        Assert.Equal("orchestratorEvent", (string)o.eventType);
-                        Assert.Equal("Completed", (string)o.data.runtimeStatus);
-                    }
-                    else
-                    {
-                        Assert.True(false, "The calls to Event Grid should be exactly 2 but we are registering more.");
-                    }
-
-                    callCount++;
-                },
-                asserts: out List<Action> eventGridRequestValidators);
-
-            using (JobHost host = TestHelpers.GetJobHost(
-                this.loggerProvider,
-                testName,
-                extendedSessionsEnabled,
-                eventGridKeySettingName,
-                mockNameResolver.Object,
-                eventGridEndpoint,
-                eventGridNotificationHandler: httpMessageHandler))
-            {
-                await host.StartAsync();
-
-                var client = await host.StartOrchestratorAsync(
-                    functionName,
-                    "World",
-                    this.output,
-                    createdInstanceId);
-                var status = await client.WaitForCompletionAsync(TimeSpan.FromSeconds(30), this.output);
-
-                Assert.Equal(OrchestrationRuntimeStatus.Completed, status?.RuntimeStatus);
-                Assert.Equal("World", status?.Input);
-                Assert.Equal("Hello, World!", status?.Output);
-
-                // There should be one validator for each Event Grid request.
-                // Each validator is a delegate with several Assert statements.
-                Assert.NotEmpty(eventGridRequestValidators);
-                foreach (Action validator in eventGridRequestValidators)
-                {
-                    validator.Invoke();
-                }
-
-                Assert.Equal(2, callCount);
-
-                if (this.useTestLogger)
-                {
-                    TestHelpers.AssertLogMessageSequence(
-                        this.output,
-                        this.loggerProvider,
-                        "OrchestrationEventGridApiReturnBadStatus",
-                        client.InstanceId,
-                        extendedSessionsEnabled,
-                        new[] { functionName });
-                }
-
-                await host.StopAsync();
-            }
-        }
-
-        [Fact]
-        [Trait("Category", PlatformSpecificHelpers.TestCategory)]
-        public async Task ConfigurationWihtoutEventGridKeySettingName()
-        {
-            var eventGridKeySettingName = "";
-            var eventGridEndpoint = "http://dymmy.com/";
-            var mockNameResolver = GetNameResolverMock(Array.Empty<(string, string)>());
-
-            var ex = await Assert.ThrowsAsync<ArgumentException>(
-                async () =>
-                {
-                    using (JobHost host = TestHelpers.GetJobHost(
-                        this.loggerProvider,
-                        nameof(this.OrchestrationTerminate),
-                        false /* extendedSessionsEnabled */,
-                        eventGridKeySettingName,
-                        mockNameResolver.Object,
-                        eventGridEndpoint))
-                    {
-                        await host.StartAsync();
-                        await host.StopAsync();
-                    }
-                });
-
-            Assert.Equal($"Failed to start lifecycle notification feature. Please check the configuration values for {eventGridEndpoint} and {eventGridKeySettingName}.", ex.Message);
-        }
-
-        [Fact]
-        [Trait("Category", PlatformSpecificHelpers.TestCategory)]
-        public async Task ConfigurationWithoutEventGridKeyValue()
-        {
-            var eventGridKeySettingName = "eventGridKeySettingName";
-            var eventGridEndpoint = "http://dymmy.com/";
-            var mockNameResolver = GetNameResolverMock(Array.Empty<(string, string)>());
-
-            var ex = await Assert.ThrowsAsync<ArgumentException>(
-                async () =>
-                {
-                    using (JobHost host = TestHelpers.GetJobHost(
-                        this.loggerProvider,
-                        nameof(this.OrchestrationTerminate),
-                        false /* extendedSessionsEnabled */,
-                        eventGridKeySettingName,
-                        mockNameResolver.Object,
-                        eventGridEndpoint))
-                    {
-                        await host.StartAsync();
-                        await host.StopAsync();
-                    }
-                });
-
-            Assert.Equal($"Failed to start lifecycle notification feature. Please check the configuration values for {eventGridKeySettingName} on AppSettings.", ex.Message);
-        }
-
-        [Fact]
-        [Trait("Category", PlatformSpecificHelpers.TestCategory)]
-        public async Task ConfigurationWithMalformedEventGridTypes()
-        {
-            var eventGridKeyValue = "testEventGridKey";
-            var eventGridKeySettingName = "eventGridKeySettingName";
-            var eventGridEndpoint = "http://dymmy.com/";
-            var mockNameResolver = GetNameResolverMock(new[] { (eventGridKeySettingName, eventGridKeyValue) });
-
-            var ex = await Assert.ThrowsAsync<ArgumentException>(
-                async () =>
-                {
-                    using (JobHost host = TestHelpers.GetJobHost(
-                        this.loggerProvider,
-                        nameof(this.OrchestrationTerminate),
-                        false /* extendedSessionsEnabled */,
-                        eventGridKeySettingName,
-                        mockNameResolver.Object,
-                        eventGridEndpoint,
-                        eventGridPublishEventTypes: new[] { "sstarted" }))
-                    {
-                        await host.StartAsync();
-                        await host.StopAsync();
-                    }
-                });
-
-            Assert.Equal($"Failed to start lifecycle notification feature. Unsupported event types detected in 'EventGridPublishEventTypes'. You may only specify one or more of the following 'Started', 'Completed', 'Failed', 'Terminated'.", ex.Message);
-        }
-
-        [Fact]
-        [Trait("Category", PlatformSpecificHelpers.TestCategory)]
-        public async Task ConfigurationWithUnsupportedEventGridTypes()
-        {
-            var eventGridKeyValue = "testEventGridKey";
-            var eventGridKeySettingName = "eventGridKeySettingName";
-            var eventGridEndpoint = "http://dymmy.com/";
-            var mockNameResolver = GetNameResolverMock(new[] { (eventGridKeySettingName, eventGridKeyValue) });
-
-            var ex = await Assert.ThrowsAsync<ArgumentException>(
-                async () =>
-                {
-                    using (JobHost host = TestHelpers.GetJobHost(
-                        this.loggerProvider,
-                        nameof(this.OrchestrationTerminate),
-                        false /* extendedSessionsEnabled */,
-                        eventGridKeySettingName,
-                        mockNameResolver.Object,
-                        eventGridEndpoint,
-                        eventGridPublishEventTypes: new[] { "Pending" }))
-                    {
-                        await host.StartAsync();
-                        await host.StopAsync();
-                    }
-                });
-
-            Assert.Equal($"Failed to start lifecycle notification feature. Unsupported event types detected in 'EventGridPublishEventTypes'. You may only specify one or more of the following 'Started', 'Completed', 'Failed', 'Terminated'.", ex.Message);
-        }
-
-        private HttpMessageHandler ConfigureEventGridMockHandler(
-            string taskHubName,
-            string functionName,
-            string createdInstanceId,
-            string eventGridKeyValue,
-            string eventGridEndpoint,
-            Func<HttpRequestMessage, HttpResponseMessage> responseGenerator,
-            Action<JObject> handler,
-            out List<Action> asserts)
-        {
-            var assertBodies = new List<Action>();
-
-            var mock = new Mock<HttpMessageHandler>();
-            mock.Protected()
-                .Setup<Task<HttpResponseMessage>>("SendAsync", ItExpr.IsAny<HttpRequestMessage>(), ItExpr.IsAny<CancellationToken>())
-                .Returns((HttpRequestMessage request, CancellationToken cancellationToken) =>
-                {
-                    // We can't assert here directly because any unhandled exceptions will cause
-                    // DTFx to abort the work item, which would make debugging failures extremely
-                    // difficult. Instead, we capture the asserts in a set of lambda expressions
-                    // which can be invoked on the main test thread later.
-                    assertBodies.Add(() =>
-                    {
-                        Assert.Contains(request.Headers, x => x.Key == "aeg-sas-key");
-                        var values = request.Headers.GetValues("aeg-sas-key").ToList();
-                        Assert.Single(values);
-                        Assert.Equal(eventGridKeyValue, values[0]);
-                        Assert.Equal(eventGridEndpoint, request.RequestUri.ToString());
-                        var json = request.Content.ReadAsStringAsync().GetAwaiter().GetResult();
-                        this.output.WriteLine("Event Grid notification: " + json);
-
-                        JArray content = JArray.Parse(json);
-                        dynamic o = (JObject)Assert.Single(content);
-
-                        string instanceId = o.data.instanceId;
-                        Assert.NotNull(instanceId);
-                        if (instanceId != createdInstanceId)
-                        {
-                            // This might be from a previous or concurrent run
-                            return;
-                        }
-
-                        Assert.Equal("1.0", o.dataVersion.ToString());
-                        Assert.Equal(taskHubName, o.data.hubName.ToString());
-                        Assert.Equal(functionName, o.data.functionName.ToString());
-
-                        handler(o);
-                    });
-
-                    return Task.FromResult(responseGenerator(request));
-                });
-
-            asserts = assertBodies;
-            return mock.Object;
-        }
-
-        [Theory]
-        [Trait("Category", PlatformSpecificHelpers.TestCategory)]
-        [InlineData(true)]
-        [InlineData(false)]
-        public async Task OrchestrationEventGridApiServiceUnavailableRetry(bool extendedSessionsEnabled)
-        {
-            string[] orchestratorFunctionNames =
-            {
-                nameof(TestOrchestrations.SayHelloInline),
-            };
-
-            var eventGridKeyValue = "testEventGridKey";
-            var eventGridKeySettingName = "eventGridKeySettingName";
-            var eventGridEndpoint = "http://dymmy.com/";
-            var callCount = 0;
-            var retryCount = 5;
-            var mockNameResolver = GetNameResolverMock(new[] { (eventGridKeySettingName, eventGridKeyValue) });
-
-            var httpHandlerMock = new Mock<HttpMessageHandler>();
-            httpHandlerMock.Protected()
-                .Setup<Task<HttpResponseMessage>>("SendAsync", ItExpr.IsAny<HttpRequestMessage>(), ItExpr.IsAny<CancellationToken>())
-                .Returns((HttpRequestMessage request, CancellationToken cancellationToken) =>
-                {
-                    var json = request.Content.ReadAsStringAsync().GetAwaiter().GetResult();
-                    JArray content = JArray.Parse(json);
-                    dynamic o = (JObject)Assert.Single(content);
-                    if (o.subject.ToString() == "durable/orchestrator/Running")
-                    {
-                        callCount++;
-                        if (callCount > retryCount)
-                        {
-                            var message = new HttpResponseMessage(HttpStatusCode.OK);
-                            message.Content = new StringContent("{\"message\":\"OK!\"}");
-                            return Task.FromResult(message);
-                        }
-                        else
-                        {
-                            var message = new HttpResponseMessage(HttpStatusCode.ServiceUnavailable);
-                            message.Content = new StringContent("{\"message\":\"Exception has been thrown\"}");
-                            return Task.FromResult(message);
-                        }
-                    }
-                    else if (o.subject.ToString() == "durable/orchestrator/Completed")
-                    {
-                        var message = new HttpResponseMessage(HttpStatusCode.OK);
-                        message.Content = new StringContent("{\"message\":\"OK!\"}");
-                        return Task.FromResult(message);
-                    }
-
-                    throw new Exception("subject is fault type");
-                });
-
-            var notificationHandler = new EventGridLifeCycleNotificationHelper.HttpRetryMessageHandler(
-                httpHandlerMock.Object,
-                5,
-                TimeSpan.FromMilliseconds(1000),
-                Array.Empty<HttpStatusCode>());
-
-            using (JobHost host = TestHelpers.GetJobHost(
-                this.loggerProvider,
-                nameof(this.OrchestrationStartAndCompleted),
-                extendedSessionsEnabled,
-                eventGridKeySettingName,
-                mockNameResolver.Object,
-                eventGridEndpoint,
-                eventGridNotificationHandler: notificationHandler))
-            {
-                await host.StartAsync();
-
-                var client = await host.StartOrchestratorAsync(orchestratorFunctionNames[0], "World", this.output);
-                var status = await client.WaitForCompletionAsync(TimeSpan.FromSeconds(30), this.output);
-
-                Assert.Equal(OrchestrationRuntimeStatus.Completed, status?.RuntimeStatus);
-                Assert.Equal("World", status?.Input);
-                Assert.Equal("Hello, World!", status?.Output);
-                Assert.Equal(retryCount + 1, callCount);
-                await host.StopAsync();
-            }
-        }
-
-        [Theory]
-        [Trait("Category", PlatformSpecificHelpers.TestCategory)]
-        [InlineData(true)]
-        [InlineData(false)]
-        public async Task OrchestrationEventGridApiExceptionRetry(bool extendedSessionsEnabled)
-        {
-            string[] orchestratorFunctionNames =
-            {
-                nameof(TestOrchestrations.SayHelloInline),
-            };
-
-            var eventGridKeyValue = "testEventGridKey";
-            var eventGridKeySettingName = "eventGridKeySettingName";
-            var eventGridEndpoint = "http://dymmy.com/";
-            var callCount = 0;
-            var retryCount = 5;
-            var mockNameResolver = GetNameResolverMock(new[] { (eventGridKeySettingName, eventGridKeyValue) });
-
-            var httpHandlerMock = new Mock<HttpMessageHandler>();
-            httpHandlerMock.Protected()
-                .Setup<Task<HttpResponseMessage>>("SendAsync", ItExpr.IsAny<HttpRequestMessage>(), ItExpr.IsAny<CancellationToken>())
-                .Returns((HttpRequestMessage request, CancellationToken cancellationToken) =>
-                {
-                    var json = request.Content.ReadAsStringAsync().GetAwaiter().GetResult();
-                    JArray content = JArray.Parse(json);
-                    dynamic o = (JObject)Assert.Single(content);
-
-                    if (o.subject.ToString() == "durable/orchestrator/Running")
-                    {
-                        callCount++;
-                        if (callCount > retryCount)
-                        {
-                            var message = new HttpResponseMessage(HttpStatusCode.OK);
-                            message.Content = new StringContent("{\"message\":\"OK!\"}");
-                            return Task.FromResult(message);
-                        }
-                        else
-                        {
-                            throw new HttpRequestException();
-                        }
-                    }
-                    else if (o.subject.ToString() == "durable/orchestrator/Completed")
-                    {
-                        var message = new HttpResponseMessage(HttpStatusCode.OK);
-                        message.Content = new StringContent("{\"message\":\"OK!\"}");
-                        return Task.FromResult(message);
-                    }
-
-                    throw new Exception("subject is fault type");
-                });
-
-            var notificationHandler = new EventGridLifeCycleNotificationHelper.HttpRetryMessageHandler(
-                httpHandlerMock.Object,
-                5,
-                TimeSpan.FromMilliseconds(1000),
-                Array.Empty<HttpStatusCode>());
-
-            using (JobHost host = TestHelpers.GetJobHost(
-                this.loggerProvider,
-                nameof(this.OrchestrationStartAndCompleted),
-                extendedSessionsEnabled,
-                eventGridKeySettingName,
-                mockNameResolver.Object,
-                eventGridEndpoint,
-                eventGridNotificationHandler: notificationHandler))
-            {
-                await host.StartAsync();
-
-                var client = await host.StartOrchestratorAsync(orchestratorFunctionNames[0], "World", this.output);
-                var status = await client.WaitForCompletionAsync(TimeSpan.FromSeconds(30), this.output);
-
-                Assert.Equal(OrchestrationRuntimeStatus.Completed, status?.RuntimeStatus);
-                Assert.Equal("World", status?.Input);
-                Assert.Equal("Hello, World!", status?.Output);
-                Assert.Equal(retryCount + 1, callCount);
-                await host.StopAsync();
-            }
-        }
-
-        [Theory]
-        [Trait("Category", PlatformSpecificHelpers.TestCategory)]
-        [InlineData(true)]
-        [InlineData(false)]
-        public async Task OrchestrationEventGridApiExceptionNoRetry(bool extendedSessionsEnabled)
-        {
-            string[] orchestratorFunctionNames =
-            {
-                nameof(TestOrchestrations.SayHelloInline),
-            };
-
-            var eventGridKeyValue = "testEventGridKey";
-            var eventGridKeySettingName = "eventGridKeySettingName";
-            var eventGridEndpoint = "http://dymmy.com/";
-            var callCount = 0;
-            var retryCount = 0;
-            var mockNameResolver = GetNameResolverMock(new[] { (eventGridKeySettingName, eventGridKeyValue) });
-
-            var httpHandlerMock = new Mock<HttpMessageHandler>();
-            httpHandlerMock.Protected()
-                .Setup<Task<HttpResponseMessage>>("SendAsync", ItExpr.IsAny<HttpRequestMessage>(), ItExpr.IsAny<CancellationToken>())
-                .Returns((HttpRequestMessage request, CancellationToken cancellationToken) =>
-                {
-                    var json = request.Content.ReadAsStringAsync().GetAwaiter().GetResult();
-                    JArray content = JArray.Parse(json);
-                    dynamic o = (JObject)Assert.Single(content);
-
-                    if (o.subject.ToString() == "durable/orchestrator/Running")
-                    {
-                        callCount++;
-                        throw new HttpRequestException();
-                    }
-                    else if (o.subject.ToString() == "durable/orchestrator/Completed")
-                    {
-                        var message = new HttpResponseMessage(HttpStatusCode.OK);
-                        message.Content = new StringContent("{\"message\":\"OK!\"}");
-                        return Task.FromResult(message);
-                    }
-
-                    throw new Exception("subject is fault type");
-                });
-
-            var notificationHandler = new EventGridLifeCycleNotificationHelper.HttpRetryMessageHandler(
-                httpHandlerMock.Object,
-                retryCount,
-                TimeSpan.FromMilliseconds(1000),
-                Array.Empty<HttpStatusCode>());
-
-            using (JobHost host = TestHelpers.GetJobHost(
-                this.loggerProvider,
-                nameof(this.OrchestrationStartAndCompleted),
-                extendedSessionsEnabled,
-                eventGridKeySettingName,
-                mockNameResolver.Object,
-                eventGridEndpoint,
-                eventGridNotificationHandler: notificationHandler))
-            {
-                await host.StartAsync();
-
-                var client = await host.StartOrchestratorAsync(orchestratorFunctionNames[0], "World", this.output);
-                var status = await client.WaitForCompletionAsync(TimeSpan.FromSeconds(300), this.output);
-
-                Assert.Equal(OrchestrationRuntimeStatus.Completed, status?.RuntimeStatus);
-                Assert.Equal("World", status?.Input);
-                Assert.Equal("Hello, World!", status?.Output);
-                Assert.Equal(retryCount + 1, callCount);
-                await host.StopAsync();
-            }
-        }
-
-        [Theory]
-        [Trait("Category", PlatformSpecificHelpers.TestCategory)]
-        [InlineData(true)]
-        [InlineData(false)]
-        public async Task OrchestrationEventGridApiExceptionRetryCountOver(bool extendedSessionsEnabled)
-        {
-            string[] orchestratorFunctionNames =
-            {
-                nameof(TestOrchestrations.SayHelloInline),
-            };
-
-            var eventGridKeyValue = "testEventGridKey";
-            var eventGridKeySettingName = "eventGridKeySettingName";
-            var eventGridEndpoint = "http://dymmy.com/";
-            var callCount = 0;
-            var retryCount = 5;
-            var mockNameResolver = GetNameResolverMock(new[] { (eventGridKeySettingName, eventGridKeyValue) });
-
-            var httpHandlerMock = new Mock<HttpMessageHandler>();
-            httpHandlerMock.Protected()
-                .Setup<Task<HttpResponseMessage>>("SendAsync", ItExpr.IsAny<HttpRequestMessage>(), ItExpr.IsAny<CancellationToken>())
-                .Returns((HttpRequestMessage request, CancellationToken cancellationToken) =>
-                {
-                    var json = request.Content.ReadAsStringAsync().GetAwaiter().GetResult();
-                    JArray content = JArray.Parse(json);
-                    dynamic o = (JObject)Assert.Single(content);
-
-                    if (o.subject.ToString() == "durable/orchestrator/Running")
-                    {
-                        callCount++;
-                        throw new HttpRequestException();
-                    }
-                    else if (o.subject.ToString() == "durable/orchestrator/Completed")
-                    {
-                        var message = new HttpResponseMessage(HttpStatusCode.OK);
-                        message.Content = new StringContent("{\"message\":\"OK!\"}");
-                        return Task.FromResult(message);
-                    }
-
-                    throw new Exception("subject is fault type");
-                });
-
-            var notificationHandler = new EventGridLifeCycleNotificationHelper.HttpRetryMessageHandler(
-                httpHandlerMock.Object,
-                5,
-                TimeSpan.FromMilliseconds(1000),
-                Array.Empty<HttpStatusCode>());
-
-            using (JobHost host = TestHelpers.GetJobHost(
-                this.loggerProvider,
-                nameof(this.OrchestrationStartAndCompleted),
-                extendedSessionsEnabled,
-                eventGridKeySettingName,
-                mockNameResolver.Object,
-                eventGridEndpoint,
-                eventGridNotificationHandler: notificationHandler))
-            {
-                await host.StartAsync();
-
-                var client = await host.StartOrchestratorAsync(orchestratorFunctionNames[0], "World", this.output);
-                var status = await client.WaitForCompletionAsync(TimeSpan.FromSeconds(300), this.output);
-
-                Assert.Equal(OrchestrationRuntimeStatus.Completed, status?.RuntimeStatus);
-                Assert.Equal("World", status?.Input);
-                Assert.Equal("Hello, World!", status?.Output);
-                Assert.Equal(retryCount + 1, callCount);
-                await host.StopAsync();
-            }
-        }
-
-        [Theory]
-        [Trait("Category", PlatformSpecificHelpers.TestCategory)]
-        [InlineData(true)]
-        [InlineData(false)]
-        public async Task OrchestrationEventGridApiRetryStatus(bool extendedSessionsEnabled)
-        {
-            string[] orchestratorFunctionNames =
-            {
-                nameof(TestOrchestrations.SayHelloInline),
-            };
-
-            var eventGridKeyValue = "testEventGridKey";
-            var eventGridKeySettingName = "eventGridKeySettingName";
-            var eventGridEndpoint = "http://dymmy.com/";
-            var callCount = 0;
-            var mockNameResolver = GetNameResolverMock(new[] { (eventGridKeySettingName, eventGridKeyValue) });
-
-            var httpHandlerMock = new Mock<HttpMessageHandler>();
-            httpHandlerMock.Protected()
-                .Setup<Task<HttpResponseMessage>>("SendAsync", ItExpr.IsAny<HttpRequestMessage>(), ItExpr.IsAny<CancellationToken>())
-                .Returns((HttpRequestMessage request, CancellationToken cancellationToken) =>
-                {
-                    var json = request.Content.ReadAsStringAsync().GetAwaiter().GetResult();
-                    JArray content = JArray.Parse(json);
-                    dynamic o = (JObject)Assert.Single(content);
-
-                    if (o.subject.ToString() == "durable/orchestrator/Running")
-                    {
-                        callCount++;
-                        HttpResponseMessage message = null;
-                        if (callCount == 1)
-                        {
-                            message = new HttpResponseMessage(HttpStatusCode.BadRequest);
-                        }
-                        else if (callCount == 2)
-                        {
-                            message = new HttpResponseMessage(HttpStatusCode.Unauthorized);
-                        }
-                        else if (callCount == 3)
-                        {
-                            message = new HttpResponseMessage(HttpStatusCode.ServiceUnavailable);
-                        }
-                        else if (callCount == 4)
-                        {
-                            message = new HttpResponseMessage(HttpStatusCode.NotFound);
-                        }
-                        else
-                        {
-                            message = new HttpResponseMessage(HttpStatusCode.OK);
-                            message.Content = new StringContent("{\"message\":\"OK!\"}");
-                            return Task.FromResult(message);
-                        }
-
-                        message.Content = new StringContent("{\"message\":\"Exception has been thrown\"}");
-                        return Task.FromResult(message);
-                    }
-                    else if (o.subject.ToString() == "durable/orchestrator/Completed")
-                    {
-                        var message = new HttpResponseMessage(HttpStatusCode.OK);
-                        message.Content = new StringContent("{\"message\":\"OK!\"}");
-                        return Task.FromResult(message);
-                    }
-
-                    throw new Exception("subject is fault type");
-                });
-
-            var notificationHandler = new EventGridLifeCycleNotificationHelper.HttpRetryMessageHandler(
-                httpHandlerMock.Object,
-                5,
-                TimeSpan.FromMilliseconds(1000),
-                new[] { (HttpStatusCode)400, (HttpStatusCode)401, (HttpStatusCode)404 });
-
-            using (JobHost host = TestHelpers.GetJobHost(
-                this.loggerProvider,
-                nameof(this.OrchestrationStartAndCompleted),
-                extendedSessionsEnabled,
-                eventGridKeySettingName,
-                mockNameResolver.Object,
-                eventGridEndpoint,
-                eventGridNotificationHandler: notificationHandler))
-            {
-                await host.StartAsync();
-
-                var client = await host.StartOrchestratorAsync(orchestratorFunctionNames[0], "World", this.output);
-                var status = await client.WaitForCompletionAsync(TimeSpan.FromSeconds(30), this.output);
-
-                Assert.Equal(OrchestrationRuntimeStatus.Completed, status?.RuntimeStatus);
-                Assert.Equal("World", status?.Input);
-                Assert.Equal("Hello, World!", status?.Output);
-                Assert.Equal(5, callCount);
-                await host.StopAsync();
-            }
-        }
-
-        [Fact]
-        [Trait("Category", PlatformSpecificHelpers.TestCategory)]
-        public void OrchestrationEventGridApiConfigureCheck()
-        {
-            var eventGridKeyValue = "testEventGridKey";
-            var eventGridKeySettingName = "eventGridKeySettingName";
-            var eventGridEndpoint = "http://%WholeStringTest%.com/";
-            var retryCount = 5;
-            var retryInterval = TimeSpan.FromSeconds(10);
-            var retryStatus = new[] { 400, 401 };
-            var mockNameResolver = GetNameResolverMock(
-                new[]
-                {
-                    (eventGridKeySettingName, eventGridKeyValue),
-                    ("WholeStringTest", "dummy"),
-                });
-
-            var options = new DurableTaskOptions
-            {
-                EventGridKeySettingName = eventGridKeySettingName,
-                EventGridTopicEndpoint = eventGridEndpoint,
-                EventGridPublishRetryCount = retryCount,
-                EventGridPublishRetryInterval = retryInterval,
-                EventGridPublishRetryHttpStatus = retryStatus,
-            };
-
-            var extension = new DurableTaskExtension(
-                new OptionsWrapper<DurableTaskOptions>(options),
-                new LoggerFactory(),
-                mockNameResolver.Object,
-                new TestConnectionStringResolver());
-
-            var eventGridLifeCycleNotification = (EventGridLifeCycleNotificationHelper)extension.LifeCycleNotificationHelper;
-
-            Assert.Equal("http://dummy.com/", eventGridLifeCycleNotification.EventGridTopicEndpoint);
-            Assert.Equal(eventGridKeyValue, eventGridLifeCycleNotification.EventGridKeyValue);
-
-            var handler =
-                (EventGridLifeCycleNotificationHelper.HttpRetryMessageHandler)eventGridLifeCycleNotification
-                    .HttpMessageHandler;
-
-            Assert.Equal(retryCount, handler.MaxRetryCount);
-            Assert.Equal(retryInterval, handler.RetryWaitSpan);
-            Assert.Equal(retryStatus.Select(s => (HttpStatusCode)s), handler.RetryTargetStatus);
-        }
-
-        [Fact]
-        [Trait("Category", PlatformSpecificHelpers.TestCategory)]
-        public void OrchestrationCustomHelperTypeActivationSuccess()
-        {
-            var options = new DurableTaskOptions
-            {
-                CustomLifeCycleNotificationHelperType = typeof(TestLifeCycleNotificationHelper).AssemblyQualifiedName,
-            };
-
-            var extension = new DurableTaskExtension(
-                new OptionsWrapper<DurableTaskOptions>(options),
-                new LoggerFactory(),
-                new SimpleNameResolver(),
-                new TestConnectionStringResolver());
-
-            var lifeCycleNotificationHelper = extension.LifeCycleNotificationHelper;
-
-            Assert.NotNull(lifeCycleNotificationHelper);
-            Assert.IsType<TestLifeCycleNotificationHelper>(lifeCycleNotificationHelper);
-        }
-
-        [Fact]
-        [Trait("Category", PlatformSpecificHelpers.TestCategory)]
-        public void OrchestrationCustomHelperTypeActivationFailed()
-        {
-            var options = new DurableTaskOptions
-            {
-                CustomLifeCycleNotificationHelperType = "Test.TestLifeCycleNotificationHelper",
-            };
-
-            var extension = new DurableTaskExtension(
-                new OptionsWrapper<DurableTaskOptions>(options),
-                new LoggerFactory(),
-                new SimpleNameResolver(),
-                new TestConnectionStringResolver());
-
-            var lifeCycleNotificationHelper = extension.LifeCycleNotificationHelper;
-
-            Assert.NotNull(lifeCycleNotificationHelper);
-            Assert.IsType<NullLifeCycleNotificationHelper>(lifeCycleNotificationHelper);
-        }
-
-        [Fact]
-        [Trait("Category", PlatformSpecificHelpers.TestCategory)]
-        public void OrchestrationCustomHelperTypeFallback()
-        {
-            var options = new DurableTaskOptions
-            {
-                EventGridKeySettingName = null,
-                EventGridTopicEndpoint = null,
-                CustomLifeCycleNotificationHelperType = null,
-            };
-
-            var extension = new DurableTaskExtension(
-                new OptionsWrapper<DurableTaskOptions>(options),
-                new LoggerFactory(),
-                new SimpleNameResolver(),
-                new TestConnectionStringResolver());
-
-            var lifeCycleNotificationHelper = extension.LifeCycleNotificationHelper;
-
-            Assert.NotNull(lifeCycleNotificationHelper);
-            Assert.IsType<NullLifeCycleNotificationHelper>(lifeCycleNotificationHelper);
-        }
-
-        private static Mock<INameResolver> GetNameResolverMock((string Key, string Value)[] settings)
-        {
-            var mock = new Mock<INameResolver>();
-            foreach (var setting in settings)
-            {
-                mock.Setup(x => x.Resolve(setting.Key)).Returns(setting.Value);
-            }
-
-            return mock;
-        }
-
-        public class TestLifeCycleNotificationHelper : ILifeCycleNotificationHelper
-        {
-            public Task OrchestratorStartingAsync(string hubName, string functionName, string instanceId, bool isReplay)
-            {
-                return Task.CompletedTask;
-            }
-
-            public Task OrchestratorCompletedAsync(string hubName, string functionName, string instanceId, bool continuedAsNew, bool isReplay)
-            {
-                return Task.CompletedTask;
-            }
-
-            public Task OrchestratorFailedAsync(string hubName, string functionName, string instanceId, string reason, bool isReplay)
-            {
-                return Task.CompletedTask;
-            }
-
-            public Task OrchestratorTerminatedAsync(string hubName, string functionName, string instanceId, string reason)
-            {
-                return Task.CompletedTask;
-            }
-        }
-    }
-}
->>>>>>> 12d89d6b
+﻿// Copyright (c) .NET Foundation. All rights reserved.
+// Licensed under the MIT License. See LICENSE in the project root for license information.
+
+using System;
+using System.Collections.Generic;
+using System.Linq;
+using System.Net;
+using System.Net.Http;
+using System.Threading;
+using System.Threading.Tasks;
+using Microsoft.Azure.WebJobs.Extensions.DurableTask.Options;
+using Microsoft.Azure.WebJobs.Host.TestCommon;
+using Microsoft.Extensions.Logging;
+using Microsoft.Extensions.Options;
+using Moq;
+using Moq.Protected;
+using Newtonsoft.Json.Linq;
+using Xunit;
+using Xunit.Abstractions;
+
+namespace Microsoft.Azure.WebJobs.Extensions.DurableTask.Tests
+{
+    public class DurableTaskLifeCycleNotificationTest
+    {
+        private readonly ITestOutputHelper output;
+        private readonly TestLoggerProvider loggerProvider;
+        private readonly bool useTestLogger = true;
+
+        public DurableTaskLifeCycleNotificationTest(ITestOutputHelper output)
+        {
+            this.output = output;
+            this.loggerProvider = new TestLoggerProvider(output);
+        }
+
+        [Theory]
+        [Trait("Category", PlatformSpecificHelpers.TestCategory + "_BVT")]
+        [InlineData(true)]
+        [InlineData(false)]
+        public async Task OrchestrationStartAndCompleted(bool extendedSessionsEnabled)
+        {
+            var testName = nameof(this.OrchestrationStartAndCompleted);
+            var functionName = nameof(TestOrchestrations.SayHelloInline);
+            var eventGridKeyValue = "testEventGridKey";
+            var eventGridKeySettingName = "eventGridKeySettingName";
+            var eventGridEndpoint = "http://dymmy.com/";
+            var mockNameResolver = GetNameResolverMock(new[] { (eventGridKeySettingName, eventGridKeyValue) });
+
+            string createdInstanceId = Guid.NewGuid().ToString("N");
+
+            Func<HttpRequestMessage, HttpResponseMessage> responseGenerator =
+                (HttpRequestMessage req) => req.CreateResponse(HttpStatusCode.OK, "{\"message\":\"OK!\"}");
+
+            int callCount = 0;
+            HttpMessageHandler httpMessageHandler = this.ConfigureEventGridMockHandler(
+                TestHelpers.GetTaskHubNameFromTestName(testName, extendedSessionsEnabled),
+                functionName,
+                createdInstanceId,
+                eventGridKeyValue,
+                eventGridEndpoint,
+                responseGenerator,
+                handler: (JObject eventPayload) =>
+                {
+                    dynamic o = eventPayload;
+                    if (callCount == 0)
+                    {
+                        Assert.Equal("durable/orchestrator/Running", (string)o.subject);
+                        Assert.Equal("orchestratorEvent", (string)o.eventType);
+                        Assert.Equal("Running", (string)o.data.runtimeStatus);
+                    }
+                    else if (callCount == 1)
+                    {
+                        Assert.Equal("durable/orchestrator/Completed", (string)o.subject);
+                        Assert.Equal("orchestratorEvent", (string)o.eventType);
+                        Assert.Equal("Completed", (string)o.data.runtimeStatus);
+                    }
+                    else
+                    {
+                        Assert.True(false, "The calls to Event Grid should be exactly 2 but we are registering more.");
+                    }
+
+                    callCount++;
+                },
+                asserts: out List<Action> eventGridRequestValidators);
+
+            using (JobHost host = TestHelpers.GetJobHost(
+                this.loggerProvider,
+                testName,
+                extendedSessionsEnabled,
+                eventGridKeySettingName,
+                mockNameResolver.Object,
+                eventGridEndpoint,
+                eventGridNotificationHandler: httpMessageHandler))
+            {
+                await host.StartAsync();
+
+                var client = await host.StartOrchestratorAsync(
+                    functionName,
+                    "World",
+                    this.output,
+                    createdInstanceId);
+                var status = await client.WaitForCompletionAsync(TimeSpan.FromSeconds(30), this.output);
+
+                Assert.Equal(OrchestrationRuntimeStatus.Completed, status?.RuntimeStatus);
+                Assert.Equal("World", status?.Input);
+                Assert.Equal("Hello, World!", status?.Output);
+
+                // There should be one validator for each Event Grid request.
+                // Each validator is a delegate with several Assert statements.
+                Assert.NotEmpty(eventGridRequestValidators);
+                foreach (Action validator in eventGridRequestValidators)
+                {
+                    validator.Invoke();
+                }
+
+                Assert.Equal(2, callCount);
+
+                await host.StopAsync();
+            }
+        }
+
+        [Theory]
+        [Trait("Category", PlatformSpecificHelpers.TestCategory)]
+        [InlineData(true)]
+        [InlineData(false)]
+        public async Task OrchestrationFailed(bool extendedSessionsEnabled)
+        {
+            var testName = nameof(this.OrchestrationFailed);
+            var functionName = nameof(TestOrchestrations.ThrowOrchestrator);
+            var eventGridKeyValue = "testEventGridKey";
+            var eventGridKeySettingName = "eventGridKeySettingName";
+            var eventGridEndpoint = "http://dymmy.com/";
+            var mockNameResolver = GetNameResolverMock(new[] { (eventGridKeySettingName, eventGridKeyValue) });
+
+            string createdInstanceId = Guid.NewGuid().ToString("N");
+
+            Func<HttpRequestMessage, HttpResponseMessage> responseGenerator =
+                (HttpRequestMessage req) => req.CreateResponse(HttpStatusCode.OK, "{\"message\":\"OK!\"}");
+
+            int callCount = 0;
+            HttpMessageHandler httpMessageHandler = this.ConfigureEventGridMockHandler(
+                TestHelpers.GetTaskHubNameFromTestName(testName, extendedSessionsEnabled),
+                functionName,
+                createdInstanceId,
+                eventGridKeyValue,
+                eventGridEndpoint,
+                responseGenerator,
+                handler: (JObject eventPayload) =>
+                {
+                    dynamic o = eventPayload;
+                    if (callCount == 0)
+                    {
+                        Assert.Equal("durable/orchestrator/Running", (string)o.subject);
+                        Assert.Equal("orchestratorEvent", (string)o.eventType);
+                        Assert.Equal("Running", (string)o.data.runtimeStatus);
+                    }
+                    else if (callCount == 1)
+                    {
+                        Assert.Equal("durable/orchestrator/Failed", (string)o.subject);
+                        Assert.Equal("orchestratorEvent", (string)o.eventType);
+                        Assert.Equal("Failed", (string)o.data.runtimeStatus);
+                    }
+                    else
+                    {
+                        Assert.True(false, "The calls to Event Grid should be exactly 2 but we are registering more.");
+                    }
+
+                    callCount++;
+                },
+                asserts: out List<Action> eventGridRequestValidators);
+
+            using (JobHost host = TestHelpers.GetJobHost(
+                this.loggerProvider,
+                testName,
+                extendedSessionsEnabled,
+                eventGridKeySettingName,
+                mockNameResolver.Object,
+                eventGridEndpoint,
+                eventGridNotificationHandler: httpMessageHandler))
+            {
+                await host.StartAsync();
+
+                // Null input should result in ArgumentNullException in the orchestration code.
+                var client = await host.StartOrchestratorAsync(
+                    functionName,
+                    null,
+                    this.output,
+                    createdInstanceId);
+                var status = await client.WaitForCompletionAsync(TimeSpan.FromSeconds(30), this.output);
+
+                Assert.Equal(OrchestrationRuntimeStatus.Failed, status?.RuntimeStatus);
+                Assert.True(status?.Output.ToString().Contains("Value cannot be null"));
+
+                // There should be one validator for each Event Grid request.
+                // Each validator is a delegate with several Assert statements.
+                Assert.NotEmpty(eventGridRequestValidators);
+                foreach (Action validator in eventGridRequestValidators)
+                {
+                    validator.Invoke();
+                }
+
+                Assert.Equal(2, callCount);
+                await host.StopAsync();
+            }
+        }
+
+        [Theory]
+        [Trait("Category", PlatformSpecificHelpers.TestCategory)]
+        [InlineData(true)]
+        [InlineData(false)]
+        public async Task OrchestrationTerminate(bool extendedSessionsEnabled)
+        {
+            var testName = nameof(this.OrchestrationTerminate);
+
+            // Using the counter orchestration because it will wait indefinitely for input.
+            var functionName = nameof(TestOrchestrations.Counter);
+            var eventGridKeyValue = "testEventGridKey";
+            var eventGridKeySettingName = "eventGridKeySettingName";
+            var eventGridEndpoint = "http://dymmy.com/";
+            var mockNameResolver = GetNameResolverMock(new[] { (eventGridKeySettingName, eventGridKeyValue) });
+
+            string createdInstanceId = Guid.NewGuid().ToString("N");
+
+            Func<HttpRequestMessage, HttpResponseMessage> responseGenerator =
+                (HttpRequestMessage req) => req.CreateResponse(HttpStatusCode.OK, "{\"message\":\"OK!\"}");
+
+            int callCount = 0;
+            HttpMessageHandler httpMessageHandler = this.ConfigureEventGridMockHandler(
+                TestHelpers.GetTaskHubNameFromTestName(testName, extendedSessionsEnabled),
+                functionName,
+                createdInstanceId,
+                eventGridKeyValue,
+                eventGridEndpoint,
+                responseGenerator,
+                handler: (JObject eventPayload) =>
+                {
+                    dynamic o = eventPayload;
+                    if (callCount == 0)
+                    {
+                        Assert.Equal("durable/orchestrator/Running", (string)o.subject);
+                        Assert.Equal("orchestratorEvent", (string)o.eventType);
+                        Assert.Equal("Running", (string)o.data.runtimeStatus);
+                    }
+                    else if (callCount == 1)
+                    {
+                        Assert.Equal("durable/orchestrator/Terminated", (string)o.subject);
+                        Assert.Equal("orchestratorEvent", (string)o.eventType);
+                        Assert.Equal("Terminated", (string)o.data.runtimeStatus);
+                    }
+                    else
+                    {
+                        Assert.True(false, "The calls to Event Grid should be exactly 2 but we are registering more.");
+                    }
+
+                    callCount++;
+                },
+                asserts: out List<Action> eventGridRequestValidators);
+
+            using (JobHost host = TestHelpers.GetJobHost(
+                this.loggerProvider,
+                testName,
+                extendedSessionsEnabled,
+                eventGridKeySettingName,
+                mockNameResolver.Object,
+                eventGridEndpoint,
+                eventGridNotificationHandler: httpMessageHandler))
+            {
+                await host.StartAsync();
+
+                var client = await host.StartOrchestratorAsync(
+                    functionName,
+                    0,
+                    this.output,
+                    createdInstanceId);
+
+                await client.WaitForStartupAsync(TimeSpan.FromSeconds(30), this.output);
+                await client.TerminateAsync("sayōnara");
+
+                var status = await client.WaitForCompletionAsync(TimeSpan.FromSeconds(30), this.output);
+
+                Assert.Equal(OrchestrationRuntimeStatus.Terminated, status?.RuntimeStatus);
+                Assert.Equal("sayōnara", status?.Output);
+
+                // There should be one validator for each Event Grid request.
+                // Each validator is a delegate with several Assert statements.
+                Assert.NotEmpty(eventGridRequestValidators);
+                foreach (Action validator in eventGridRequestValidators)
+                {
+                    validator.Invoke();
+                }
+
+                // TODO: There should be two calls, but the termination notification is not being fired.
+                //       https://github.com/Azure/azure-functions-durable-extension/issues/286
+                Assert.Equal(1, callCount);
+                await host.StopAsync();
+            }
+        }
+
+        [Theory]
+        [Trait("Category", PlatformSpecificHelpers.TestCategory)]
+        [InlineData(true)]
+        [InlineData(false)]
+        public async Task OrchestrationStartedOptOutOfEvent(bool extendedSessionsEnabled)
+        {
+            var testName = nameof(this.OrchestrationStartAndCompleted);
+            var functionName = nameof(TestOrchestrations.SayHelloInline);
+            var eventGridKeyValue = "testEventGridKey";
+            var eventGridKeySettingName = "eventGridKeySettingName";
+            var eventGridEndpoint = "http://dymmy.com/";
+            var mockNameResolver = GetNameResolverMock(new[] { (eventGridKeySettingName, eventGridKeyValue) });
+
+            string createdInstanceId = Guid.NewGuid().ToString("N");
+
+            Func<HttpRequestMessage, HttpResponseMessage> responseGenerator =
+                (HttpRequestMessage req) => req.CreateResponse(HttpStatusCode.OK, "{\"message\":\"OK!\"}");
+
+            HttpMessageHandler httpMessageHandler = this.ConfigureEventGridMockHandler(
+                TestHelpers.GetTaskHubNameFromTestName(testName, extendedSessionsEnabled),
+                functionName,
+                createdInstanceId,
+                eventGridKeyValue,
+                eventGridEndpoint,
+                responseGenerator,
+                handler: (JObject eventPayload) =>
+                {
+                    dynamic o = eventPayload;
+                    Assert.NotEqual("durable/orchestrator/Running", (string)o.subject);
+                    Assert.NotEqual("Running", (string)o.data.runtimeStatus);
+                },
+                asserts: out List<Action> eventGridRequestValidators);
+
+            using (JobHost host = TestHelpers.GetJobHost(
+                this.loggerProvider,
+                testName,
+                extendedSessionsEnabled,
+                eventGridKeySettingName,
+                mockNameResolver.Object,
+                eventGridEndpoint,
+                eventGridNotificationHandler: httpMessageHandler,
+                eventGridPublishEventTypes: new[] { "Completed", "Failed" }))
+            {
+                await host.StartAsync();
+
+                var client = await host.StartOrchestratorAsync(
+                    functionName,
+                    "World",
+                    this.output,
+                    createdInstanceId);
+                var status = await client.WaitForCompletionAsync(TimeSpan.FromSeconds(30), this.output);
+
+                eventGridRequestValidators.ForEach(v => v.Invoke());
+
+                await host.StopAsync();
+            }
+        }
+
+        [Theory]
+        [Trait("Category", PlatformSpecificHelpers.TestCategory)]
+        [InlineData(true)]
+        [InlineData(false)]
+        public async Task OrchestrationCompletedOptOutOfEvent(bool extendedSessionsEnabled)
+        {
+            var testName = nameof(this.OrchestrationStartAndCompleted);
+            var functionName = nameof(TestOrchestrations.SayHelloInline);
+            var eventGridKeyValue = "testEventGridKey";
+            var eventGridKeySettingName = "eventGridKeySettingName";
+            var eventGridEndpoint = "http://dymmy.com/";
+            var mockNameResolver = GetNameResolverMock(new[] { (eventGridKeySettingName, eventGridKeyValue) });
+
+            string createdInstanceId = Guid.NewGuid().ToString("N");
+
+            Func<HttpRequestMessage, HttpResponseMessage> responseGenerator =
+                (HttpRequestMessage req) => req.CreateResponse(HttpStatusCode.OK, "{\"message\":\"OK!\"}");
+
+            HttpMessageHandler httpMessageHandler = this.ConfigureEventGridMockHandler(
+                TestHelpers.GetTaskHubNameFromTestName(testName, extendedSessionsEnabled),
+                functionName,
+                createdInstanceId,
+                eventGridKeyValue,
+                eventGridEndpoint,
+                responseGenerator,
+                handler: (JObject eventPayload) =>
+                {
+                    dynamic o = eventPayload;
+                    Assert.NotEqual("durable/orchestrator/Completed", (string)o.subject);
+                    Assert.NotEqual("Completed", (string)o.data.runtimeStatus);
+                },
+                asserts: out List<Action> eventGridRequestValidators);
+
+            using (JobHost host = TestHelpers.GetJobHost(
+                this.loggerProvider,
+                testName,
+                extendedSessionsEnabled,
+                eventGridKeySettingName,
+                mockNameResolver.Object,
+                eventGridEndpoint,
+                eventGridNotificationHandler: httpMessageHandler,
+                eventGridPublishEventTypes: new[] { "Started", "Failed" }))
+            {
+                await host.StartAsync();
+
+                var client = await host.StartOrchestratorAsync(
+                    functionName,
+                    "World",
+                    this.output,
+                    createdInstanceId);
+                var status = await client.WaitForCompletionAsync(TimeSpan.FromSeconds(30), this.output);
+
+                eventGridRequestValidators.ForEach(v => v.Invoke());
+
+                await host.StopAsync();
+            }
+        }
+
+        [Theory]
+        [Trait("Category", PlatformSpecificHelpers.TestCategory)]
+        [InlineData(true)]
+        [InlineData(false)]
+        public async Task OrchestrationFailedOptOutOfEvent(bool extendedSessionsEnabled)
+        {
+            var testName = nameof(this.OrchestrationFailed);
+            var functionName = nameof(TestOrchestrations.ThrowOrchestrator);
+            var eventGridKeyValue = "testEventGridKey";
+            var eventGridKeySettingName = "eventGridKeySettingName";
+            var eventGridEndpoint = "http://dymmy.com/";
+            var mockNameResolver = GetNameResolverMock(new[] { (eventGridKeySettingName, eventGridKeyValue) });
+
+            string createdInstanceId = Guid.NewGuid().ToString("N");
+
+            Func<HttpRequestMessage, HttpResponseMessage> responseGenerator =
+                (HttpRequestMessage req) => req.CreateResponse(HttpStatusCode.OK, "{\"message\":\"OK!\"}");
+
+            HttpMessageHandler httpMessageHandler = this.ConfigureEventGridMockHandler(
+                TestHelpers.GetTaskHubNameFromTestName(testName, extendedSessionsEnabled),
+                functionName,
+                createdInstanceId,
+                eventGridKeyValue,
+                eventGridEndpoint,
+                responseGenerator,
+                handler: (JObject eventPayload) =>
+                {
+                    dynamic o = eventPayload;
+                    Assert.NotEqual("durable/orchestrator/Failed", (string)o.subject);
+                    Assert.NotEqual("Failed", (string)o.data.runtimeStatus);
+                },
+                asserts: out List<Action> eventGridRequestValidators);
+
+            using (JobHost host = TestHelpers.GetJobHost(
+                this.loggerProvider,
+                testName,
+                extendedSessionsEnabled,
+                eventGridKeySettingName,
+                mockNameResolver.Object,
+                eventGridEndpoint,
+                eventGridNotificationHandler: httpMessageHandler,
+                eventGridPublishEventTypes: new[] { "Started", "Completed" }))
+            {
+                await host.StartAsync();
+
+                // Null input should result in ArgumentNullException in the orchestration code.
+                var client = await host.StartOrchestratorAsync(
+                    functionName,
+                    null,
+                    this.output,
+                    createdInstanceId);
+                var status = await client.WaitForCompletionAsync(TimeSpan.FromSeconds(30), this.output);
+
+                eventGridRequestValidators.ForEach(v => v.Invoke());
+
+                await host.StopAsync();
+            }
+        }
+
+        [Theory]
+        [Trait("Category", PlatformSpecificHelpers.TestCategory)]
+        [InlineData(true)]
+        [InlineData(false)]
+        public async Task OrchestrationTerminatedOptOutOfEvent(bool extendedSessionsEnabled)
+        {
+            var testName = nameof(this.OrchestrationTerminate);
+
+            // Using the counter orchestration because it will wait indefinitely for input.
+            var functionName = nameof(TestOrchestrations.Counter);
+            var eventGridKeyValue = "testEventGridKey";
+            var eventGridKeySettingName = "eventGridKeySettingName";
+            var eventGridEndpoint = "http://dymmy.com/";
+            var mockNameResolver = GetNameResolverMock(new[] { (eventGridKeySettingName, eventGridKeyValue) });
+
+            string createdInstanceId = Guid.NewGuid().ToString("N");
+
+            Func<HttpRequestMessage, HttpResponseMessage> responseGenerator =
+                (HttpRequestMessage req) => req.CreateResponse(HttpStatusCode.OK, "{\"message\":\"OK!\"}");
+
+            HttpMessageHandler httpMessageHandler = this.ConfigureEventGridMockHandler(
+                TestHelpers.GetTaskHubNameFromTestName(testName, extendedSessionsEnabled),
+                functionName,
+                createdInstanceId,
+                eventGridKeyValue,
+                eventGridEndpoint,
+                responseGenerator,
+                handler: (JObject eventPayload) =>
+                {
+                    dynamic o = eventPayload;
+                    Assert.NotEqual("durable/orchestrator/Terminated", (string)o.subject);
+                    Assert.NotEqual("Terminated", (string)o.data.runtimeStatus);
+                },
+                asserts: out List<Action> eventGridRequestValidators);
+
+            using (JobHost host = TestHelpers.GetJobHost(
+                this.loggerProvider,
+                testName,
+                extendedSessionsEnabled,
+                eventGridKeySettingName,
+                mockNameResolver.Object,
+                eventGridEndpoint,
+                eventGridNotificationHandler: httpMessageHandler,
+                eventGridPublishEventTypes: new[] { "Started", "Failed", "Completed" }))
+            {
+                await host.StartAsync();
+
+                var client = await host.StartOrchestratorAsync(
+                    functionName,
+                    0,
+                    this.output,
+                    createdInstanceId);
+
+                await client.WaitForStartupAsync(TimeSpan.FromSeconds(30), this.output);
+                await client.TerminateAsync("sayōnara");
+
+                var status = await client.WaitForCompletionAsync(TimeSpan.FromSeconds(30), this.output);
+
+                eventGridRequestValidators.ForEach(v => v.Invoke());
+
+                await host.StopAsync();
+            }
+        }
+
+        [Theory]
+        [Trait("Category", PlatformSpecificHelpers.TestCategory)]
+        [InlineData(true)]
+        [InlineData(false)]
+        public async Task OrchestrationEventGridApiReturnBadStatus(bool extendedSessionsEnabled)
+        {
+            var testName = nameof(this.OrchestrationEventGridApiReturnBadStatus);
+            var functionName = nameof(TestOrchestrations.SayHelloInline);
+            var eventGridKeyValue = "testEventGridKey";
+            var eventGridKeySettingName = "eventGridKeySettingName";
+            var eventGridEndpoint = "http://dymmy.com/";
+            var mockNameResolver = GetNameResolverMock(new[] { (eventGridKeySettingName, eventGridKeyValue) });
+
+            Func<HttpRequestMessage, HttpResponseMessage> responseGenerator =
+                (HttpRequestMessage req) => req.CreateResponse(
+                    HttpStatusCode.InternalServerError,
+                    new { message = "Exception has been thrown" });
+
+            string createdInstanceId = Guid.NewGuid().ToString("N");
+            int callCount = 0;
+            HttpMessageHandler httpMessageHandler = this.ConfigureEventGridMockHandler(
+                TestHelpers.GetTaskHubNameFromTestName(testName, extendedSessionsEnabled),
+                functionName,
+                createdInstanceId,
+                eventGridKeyValue,
+                eventGridEndpoint,
+                responseGenerator,
+                handler: (JObject eventPayload) =>
+                {
+                    dynamic o = eventPayload;
+                    if (callCount == 0)
+                    {
+                        Assert.Equal("durable/orchestrator/Running", (string)o.subject);
+                        Assert.Equal("orchestratorEvent", (string)o.eventType);
+                        Assert.Equal("Running", (string)o.data.runtimeStatus);
+                    }
+                    else if (callCount == 1)
+                    {
+                        Assert.Equal("durable/orchestrator/Completed", (string)o.subject);
+                        Assert.Equal("orchestratorEvent", (string)o.eventType);
+                        Assert.Equal("Completed", (string)o.data.runtimeStatus);
+                    }
+                    else
+                    {
+                        Assert.True(false, "The calls to Event Grid should be exactly 2 but we are registering more.");
+                    }
+
+                    callCount++;
+                },
+                asserts: out List<Action> eventGridRequestValidators);
+
+            using (JobHost host = TestHelpers.GetJobHost(
+                this.loggerProvider,
+                testName,
+                extendedSessionsEnabled,
+                eventGridKeySettingName,
+                mockNameResolver.Object,
+                eventGridEndpoint,
+                eventGridNotificationHandler: httpMessageHandler))
+            {
+                await host.StartAsync();
+
+                var client = await host.StartOrchestratorAsync(
+                    functionName,
+                    "World",
+                    this.output,
+                    createdInstanceId);
+                var status = await client.WaitForCompletionAsync(TimeSpan.FromSeconds(30), this.output);
+
+                Assert.Equal(OrchestrationRuntimeStatus.Completed, status?.RuntimeStatus);
+                Assert.Equal("World", status?.Input);
+                Assert.Equal("Hello, World!", status?.Output);
+
+                // There should be one validator for each Event Grid request.
+                // Each validator is a delegate with several Assert statements.
+                Assert.NotEmpty(eventGridRequestValidators);
+                foreach (Action validator in eventGridRequestValidators)
+                {
+                    validator.Invoke();
+                }
+
+                Assert.Equal(2, callCount);
+
+                if (this.useTestLogger)
+                {
+                    TestHelpers.AssertLogMessageSequence(
+                        this.output,
+                        this.loggerProvider,
+                        "OrchestrationEventGridApiReturnBadStatus",
+                        client.InstanceId,
+                        extendedSessionsEnabled,
+                        new[] { functionName });
+                }
+
+                await host.StopAsync();
+            }
+        }
+
+        [Fact]
+        [Trait("Category", PlatformSpecificHelpers.TestCategory)]
+        public async Task ConfigurationWithoutEventGridKeySettingName()
+        {
+            var eventGridKeySettingName = "";
+            var eventGridEndpoint = "http://dymmy.com/";
+            var mockNameResolver = GetNameResolverMock(Array.Empty<(string, string)>());
+
+            var ex = await Assert.ThrowsAsync<ArgumentException>(
+                async () =>
+                {
+                    using (JobHost host = TestHelpers.GetJobHost(
+                        this.loggerProvider,
+                        nameof(this.OrchestrationTerminate),
+                        false /* extendedSessionsEnabled */,
+                        eventGridKeySettingName,
+                        mockNameResolver.Object,
+                        eventGridEndpoint))
+                    {
+                        await host.StartAsync();
+                        await host.StopAsync();
+                    }
+                });
+
+            Assert.Equal($"Failed to start lifecycle notification feature. Please check the configuration values for {eventGridEndpoint} and {eventGridKeySettingName}.", ex.Message);
+        }
+
+        [Fact]
+        [Trait("Category", PlatformSpecificHelpers.TestCategory)]
+        public async Task ConfigurationWithoutEventGridKeyValue()
+        {
+            var eventGridKeySettingName = "eventGridKeySettingName";
+            var eventGridEndpoint = "http://dymmy.com/";
+            var mockNameResolver = GetNameResolverMock(Array.Empty<(string, string)>());
+
+            var ex = await Assert.ThrowsAsync<ArgumentException>(
+                async () =>
+                {
+                    using (JobHost host = TestHelpers.GetJobHost(
+                        this.loggerProvider,
+                        nameof(this.OrchestrationTerminate),
+                        false /* extendedSessionsEnabled */,
+                        eventGridKeySettingName,
+                        mockNameResolver.Object,
+                        eventGridEndpoint))
+                    {
+                        await host.StartAsync();
+                        await host.StopAsync();
+                    }
+                });
+
+            Assert.Equal($"Failed to start lifecycle notification feature. Please check the configuration values for {eventGridKeySettingName} on AppSettings.", ex.Message);
+        }
+
+        [Fact]
+        [Trait("Category", PlatformSpecificHelpers.TestCategory)]
+        public async Task ConfigurationWithMalformedEventGridTypes()
+        {
+            var eventGridKeyValue = "testEventGridKey";
+            var eventGridKeySettingName = "eventGridKeySettingName";
+            var eventGridEndpoint = "http://dymmy.com/";
+            var mockNameResolver = GetNameResolverMock(new[] { (eventGridKeySettingName, eventGridKeyValue) });
+
+            var ex = await Assert.ThrowsAsync<ArgumentException>(
+                async () =>
+                {
+                    using (JobHost host = TestHelpers.GetJobHost(
+                        this.loggerProvider,
+                        nameof(this.OrchestrationTerminate),
+                        false /* extendedSessionsEnabled */,
+                        eventGridKeySettingName,
+                        mockNameResolver.Object,
+                        eventGridEndpoint,
+                        eventGridPublishEventTypes: new[] { "sstarted" }))
+                    {
+                        await host.StartAsync();
+                        await host.StopAsync();
+                    }
+                });
+
+            Assert.Equal($"Failed to start lifecycle notification feature. Unsupported event types detected in 'EventGridPublishEventTypes'. You may only specify one or more of the following 'Started', 'Completed', 'Failed', 'Terminated'.", ex.Message);
+        }
+
+        [Fact]
+        [Trait("Category", PlatformSpecificHelpers.TestCategory)]
+        public async Task ConfigurationWithUnsupportedEventGridTypes()
+        {
+            var eventGridKeyValue = "testEventGridKey";
+            var eventGridKeySettingName = "eventGridKeySettingName";
+            var eventGridEndpoint = "http://dymmy.com/";
+            var mockNameResolver = GetNameResolverMock(new[] { (eventGridKeySettingName, eventGridKeyValue) });
+
+            var ex = await Assert.ThrowsAsync<ArgumentException>(
+                async () =>
+                {
+                    using (JobHost host = TestHelpers.GetJobHost(
+                        this.loggerProvider,
+                        nameof(this.OrchestrationTerminate),
+                        false /* extendedSessionsEnabled */,
+                        eventGridKeySettingName,
+                        mockNameResolver.Object,
+                        eventGridEndpoint,
+                        eventGridPublishEventTypes: new[] { "Pending" }))
+                    {
+                        await host.StartAsync();
+                        await host.StopAsync();
+                    }
+                });
+
+            Assert.Equal($"Failed to start lifecycle notification feature. Unsupported event types detected in 'EventGridPublishEventTypes'. You may only specify one or more of the following 'Started', 'Completed', 'Failed', 'Terminated'.", ex.Message);
+        }
+
+        private HttpMessageHandler ConfigureEventGridMockHandler(
+            string taskHubName,
+            string functionName,
+            string createdInstanceId,
+            string eventGridKeyValue,
+            string eventGridEndpoint,
+            Func<HttpRequestMessage, HttpResponseMessage> responseGenerator,
+            Action<JObject> handler,
+            out List<Action> asserts)
+        {
+            var assertBodies = new List<Action>();
+
+            var mock = new Mock<HttpMessageHandler>();
+            mock.Protected()
+                .Setup<Task<HttpResponseMessage>>("SendAsync", ItExpr.IsAny<HttpRequestMessage>(), ItExpr.IsAny<CancellationToken>())
+                .Returns((HttpRequestMessage request, CancellationToken cancellationToken) =>
+                {
+                    // We can't assert here directly because any unhandled exceptions will cause
+                    // DTFx to abort the work item, which would make debugging failures extremely
+                    // difficult. Instead, we capture the asserts in a set of lambda expressions
+                    // which can be invoked on the main test thread later.
+                    assertBodies.Add(() =>
+                    {
+                        Assert.Contains(request.Headers, x => x.Key == "aeg-sas-key");
+                        var values = request.Headers.GetValues("aeg-sas-key").ToList();
+                        Assert.Single(values);
+                        Assert.Equal(eventGridKeyValue, values[0]);
+                        Assert.Equal(eventGridEndpoint, request.RequestUri.ToString());
+                        var json = request.Content.ReadAsStringAsync().GetAwaiter().GetResult();
+                        this.output.WriteLine("Event Grid notification: " + json);
+
+                        JArray content = JArray.Parse(json);
+                        dynamic o = (JObject)Assert.Single(content);
+
+                        string instanceId = o.data.instanceId;
+                        Assert.NotNull(instanceId);
+                        if (instanceId != createdInstanceId)
+                        {
+                            // This might be from a previous or concurrent run
+                            return;
+                        }
+
+                        Assert.Equal("1.0", o.dataVersion.ToString());
+                        Assert.Equal(taskHubName, o.data.hubName.ToString());
+                        Assert.Equal(functionName, o.data.functionName.ToString());
+
+                        handler(o);
+                    });
+
+                    return Task.FromResult(responseGenerator(request));
+                });
+
+            asserts = assertBodies;
+            return mock.Object;
+        }
+
+        [Theory]
+        [Trait("Category", PlatformSpecificHelpers.TestCategory)]
+        [InlineData(true)]
+        [InlineData(false)]
+        public async Task OrchestrationEventGridApiServiceUnavailableRetry(bool extendedSessionsEnabled)
+        {
+            string[] orchestratorFunctionNames =
+            {
+                nameof(TestOrchestrations.SayHelloInline),
+            };
+
+            var eventGridKeyValue = "testEventGridKey";
+            var eventGridKeySettingName = "eventGridKeySettingName";
+            var eventGridEndpoint = "http://dymmy.com/";
+            var callCount = 0;
+            var retryCount = 5;
+            var mockNameResolver = GetNameResolverMock(new[] { (eventGridKeySettingName, eventGridKeyValue) });
+
+            var httpHandlerMock = new Mock<HttpMessageHandler>();
+            httpHandlerMock.Protected()
+                .Setup<Task<HttpResponseMessage>>("SendAsync", ItExpr.IsAny<HttpRequestMessage>(), ItExpr.IsAny<CancellationToken>())
+                .Returns((HttpRequestMessage request, CancellationToken cancellationToken) =>
+                {
+                    var json = request.Content.ReadAsStringAsync().GetAwaiter().GetResult();
+                    JArray content = JArray.Parse(json);
+                    dynamic o = (JObject)Assert.Single(content);
+                    if (o.subject.ToString() == "durable/orchestrator/Running")
+                    {
+                        callCount++;
+                        if (callCount > retryCount)
+                        {
+                            var message = new HttpResponseMessage(HttpStatusCode.OK);
+                            message.Content = new StringContent("{\"message\":\"OK!\"}");
+                            return Task.FromResult(message);
+                        }
+                        else
+                        {
+                            var message = new HttpResponseMessage(HttpStatusCode.ServiceUnavailable);
+                            message.Content = new StringContent("{\"message\":\"Exception has been thrown\"}");
+                            return Task.FromResult(message);
+                        }
+                    }
+                    else if (o.subject.ToString() == "durable/orchestrator/Completed")
+                    {
+                        var message = new HttpResponseMessage(HttpStatusCode.OK);
+                        message.Content = new StringContent("{\"message\":\"OK!\"}");
+                        return Task.FromResult(message);
+                    }
+
+                    throw new Exception("subject is fault type");
+                });
+
+            var notificationHandler = new EventGridLifeCycleNotificationHelper.HttpRetryMessageHandler(
+                httpHandlerMock.Object,
+                5,
+                TimeSpan.FromMilliseconds(1000),
+                Array.Empty<HttpStatusCode>());
+
+            using (JobHost host = TestHelpers.GetJobHost(
+                this.loggerProvider,
+                nameof(this.OrchestrationStartAndCompleted),
+                extendedSessionsEnabled,
+                eventGridKeySettingName,
+                mockNameResolver.Object,
+                eventGridEndpoint,
+                eventGridNotificationHandler: notificationHandler))
+            {
+                await host.StartAsync();
+
+                var client = await host.StartOrchestratorAsync(orchestratorFunctionNames[0], "World", this.output);
+                var status = await client.WaitForCompletionAsync(TimeSpan.FromSeconds(30), this.output);
+
+                Assert.Equal(OrchestrationRuntimeStatus.Completed, status?.RuntimeStatus);
+                Assert.Equal("World", status?.Input);
+                Assert.Equal("Hello, World!", status?.Output);
+                Assert.Equal(retryCount + 1, callCount);
+                await host.StopAsync();
+            }
+        }
+
+        [Theory]
+        [Trait("Category", PlatformSpecificHelpers.TestCategory)]
+        [InlineData(true)]
+        [InlineData(false)]
+        public async Task OrchestrationEventGridApiExceptionRetry(bool extendedSessionsEnabled)
+        {
+            string[] orchestratorFunctionNames =
+            {
+                nameof(TestOrchestrations.SayHelloInline),
+            };
+
+            var eventGridKeyValue = "testEventGridKey";
+            var eventGridKeySettingName = "eventGridKeySettingName";
+            var eventGridEndpoint = "http://dymmy.com/";
+            var callCount = 0;
+            var retryCount = 5;
+            var mockNameResolver = GetNameResolverMock(new[] { (eventGridKeySettingName, eventGridKeyValue) });
+
+            var httpHandlerMock = new Mock<HttpMessageHandler>();
+            httpHandlerMock.Protected()
+                .Setup<Task<HttpResponseMessage>>("SendAsync", ItExpr.IsAny<HttpRequestMessage>(), ItExpr.IsAny<CancellationToken>())
+                .Returns((HttpRequestMessage request, CancellationToken cancellationToken) =>
+                {
+                    var json = request.Content.ReadAsStringAsync().GetAwaiter().GetResult();
+                    JArray content = JArray.Parse(json);
+                    dynamic o = (JObject)Assert.Single(content);
+
+                    if (o.subject.ToString() == "durable/orchestrator/Running")
+                    {
+                        callCount++;
+                        if (callCount > retryCount)
+                        {
+                            var message = new HttpResponseMessage(HttpStatusCode.OK);
+                            message.Content = new StringContent("{\"message\":\"OK!\"}");
+                            return Task.FromResult(message);
+                        }
+                        else
+                        {
+                            throw new HttpRequestException();
+                        }
+                    }
+                    else if (o.subject.ToString() == "durable/orchestrator/Completed")
+                    {
+                        var message = new HttpResponseMessage(HttpStatusCode.OK);
+                        message.Content = new StringContent("{\"message\":\"OK!\"}");
+                        return Task.FromResult(message);
+                    }
+
+                    throw new Exception("subject is fault type");
+                });
+
+            var notificationHandler = new EventGridLifeCycleNotificationHelper.HttpRetryMessageHandler(
+                httpHandlerMock.Object,
+                5,
+                TimeSpan.FromMilliseconds(1000),
+                Array.Empty<HttpStatusCode>());
+
+            using (JobHost host = TestHelpers.GetJobHost(
+                this.loggerProvider,
+                nameof(this.OrchestrationStartAndCompleted),
+                extendedSessionsEnabled,
+                eventGridKeySettingName,
+                mockNameResolver.Object,
+                eventGridEndpoint,
+                eventGridNotificationHandler: notificationHandler))
+            {
+                await host.StartAsync();
+
+                var client = await host.StartOrchestratorAsync(orchestratorFunctionNames[0], "World", this.output);
+                var status = await client.WaitForCompletionAsync(TimeSpan.FromSeconds(30), this.output);
+
+                Assert.Equal(OrchestrationRuntimeStatus.Completed, status?.RuntimeStatus);
+                Assert.Equal("World", status?.Input);
+                Assert.Equal("Hello, World!", status?.Output);
+                Assert.Equal(retryCount + 1, callCount);
+                await host.StopAsync();
+            }
+        }
+
+        [Theory]
+        [Trait("Category", PlatformSpecificHelpers.TestCategory)]
+        [InlineData(true)]
+        [InlineData(false)]
+        public async Task OrchestrationEventGridApiExceptionNoRetry(bool extendedSessionsEnabled)
+        {
+            string[] orchestratorFunctionNames =
+            {
+                nameof(TestOrchestrations.SayHelloInline),
+            };
+
+            var eventGridKeyValue = "testEventGridKey";
+            var eventGridKeySettingName = "eventGridKeySettingName";
+            var eventGridEndpoint = "http://dymmy.com/";
+            var callCount = 0;
+            var retryCount = 0;
+            var mockNameResolver = GetNameResolverMock(new[] { (eventGridKeySettingName, eventGridKeyValue) });
+
+            var httpHandlerMock = new Mock<HttpMessageHandler>();
+            httpHandlerMock.Protected()
+                .Setup<Task<HttpResponseMessage>>("SendAsync", ItExpr.IsAny<HttpRequestMessage>(), ItExpr.IsAny<CancellationToken>())
+                .Returns((HttpRequestMessage request, CancellationToken cancellationToken) =>
+                {
+                    var json = request.Content.ReadAsStringAsync().GetAwaiter().GetResult();
+                    JArray content = JArray.Parse(json);
+                    dynamic o = (JObject)Assert.Single(content);
+
+                    if (o.subject.ToString() == "durable/orchestrator/Running")
+                    {
+                        callCount++;
+                        throw new HttpRequestException();
+                    }
+                    else if (o.subject.ToString() == "durable/orchestrator/Completed")
+                    {
+                        var message = new HttpResponseMessage(HttpStatusCode.OK);
+                        message.Content = new StringContent("{\"message\":\"OK!\"}");
+                        return Task.FromResult(message);
+                    }
+
+                    throw new Exception("subject is fault type");
+                });
+
+            var notificationHandler = new EventGridLifeCycleNotificationHelper.HttpRetryMessageHandler(
+                httpHandlerMock.Object,
+                retryCount,
+                TimeSpan.FromMilliseconds(1000),
+                Array.Empty<HttpStatusCode>());
+
+            using (JobHost host = TestHelpers.GetJobHost(
+                this.loggerProvider,
+                nameof(this.OrchestrationStartAndCompleted),
+                extendedSessionsEnabled,
+                eventGridKeySettingName,
+                mockNameResolver.Object,
+                eventGridEndpoint,
+                eventGridNotificationHandler: notificationHandler))
+            {
+                await host.StartAsync();
+
+                var client = await host.StartOrchestratorAsync(orchestratorFunctionNames[0], "World", this.output);
+                var status = await client.WaitForCompletionAsync(TimeSpan.FromSeconds(300), this.output);
+
+                Assert.Equal(OrchestrationRuntimeStatus.Completed, status?.RuntimeStatus);
+                Assert.Equal("World", status?.Input);
+                Assert.Equal("Hello, World!", status?.Output);
+                Assert.Equal(retryCount + 1, callCount);
+                await host.StopAsync();
+            }
+        }
+
+        [Theory]
+        [Trait("Category", PlatformSpecificHelpers.TestCategory)]
+        [InlineData(true)]
+        [InlineData(false)]
+        public async Task OrchestrationEventGridApiExceptionRetryCountOver(bool extendedSessionsEnabled)
+        {
+            string[] orchestratorFunctionNames =
+            {
+                nameof(TestOrchestrations.SayHelloInline),
+            };
+
+            var eventGridKeyValue = "testEventGridKey";
+            var eventGridKeySettingName = "eventGridKeySettingName";
+            var eventGridEndpoint = "http://dymmy.com/";
+            var callCount = 0;
+            var retryCount = 5;
+            var mockNameResolver = GetNameResolverMock(new[] { (eventGridKeySettingName, eventGridKeyValue) });
+
+            var httpHandlerMock = new Mock<HttpMessageHandler>();
+            httpHandlerMock.Protected()
+                .Setup<Task<HttpResponseMessage>>("SendAsync", ItExpr.IsAny<HttpRequestMessage>(), ItExpr.IsAny<CancellationToken>())
+                .Returns((HttpRequestMessage request, CancellationToken cancellationToken) =>
+                {
+                    var json = request.Content.ReadAsStringAsync().GetAwaiter().GetResult();
+                    JArray content = JArray.Parse(json);
+                    dynamic o = (JObject)Assert.Single(content);
+
+                    if (o.subject.ToString() == "durable/orchestrator/Running")
+                    {
+                        callCount++;
+                        throw new HttpRequestException();
+                    }
+                    else if (o.subject.ToString() == "durable/orchestrator/Completed")
+                    {
+                        var message = new HttpResponseMessage(HttpStatusCode.OK);
+                        message.Content = new StringContent("{\"message\":\"OK!\"}");
+                        return Task.FromResult(message);
+                    }
+
+                    throw new Exception("subject is fault type");
+                });
+
+            var notificationHandler = new EventGridLifeCycleNotificationHelper.HttpRetryMessageHandler(
+                httpHandlerMock.Object,
+                5,
+                TimeSpan.FromMilliseconds(1000),
+                Array.Empty<HttpStatusCode>());
+
+            using (JobHost host = TestHelpers.GetJobHost(
+                this.loggerProvider,
+                nameof(this.OrchestrationStartAndCompleted),
+                extendedSessionsEnabled,
+                eventGridKeySettingName,
+                mockNameResolver.Object,
+                eventGridEndpoint,
+                eventGridNotificationHandler: notificationHandler))
+            {
+                await host.StartAsync();
+
+                var client = await host.StartOrchestratorAsync(orchestratorFunctionNames[0], "World", this.output);
+                var status = await client.WaitForCompletionAsync(TimeSpan.FromSeconds(300), this.output);
+
+                Assert.Equal(OrchestrationRuntimeStatus.Completed, status?.RuntimeStatus);
+                Assert.Equal("World", status?.Input);
+                Assert.Equal("Hello, World!", status?.Output);
+                Assert.Equal(retryCount + 1, callCount);
+                await host.StopAsync();
+            }
+        }
+
+        [Theory]
+        [Trait("Category", PlatformSpecificHelpers.TestCategory)]
+        [InlineData(true)]
+        [InlineData(false)]
+        public async Task OrchestrationEventGridApiRetryStatus(bool extendedSessionsEnabled)
+        {
+            string[] orchestratorFunctionNames =
+            {
+                nameof(TestOrchestrations.SayHelloInline),
+            };
+
+            var eventGridKeyValue = "testEventGridKey";
+            var eventGridKeySettingName = "eventGridKeySettingName";
+            var eventGridEndpoint = "http://dymmy.com/";
+            var callCount = 0;
+            var mockNameResolver = GetNameResolverMock(new[] { (eventGridKeySettingName, eventGridKeyValue) });
+
+            var httpHandlerMock = new Mock<HttpMessageHandler>();
+            httpHandlerMock.Protected()
+                .Setup<Task<HttpResponseMessage>>("SendAsync", ItExpr.IsAny<HttpRequestMessage>(), ItExpr.IsAny<CancellationToken>())
+                .Returns((HttpRequestMessage request, CancellationToken cancellationToken) =>
+                {
+                    var json = request.Content.ReadAsStringAsync().GetAwaiter().GetResult();
+                    JArray content = JArray.Parse(json);
+                    dynamic o = (JObject)Assert.Single(content);
+
+                    if (o.subject.ToString() == "durable/orchestrator/Running")
+                    {
+                        callCount++;
+                        HttpResponseMessage message = null;
+                        if (callCount == 1)
+                        {
+                            message = new HttpResponseMessage(HttpStatusCode.BadRequest);
+                        }
+                        else if (callCount == 2)
+                        {
+                            message = new HttpResponseMessage(HttpStatusCode.Unauthorized);
+                        }
+                        else if (callCount == 3)
+                        {
+                            message = new HttpResponseMessage(HttpStatusCode.ServiceUnavailable);
+                        }
+                        else if (callCount == 4)
+                        {
+                            message = new HttpResponseMessage(HttpStatusCode.NotFound);
+                        }
+                        else
+                        {
+                            message = new HttpResponseMessage(HttpStatusCode.OK);
+                            message.Content = new StringContent("{\"message\":\"OK!\"}");
+                            return Task.FromResult(message);
+                        }
+
+                        message.Content = new StringContent("{\"message\":\"Exception has been thrown\"}");
+                        return Task.FromResult(message);
+                    }
+                    else if (o.subject.ToString() == "durable/orchestrator/Completed")
+                    {
+                        var message = new HttpResponseMessage(HttpStatusCode.OK);
+                        message.Content = new StringContent("{\"message\":\"OK!\"}");
+                        return Task.FromResult(message);
+                    }
+
+                    throw new Exception("subject is fault type");
+                });
+
+            var notificationHandler = new EventGridLifeCycleNotificationHelper.HttpRetryMessageHandler(
+                httpHandlerMock.Object,
+                5,
+                TimeSpan.FromMilliseconds(1000),
+                new[] { (HttpStatusCode)400, (HttpStatusCode)401, (HttpStatusCode)404 });
+
+            using (JobHost host = TestHelpers.GetJobHost(
+                this.loggerProvider,
+                nameof(this.OrchestrationStartAndCompleted),
+                extendedSessionsEnabled,
+                eventGridKeySettingName,
+                mockNameResolver.Object,
+                eventGridEndpoint,
+                eventGridNotificationHandler: notificationHandler))
+            {
+                await host.StartAsync();
+
+                var client = await host.StartOrchestratorAsync(orchestratorFunctionNames[0], "World", this.output);
+                var status = await client.WaitForCompletionAsync(TimeSpan.FromSeconds(30), this.output);
+
+                Assert.Equal(OrchestrationRuntimeStatus.Completed, status?.RuntimeStatus);
+                Assert.Equal("World", status?.Input);
+                Assert.Equal("Hello, World!", status?.Output);
+                Assert.Equal(5, callCount);
+                await host.StopAsync();
+            }
+        }
+
+        [Fact]
+        [Trait("Category", PlatformSpecificHelpers.TestCategory)]
+        public void OrchestrationEventGridApiConfigureCheck()
+        {
+            var eventGridKeyValue = "testEventGridKey";
+            var eventGridKeySettingName = "eventGridKeySettingName";
+            var eventGridEndpoint = "http://%WholeStringTest%.com/";
+            var retryCount = 5;
+            var retryInterval = TimeSpan.FromSeconds(10);
+            var retryStatus = new[] { 400, 401 };
+            var mockNameResolver = GetNameResolverMock(
+                new[]
+                {
+                    (eventGridKeySettingName, eventGridKeyValue),
+                    ("WholeStringTest", "dummy"),
+                });
+
+            var options = new DurableTaskOptions
+            {
+                HubName = "DurableTaskHub",
+                EventGridKeySettingName = eventGridKeySettingName,
+                EventGridTopicEndpoint = eventGridEndpoint,
+                EventGridPublishRetryCount = retryCount,
+                EventGridPublishRetryInterval = retryInterval,
+                EventGridPublishRetryHttpStatus = retryStatus,
+            };
+            options.StorageProvider = new StorageProviderOptions
+            {
+                AzureStorage = new AzureStorageOptions(),
+            };
+
+            IOptions<DurableTaskOptions> wrappedOptions = new OptionsWrapper<DurableTaskOptions>(options);
+            var connectionStringResolver = new TestConnectionStringResolver();
+            var extension = new DurableTaskExtension(
+                wrappedOptions,
+                new LoggerFactory(),
+                mockNameResolver.Object,
+                new OrchestrationServiceFactory(wrappedOptions, connectionStringResolver));
+
+            var eventGridLifeCycleNotification = (EventGridLifeCycleNotificationHelper)extension.LifeCycleNotificationHelper;
+
+            Assert.Equal("http://dummy.com/", eventGridLifeCycleNotification.EventGridTopicEndpoint);
+            Assert.Equal(eventGridKeyValue, eventGridLifeCycleNotification.EventGridKeyValue);
+
+            var handler =
+                (EventGridLifeCycleNotificationHelper.HttpRetryMessageHandler)eventGridLifeCycleNotification
+                    .HttpMessageHandler;
+
+            Assert.Equal(retryCount, handler.MaxRetryCount);
+            Assert.Equal(retryInterval, handler.RetryWaitSpan);
+            Assert.Equal(retryStatus.Select(s => (HttpStatusCode)s), handler.RetryTargetStatus);
+        }
+
+        [Fact]
+        [Trait("Category", PlatformSpecificHelpers.TestCategory)]
+        public void OrchestrationCustomHelperTypeActivationSuccess()
+        {
+            var options = new DurableTaskOptions
+            {
+                CustomLifeCycleNotificationHelperType = typeof(TestLifeCycleNotificationHelper).AssemblyQualifiedName,
+            };
+            options.StorageProvider = new StorageProviderOptions
+            {
+                AzureStorage = new AzureStorageOptions(),
+            };
+            options.HubName = "DurableTaskHub";
+
+            IOptions<DurableTaskOptions> wrappedOptions = new OptionsWrapper<DurableTaskOptions>(options);
+            var connectionStringResolver = new TestConnectionStringResolver();
+            var extension = new DurableTaskExtension(
+                wrappedOptions,
+                new LoggerFactory(),
+                new SimpleNameResolver(),
+                new OrchestrationServiceFactory(wrappedOptions, connectionStringResolver));
+
+            var lifeCycleNotificationHelper = extension.LifeCycleNotificationHelper;
+
+            Assert.NotNull(lifeCycleNotificationHelper);
+            Assert.IsType<TestLifeCycleNotificationHelper>(lifeCycleNotificationHelper);
+        }
+
+        [Fact]
+        [Trait("Category", PlatformSpecificHelpers.TestCategory)]
+        public void OrchestrationCustomHelperTypeActivationFailed()
+        {
+            var options = new DurableTaskOptions
+            {
+                CustomLifeCycleNotificationHelperType = "Test.TestLifeCycleNotificationHelper",
+            };
+            options.StorageProvider = new StorageProviderOptions
+            {
+                AzureStorage = new AzureStorageOptions(),
+            };
+            options.HubName = "DurableTaskHub";
+
+            var wrappedOptions = new OptionsWrapper<DurableTaskOptions>(options);
+            var extension = new DurableTaskExtension(
+                wrappedOptions,
+                new LoggerFactory(),
+                new SimpleNameResolver(),
+                new OrchestrationServiceFactory(wrappedOptions, new TestConnectionStringResolver()));
+
+            var lifeCycleNotificationHelper = extension.LifeCycleNotificationHelper;
+
+            Assert.NotNull(lifeCycleNotificationHelper);
+            Assert.IsType<NullLifeCycleNotificationHelper>(lifeCycleNotificationHelper);
+        }
+
+        [Fact]
+        [Trait("Category", PlatformSpecificHelpers.TestCategory)]
+        public void OrchestrationCustomHelperTypeFallback()
+        {
+            var options = new DurableTaskOptions
+            {
+                HubName = "DurableTaskHub",
+                EventGridKeySettingName = null,
+                EventGridTopicEndpoint = null,
+                CustomLifeCycleNotificationHelperType = null,
+            };
+            options.StorageProvider = new StorageProviderOptions
+            {
+                AzureStorage = new AzureStorageOptions(),
+            };
+
+            var wrappedOptions = new OptionsWrapper<DurableTaskOptions>(options);
+            var extension = new DurableTaskExtension(
+                wrappedOptions,
+                new LoggerFactory(),
+                new SimpleNameResolver(),
+                new OrchestrationServiceFactory(wrappedOptions, new TestConnectionStringResolver()));
+
+            var lifeCycleNotificationHelper = extension.LifeCycleNotificationHelper;
+
+            Assert.NotNull(lifeCycleNotificationHelper);
+            Assert.IsType<NullLifeCycleNotificationHelper>(lifeCycleNotificationHelper);
+        }
+
+        private static Mock<INameResolver> GetNameResolverMock((string Key, string Value)[] settings)
+        {
+            var mock = new Mock<INameResolver>();
+            foreach (var setting in settings)
+            {
+                mock.Setup(x => x.Resolve(setting.Key)).Returns(setting.Value);
+            }
+
+            return mock;
+        }
+
+        public class TestLifeCycleNotificationHelper : ILifeCycleNotificationHelper
+        {
+            public Task OrchestratorStartingAsync(string hubName, string functionName, string instanceId, bool isReplay)
+            {
+                return Task.CompletedTask;
+            }
+
+            public Task OrchestratorCompletedAsync(string hubName, string functionName, string instanceId, bool continuedAsNew, bool isReplay)
+            {
+                return Task.CompletedTask;
+            }
+
+            public Task OrchestratorFailedAsync(string hubName, string functionName, string instanceId, string reason, bool isReplay)
+            {
+                return Task.CompletedTask;
+            }
+
+            public Task OrchestratorTerminatedAsync(string hubName, string functionName, string instanceId, string reason)
+            {
+                return Task.CompletedTask;
+            }
+        }
+    }
+}