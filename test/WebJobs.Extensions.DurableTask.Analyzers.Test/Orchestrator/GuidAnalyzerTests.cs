--- conflicted
+++ resolved
@@ -130,27 +130,16 @@
         }
 
         [TestMethod]
-        public void NewGuidInMethod_DeterministicAttribute()
-        {
-            var test = @"
-<<<<<<< HEAD
-    using System;
-    using Microsoft.Azure.WebJobs;
-    using Microsoft.Azure.WebJobs.Extensions.DurableTask;
-
-    namespace VSSample
-=======
-using System;
-using System.Collections.Generic;
-using System.Net;
-using System.Threading;
-using System.Threading.Tasks;
-using Microsoft.Azure.WebJobs.Extensions.DurableTask;
-
-namespace VSSample
+        public void NewGuid_InMethod_OrchestratorCall_All()
+        {
+            var test = @"
+    using System;
+    using Microsoft.Azure.WebJobs;
+    using Microsoft.Azure.WebJobs.Extensions.DurableTask;
+
+    namespace VSSample
 {
     public static class HelloSequence
->>>>>>> 3147e6c2
     {
         [FunctionName(""E1_HelloSequence"")]
         public static async Task<List<string>> Run(
@@ -174,7 +163,7 @@
                 Severity = severity,
                 Locations =
                     new[] {
-                            new DiagnosticResultLocation("Test0.cs", 17, 17)
+                            new DiagnosticResultLocation("Test0.cs", 14, 17)
                         }
             };
 
@@ -185,11 +174,7 @@
                 Severity = severity,
                 Locations =
                     new[] {
-<<<<<<< HEAD
-                            new DiagnosticResultLocation("Test0.cs", 12, 13)
-=======
-                            new DiagnosticResultLocation("Test0.cs", 27, 13)
->>>>>>> 3147e6c2
+                            new DiagnosticResultLocation("Test0.cs", 24, 13)
                         }
             };
 
@@ -200,11 +185,7 @@
                 Severity = severity,
                 Locations =
                     new[] {
-<<<<<<< HEAD
-                            new DiagnosticResultLocation("Test0.cs", 13, 13)
-=======
-                            new DiagnosticResultLocation("Test0.cs", 28, 13)
->>>>>>> 3147e6c2
+                            new DiagnosticResultLocation("Test0.cs", 25, 13)
                         }
             };
 
