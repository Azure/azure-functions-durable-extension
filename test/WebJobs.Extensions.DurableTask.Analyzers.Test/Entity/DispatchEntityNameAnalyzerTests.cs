--- conflicted
+++ resolved
@@ -12,13 +12,8 @@
     [TestClass]
     public class DispatchEntityNameAnalyzerTests : CodeFixVerifier
     {
-<<<<<<< HEAD
-        private readonly string diagnosticId = DispatchEntityNameAnalyzer.DiagnosticId;
-        private readonly DiagnosticSeverity severity = DispatchEntityNameAnalyzer.Severity;
-=======
-        private static readonly string DiagnosticId = DispatchClassNameAnalyzer.DiagnosticId;
-        private static readonly DiagnosticSeverity Severity = DispatchClassNameAnalyzer.Severity;
->>>>>>> 2eede216
+        private static readonly string DiagnosticId = DispatchEntityNameAnalyzer.DiagnosticId;
+        private static readonly DiagnosticSeverity Severity = DispatchEntityNameAnalyzer.Severity;
 
         private const string ExpectedFix = @"
 using Microsoft.Azure.WebJobs.Extensions.DurableTask;
@@ -49,7 +44,7 @@
             var expectedDiagnostics = new DiagnosticResult
             {
                 Id = DiagnosticId,
-                Message = string.Format(Resources.DispatchClassNameAnalyzerMessageFormat, "Object", "MyEmptyEntity"),
+                Message = string.Format(Resources.DispatchEntityNameAnalyzerMessageFormat, "Object", "MyEmptyEntity"),
                 Severity = Severity,
                 Locations =
                  new[] {
@@ -76,7 +71,7 @@
             var expectedDiagnostics = new DiagnosticResult
             {
                 Id = DiagnosticId,
-                Message = string.Format(Resources.DispatchClassNameAnalyzerMessageFormat, "string", "MyEmptyEntity"),
+                Message = string.Format(Resources.DispatchEntityNameAnalyzerMessageFormat, "string", "MyEmptyEntity"),
                 Severity = Severity,
                 Locations =
                  new[] {
@@ -103,7 +98,7 @@
             var expectedDiagnostics = new DiagnosticResult
             {
                 Id = DiagnosticId,
-                Message = string.Format(Resources.DispatchClassNameAnalyzerMessageFormat, "ILogger", "MyEmptyEntity"),
+                Message = string.Format(Resources.DispatchEntityNameAnalyzerMessageFormat, "ILogger", "MyEmptyEntity"),
                 Severity = Severity,
                 Locations =
                  new[] {
@@ -130,7 +125,7 @@
             var expectedDiagnostics = new DiagnosticResult
             {
                 Id = DiagnosticId,
-                Message = string.Format(Resources.DispatchClassNameAnalyzerMessageFormat, "Tuple<int, string>", "MyEmptyEntity"),
+                Message = string.Format(Resources.DispatchEntityNameAnalyzerMessageFormat, "Tuple<int, string>", "MyEmptyEntity"),
                 Severity = Severity,
                 Locations =
                  new[] {
