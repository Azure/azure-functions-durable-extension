﻿<Project Sdk="Microsoft.NET.Sdk">

  <PropertyGroup>
    <TargetFrameworks>netcoreapp2.0</TargetFrameworks>
    <Company>Microsoft Corporation</Company>
    <NoWarn>SA0001;SA1600;SA1615</NoWarn>
  </PropertyGroup>

  <ItemGroup>
<<<<<<< HEAD
    <PackageReference Include="DurableTask.AzureStorage" Version="1.2.2-private" />
=======
    <PackageReference Include="DurableTask.AzureStorage" Version="1.2.3" />
>>>>>>> 996aab26
    <PackageReference Include="FluentAssertions" Version="4.19.4" />
    <PackageReference Include="Microsoft.Azure.WebJobs" Version="3.0.0-beta5" />
    <PackageReference Include="Microsoft.Azure.WebJobs.Logging.ApplicationInsights" Version="3.0.0-beta5" />
    <PackageReference Include="Microsoft.NET.Test.Sdk" Version="15.7.0" />
    <PackageReference Include="Moq" Version="4.7.145" />
    <PackageReference Include="xunit" Version="2.3.1" />
    <PackageReference Include="xunit.runner.visualstudio" Version="2.3.1" />
    <PackageReference Include="StyleCop.Analyzers" Version="1.1.0-beta008" />
  </ItemGroup>

  <ItemGroup>
    <ProjectReference Include="$(SolutionDir)\src\WebJobs.Extensions.DurableTask\WebJobs.Extensions.DurableTask.csproj" />
  </ItemGroup>

  <ItemGroup>
    <None Update="xunit.runner.json">
      <CopyToOutputDirectory>PreserveNewest</CopyToOutputDirectory>
    </None>
  </ItemGroup>

  <ItemGroup>
    <AdditionalFiles Include="$(SolutionDir)\.stylecop\stylecop.json" Link="stylecop.json" />
    <Compile Include="$(SolutionDir)\.stylecop\GlobalSuppressions.cs" Link="GlobalSuppressions.cs" />
  </ItemGroup>

</Project><|MERGE_RESOLUTION|>--- conflicted
+++ resolved
@@ -7,11 +7,7 @@
   </PropertyGroup>
 
   <ItemGroup>
-<<<<<<< HEAD
-    <PackageReference Include="DurableTask.AzureStorage" Version="1.2.2-private" />
-=======
     <PackageReference Include="DurableTask.AzureStorage" Version="1.2.3" />
->>>>>>> 996aab26
     <PackageReference Include="FluentAssertions" Version="4.19.4" />
     <PackageReference Include="Microsoft.Azure.WebJobs" Version="3.0.0-beta5" />
     <PackageReference Include="Microsoft.Azure.WebJobs.Logging.ApplicationInsights" Version="3.0.0-beta5" />
