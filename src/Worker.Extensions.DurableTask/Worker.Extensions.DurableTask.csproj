﻿<Project Sdk="Microsoft.NET.Sdk">

  <!-- Core compiler settings -->
  <PropertyGroup>
    <TargetFrameworks>netstandard2.0;net6.0</TargetFrameworks>
    <LangVersion>latest</LangVersion>
    <Nullable>enable</Nullable>
    <DebugType>embedded</DebugType>
    <GenerateDocumentationFile>true</GenerateDocumentationFile>
  </PropertyGroup>

  <!-- Assembly/NuGet package settings & metadata -->
  <PropertyGroup>
    <AssemblyName>Microsoft.Azure.Functions.Worker.Extensions.DurableTask</AssemblyName>
    <RootNamespace>Microsoft.Azure.Functions.Worker.Extensions.DurableTask</RootNamespace>
    <Description>Durable Task extension for .NET isolated functions</Description>
    <Authors>Microsoft</Authors>
    <Copyright>© Microsoft Corporation. All rights reserved.</Copyright>
    <PackageLicenseExpression>MIT</PackageLicenseExpression>
    <RepositoryType>git</RepositoryType>
    <GeneratePackageOnBuild>true</GeneratePackageOnBuild>
    <PackageProjectUrl>https://github.com/Azure/azure-functions-durable-extension</PackageProjectUrl>
    <RepositoryUrl>https://github.com/Azure/azure-functions-durable-extension/</RepositoryUrl>
    <PackageReleaseNotes>https://github.com/Azure/azure-functions-durable-extension/releases/</PackageReleaseNotes>
    <PackageTags>Microsoft Azure Durable Orchestration Workflow Functions</PackageTags>
    <PublishRepositoryUrl>true</PublishRepositoryUrl>
    <EmbedUntrackedSources>true</EmbedUntrackedSources>
    <SignAssembly>true</SignAssembly>
    <AssemblyOriginatorKeyFile>..\..\sign.snk</AssemblyOriginatorKeyFile>

    <!-- Version information -->
    <VersionPrefix>1.1.0</VersionPrefix>
<<<<<<< HEAD
    <VersionSuffix>entities-preview.3</VersionSuffix>
=======
    <VersionSuffix>preview.1</VersionSuffix>
>>>>>>> bbd7ad6d
    <AssemblyVersion>$(VersionPrefix).0</AssemblyVersion>
    <!-- FileVersionRevision is expected to be set by the CI. -->
    <FileVersion Condition="'$(FileVersionRevision)' != ''">$(VersionPrefix).$(FileVersionRevision)</FileVersion>
  </PropertyGroup>
  
  <ItemGroup>
<<<<<<< HEAD
    <PackageReference Include="Microsoft.Azure.Functions.Worker.Core" Version="1.8.0" />
    <PackageReference Include="Microsoft.Azure.Functions.Worker.Extensions.Abstractions" Version="1.1.0" />
    <PackageReference Include="Microsoft.DurableTask.Client.Grpc" Version="1.1.0-entities-preview.2" />
    <PackageReference Include="Microsoft.DurableTask.Worker.Grpc" Version="1.1.0-entities-preview.2" />
=======
    <PackageReference Include="Microsoft.Azure.Functions.Worker.Core" Version="1.15.0" />
    <PackageReference Include="Microsoft.Azure.Functions.Worker.Extensions.Abstractions" Version="1.3.0" />
    <PackageReference Include="Microsoft.DurableTask.Client.Grpc" Version="1.1.0-preview.1" />
    <PackageReference Include="Microsoft.DurableTask.Worker.Grpc" Version="1.1.0-preview.1" />
>>>>>>> bbd7ad6d
  </ItemGroup>

  <ItemGroup>
    <PackageReference Include="Microsoft.SourceLink.GitHub" Version="1.0.*" PrivateAssets="All" />
  </ItemGroup>

  <!-- Embed the SBOM manifest, which is generated as part of the "official" build -->
  <ItemGroup Condition="'$(Configuration)'=='Release'">
    <Content Include="..\..\_manifest\**">
      <Pack>true</Pack>
      <PackagePath>content/SBOM</PackagePath>
    </Content>
  </ItemGroup>

</Project><|MERGE_RESOLUTION|>--- conflicted
+++ resolved
@@ -30,28 +30,17 @@
 
     <!-- Version information -->
     <VersionPrefix>1.1.0</VersionPrefix>
-<<<<<<< HEAD
-    <VersionSuffix>entities-preview.3</VersionSuffix>
-=======
     <VersionSuffix>preview.1</VersionSuffix>
->>>>>>> bbd7ad6d
     <AssemblyVersion>$(VersionPrefix).0</AssemblyVersion>
     <!-- FileVersionRevision is expected to be set by the CI. -->
     <FileVersion Condition="'$(FileVersionRevision)' != ''">$(VersionPrefix).$(FileVersionRevision)</FileVersion>
   </PropertyGroup>
   
   <ItemGroup>
-<<<<<<< HEAD
-    <PackageReference Include="Microsoft.Azure.Functions.Worker.Core" Version="1.8.0" />
-    <PackageReference Include="Microsoft.Azure.Functions.Worker.Extensions.Abstractions" Version="1.1.0" />
-    <PackageReference Include="Microsoft.DurableTask.Client.Grpc" Version="1.1.0-entities-preview.2" />
-    <PackageReference Include="Microsoft.DurableTask.Worker.Grpc" Version="1.1.0-entities-preview.2" />
-=======
     <PackageReference Include="Microsoft.Azure.Functions.Worker.Core" Version="1.15.0" />
     <PackageReference Include="Microsoft.Azure.Functions.Worker.Extensions.Abstractions" Version="1.3.0" />
     <PackageReference Include="Microsoft.DurableTask.Client.Grpc" Version="1.1.0-preview.1" />
     <PackageReference Include="Microsoft.DurableTask.Worker.Grpc" Version="1.1.0-preview.1" />
->>>>>>> bbd7ad6d
   </ItemGroup>
 
   <ItemGroup>
