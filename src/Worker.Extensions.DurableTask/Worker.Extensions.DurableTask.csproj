﻿<Project Sdk="Microsoft.NET.Sdk">

  <!-- Core compiler settings -->
  <PropertyGroup>
    <TargetFrameworks>netstandard2.0;net6.0</TargetFrameworks>
    <LangVersion>latest</LangVersion>
    <Nullable>enable</Nullable>
    <DebugType>embedded</DebugType>
    <GenerateDocumentationFile>true</GenerateDocumentationFile>
  </PropertyGroup>

  <!-- Assembly/NuGet package settings & metadata -->
  <PropertyGroup>
    <AssemblyName>Microsoft.Azure.Functions.Worker.Extensions.DurableTask</AssemblyName>
    <RootNamespace>Microsoft.Azure.Functions.Worker.Extensions.DurableTask</RootNamespace>
    <Description>Durable Task extension for .NET isolated functions</Description>
    <Authors>Microsoft</Authors>
    <Copyright>© Microsoft Corporation. All rights reserved.</Copyright>
    <PackageLicenseExpression>MIT</PackageLicenseExpression>
    <RepositoryType>git</RepositoryType>
    <GeneratePackageOnBuild>true</GeneratePackageOnBuild>
    <PackageProjectUrl>https://github.com/Azure/azure-functions-durable-extension</PackageProjectUrl>
    <RepositoryUrl>https://github.com/Azure/azure-functions-durable-extension/</RepositoryUrl>
    <PackageReleaseNotes>https://github.com/Azure/azure-functions-durable-extension/releases/</PackageReleaseNotes>
    <PackageTags>Microsoft Azure Durable Orchestration Workflow Functions</PackageTags>
    <PublishRepositoryUrl>true</PublishRepositoryUrl>
    <EmbedUntrackedSources>true</EmbedUntrackedSources>
    <SignAssembly>true</SignAssembly>
    <AssemblyOriginatorKeyFile>..\..\sign.snk</AssemblyOriginatorKeyFile>

    <!-- Version information -->
<<<<<<< HEAD
    <VersionPrefix>1.0.4</VersionPrefix>
=======
    <VersionPrefix>1.2.0</VersionPrefix>
	<VersionSuffix>rc.1</VersionSuffix>
>>>>>>> 2d376731
    <AssemblyVersion>$(VersionPrefix).0</AssemblyVersion>
    <!-- FileVersionRevision is expected to be set by the CI. -->
    <FileVersion Condition="'$(FileVersionRevision)' != ''">$(VersionPrefix).$(FileVersionRevision)</FileVersion>
  </PropertyGroup>
  
  <ItemGroup>
    <PackageReference Include="Microsoft.Azure.Functions.Worker.Core" Version="1.8.0" />
    <PackageReference Include="Microsoft.Azure.Functions.Worker.Extensions.Abstractions" Version="1.1.0" />
    <PackageReference Include="Microsoft.DurableTask.Client.Grpc" Version="1.0.5" />
    <PackageReference Include="Microsoft.DurableTask.Worker.Grpc" Version="1.0.5" />
  </ItemGroup>

  <ItemGroup>
    <PackageReference Include="Microsoft.SourceLink.GitHub" Version="1.0.*" PrivateAssets="All" />
  </ItemGroup>

  <!-- Embed the SBOM manifest, which is generated as part of the "official" build -->
  <ItemGroup Condition="'$(Configuration)'=='Release'">
    <Content Include="..\..\_manifest\**">
      <Pack>true</Pack>
      <PackagePath>content/SBOM</PackagePath>
    </Content>
  </ItemGroup>

</Project><|MERGE_RESOLUTION|>--- conflicted
+++ resolved
@@ -29,12 +29,8 @@
     <AssemblyOriginatorKeyFile>..\..\sign.snk</AssemblyOriginatorKeyFile>
 
     <!-- Version information -->
-<<<<<<< HEAD
-    <VersionPrefix>1.0.4</VersionPrefix>
-=======
     <VersionPrefix>1.2.0</VersionPrefix>
 	<VersionSuffix>rc.1</VersionSuffix>
->>>>>>> 2d376731
     <AssemblyVersion>$(VersionPrefix).0</AssemblyVersion>
     <!-- FileVersionRevision is expected to be set by the CI. -->
     <FileVersion Condition="'$(FileVersionRevision)' != ''">$(VersionPrefix).$(FileVersionRevision)</FileVersion>
