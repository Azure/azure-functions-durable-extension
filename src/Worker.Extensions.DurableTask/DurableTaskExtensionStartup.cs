﻿// Copyright (c) .NET Foundation. All rights reserved.
// Licensed under the MIT License. See License.txt in the project root for license information.

using System;
using Azure.Core.Serialization;
using Microsoft.Azure.Functions.Worker.Core;
using Microsoft.Azure.Functions.Worker.Extensions.DurableTask;
using Microsoft.DurableTask;
using Microsoft.DurableTask.Client;
using Microsoft.DurableTask.Converters;
using Microsoft.DurableTask.Worker;
using Microsoft.DurableTask.Worker.Shims;
using Microsoft.Extensions.DependencyInjection;
using Microsoft.Extensions.DependencyInjection.Extensions;
using Microsoft.Extensions.Hosting;
using Microsoft.Extensions.Logging;
using Microsoft.Extensions.Options;

[assembly: WorkerExtensionStartup(typeof(DurableTaskExtensionStartup))]

namespace Microsoft.Azure.Functions.Worker.Extensions.DurableTask;

/// <summary>
/// Startup class that registers the Durable Task middleware with the function app.
/// </summary>
public sealed class DurableTaskExtensionStartup : WorkerExtensionStartup
{
    /// <inheritdoc/>
    public override void Configure(IFunctionsWorkerApplicationBuilder applicationBuilder)
    {
        applicationBuilder.Services.AddSingleton<FunctionsDurableClientProvider>();
        applicationBuilder.Services.AddOptions<DurableTaskClientOptions>()
            .PostConfigure<IServiceProvider>((opt, sp) =>
            {
                if (GetConverter(sp) is DataConverter converter)
                {
                    opt.DataConverter = converter;
                }
            });

        applicationBuilder.Services.AddOptions<DurableTaskWorkerOptions>()
            .PostConfigure<IServiceProvider>((opt, sp) =>
            {
                if (GetConverter(sp) is DataConverter converter)
                {
                    opt.DataConverter = converter;
                }
            });

        applicationBuilder.Services.TryAddSingleton(sp =>
        {
            DurableTaskWorkerOptions options = sp.GetRequiredService<IOptions<DurableTaskWorkerOptions>>().Value;
            ILoggerFactory factory = sp.GetRequiredService<ILoggerFactory>();
            return new DurableTaskShimFactory(options, factory); // For GrpcOrchestrationRunner
        });

<<<<<<< HEAD
        applicationBuilder.Services.Configure<WorkerOptions>(o => o.InputConverters.RegisterAt<DurableTaskClientConverter>(0));
=======
        applicationBuilder.Services.Configure<WorkerOptions>(o => o.InputConverters.Register<OrchestrationInputConverter>());
>>>>>>> d6b8c76a
        applicationBuilder.UseMiddleware<DurableTaskFunctionsMiddleware>();
    }

    private static DataConverter? GetConverter(IServiceProvider services)
    {
        // We intentionally do not consider a DataConverter in the DI provider, or if one was already set. This is to
        // ensure serialization is consistent with the rest of Azure Functions. This is particularly important because
        // TaskActivity bindings use ObjectSerializer directly for the time being. Due to this, allowing DataConverter
        // to be set separately from ObjectSerializer would give an inconsistent serialization solution.
        WorkerOptions? worker = services.GetRequiredService<IOptions<WorkerOptions>>()?.Value;
        return worker?.Serializer is not null ? new ObjectConverterShim(worker.Serializer) : null;
    }
}<|MERGE_RESOLUTION|>--- conflicted
+++ resolved
@@ -54,11 +54,12 @@
             return new DurableTaskShimFactory(options, factory); // For GrpcOrchestrationRunner
         });
 
-<<<<<<< HEAD
-        applicationBuilder.Services.Configure<WorkerOptions>(o => o.InputConverters.RegisterAt<DurableTaskClientConverter>(0));
-=======
-        applicationBuilder.Services.Configure<WorkerOptions>(o => o.InputConverters.Register<OrchestrationInputConverter>());
->>>>>>> d6b8c76a
+        applicationBuilder.Services.Configure<WorkerOptions>(o =>
+        {
+            o.InputConverters.RegisterAt<DurableTaskClientConverter>(0);
+            o.InputConverters.Register<OrchestrationInputConverter>();
+        });
+
         applicationBuilder.UseMiddleware<DurableTaskFunctionsMiddleware>();
     }
 
