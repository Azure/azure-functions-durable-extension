﻿// Copyright (c) .NET Foundation. All rights reserved.
// Licensed under the MIT License. See License.txt in the project root for license information.

using System;
using System.Net;
using System.Text.Json;
using System.Threading.Tasks;
using Microsoft.Azure.Functions.Worker.Converters;
using Microsoft.Azure.Functions.Worker.Extensions.DurableTask;
using Microsoft.Azure.Functions.Worker.Http;
using Microsoft.DurableTask.Client;

namespace Microsoft.Azure.Functions.Worker;

/// <summary>
/// Concrete implementation of the <see cref="DurableClientContext"/> abstract class that
/// allows callers to start and manage orchestration instances.
/// </summary>
internal sealed class DefaultDurableClientContext : DurableClientContext
{
    private readonly DurableClientInputData inputData;

    // Private constructor that's called by the converter inner-class
    private DefaultDurableClientContext(DurableTaskClient client, DurableClientInputData inputData)
    {
        this.Client = client ?? throw new ArgumentNullException(nameof(client));
        this.inputData = inputData ?? throw new ArgumentNullException(nameof(inputData));

        if (string.IsNullOrEmpty(inputData.taskHubName))
        {
            throw new ArgumentNullException(nameof(inputData.taskHubName));
        }

        if (string.IsNullOrEmpty(inputData.requiredQueryStringParameters))
        {
            throw new ArgumentNullException(nameof(inputData.requiredQueryStringParameters));
        }
    }

    /// <inheritdoc/>
    public override DurableTaskClient Client { get; }

    /// <inheritdoc/>
    public override string TaskHubName => this.inputData.taskHubName;

    /// <inheritdoc/>
    public override HttpResponseData CreateCheckStatusResponse(HttpRequestData request, string instanceId, bool returnInternalServerErrorOnFailure = false)
    {
        // TODO: To better support scenarios involving proxies or application gateways, this
        //       code should take the X-Forwarded-Host, X-Forwarded-Proto, and Forwarded HTTP
        //       request headers into consideration and generate the base URL accordingly.
        //       More info: https://developer.mozilla.org/en-US/docs/Web/HTTP/Headers/Forwarded.
        //       One potential workaround is to set ASPNETCORE_FORWARDEDHEADERS_ENABLED to true.
        string baseUrl = request.Url.GetLeftPart(UriPartial.Authority);
        string formattedInstanceId = Uri.EscapeDataString(instanceId);
        string instanceUrl = $"{baseUrl}/runtime/webhooks/durabletask/instances/{formattedInstanceId}";
        string commonQueryParameters = this.inputData.requiredQueryStringParameters;

        HttpResponseData response = request.CreateResponse(HttpStatusCode.Created);
        response.Headers.Add("Location", $"{instanceUrl}?{commonQueryParameters}");
        response.Headers.Add("Content-Type", "application/json");

        response.WriteBytes(JsonSerializer.SerializeToUtf8Bytes(new
        {
            id = instanceId,
            purgeHistoryDeleteUri = $"{instanceUrl}?{commonQueryParameters}",
            sendEventPostUri = $"{instanceUrl}/raiseEvent/{{eventName}}?{commonQueryParameters}",
            statusQueryGetUri = $"{instanceUrl}?{commonQueryParameters}",
            terminatePostUri = $"{instanceUrl}/terminate?reason={{text}}&{commonQueryParameters}",
        }));

        return response;
    }

    /// <summary>
    /// Input converter implementation for the Durable Client binding (i.e. functions with a <see cref="DurableClientAttribute"/>-decorated parameter)
    /// that translates an input JSON blob into an <see cref="DurableClientContext"/> object.
    /// </summary>
    internal class Converter : IInputConverter
    {
<<<<<<< HEAD
        private readonly IDurableTaskClientProvider clientProvider;

        // Constructor parameters are optional DI-injected services.
        public Converter(IDurableTaskClientProvider clientProvider)
=======
        private readonly FunctionsDurableClientProvider clientProvider;

        // Constructor parameters are optional DI-injected services.
        public Converter(FunctionsDurableClientProvider clientProvider)
>>>>>>> 4738b73c
        {
            this.clientProvider = clientProvider ?? throw new ArgumentNullException(nameof(clientProvider));
        }

        public ValueTask<ConversionResult> ConvertAsync(ConverterContext converterContext)
        {
            // The exact format of the expected JSON string data is controlled by the Durable Task WebJobs client binding logic.
            // It's never expected to be wrong, but we code defensively just in case.
            if (converterContext.Source is not string clientConfigText)
            {
                return new ValueTask<ConversionResult>(ConversionResult.Failed(
                    new InvalidOperationException($"Expected the Durable Task WebJobs SDK extension to send a string payload for {nameof(DurableClientAttribute)}.")));
            }

            try
            {
<<<<<<< HEAD
                DurableTaskClient client = this.clientProvider.GetClient(inputData?.rpcBaseUrl);
=======
                DurableClientInputData? inputData = JsonSerializer.Deserialize<DurableClientInputData>(clientConfigText);
                if (string.IsNullOrEmpty(inputData?.rpcBaseUrl))
                {
                    throw new InvalidOperationException("Failed to parse the input binding payload data");
                }

                DurableTaskClient client = this.clientProvider.GetClient(
                    inputData!.taskHubName ?? string.Empty, inputData!.rpcBaseUrl);
>>>>>>> 4738b73c
                DefaultDurableClientContext clientContext = new(client, inputData!);
                return new ValueTask<ConversionResult>(ConversionResult.Success(clientContext));
            }
            catch (Exception innerException)
            {
                InvalidOperationException exception = new(
                    $"Failed to convert the input binding context data into a {nameof(DefaultDurableClientContext)} object. The data may have been delivered in an invalid format.",
                    innerException);
                return new ValueTask<ConversionResult>(ConversionResult.Failed(exception));
            }
        }
    }

    // Serializer is case-sensitive and incoming JSON properties are camel-cased.
    private record DurableClientInputData(string rpcBaseUrl, string taskHubName, string connectionName, string requiredQueryStringParameters);
}<|MERGE_RESOLUTION|>--- conflicted
+++ resolved
@@ -78,17 +78,10 @@
     /// </summary>
     internal class Converter : IInputConverter
     {
-<<<<<<< HEAD
-        private readonly IDurableTaskClientProvider clientProvider;
-
-        // Constructor parameters are optional DI-injected services.
-        public Converter(IDurableTaskClientProvider clientProvider)
-=======
         private readonly FunctionsDurableClientProvider clientProvider;
 
         // Constructor parameters are optional DI-injected services.
         public Converter(FunctionsDurableClientProvider clientProvider)
->>>>>>> 4738b73c
         {
             this.clientProvider = clientProvider ?? throw new ArgumentNullException(nameof(clientProvider));
         }
@@ -105,9 +98,6 @@
 
             try
             {
-<<<<<<< HEAD
-                DurableTaskClient client = this.clientProvider.GetClient(inputData?.rpcBaseUrl);
-=======
                 DurableClientInputData? inputData = JsonSerializer.Deserialize<DurableClientInputData>(clientConfigText);
                 if (string.IsNullOrEmpty(inputData?.rpcBaseUrl))
                 {
@@ -116,7 +106,6 @@
 
                 DurableTaskClient client = this.clientProvider.GetClient(
                     inputData!.taskHubName ?? string.Empty, inputData!.rpcBaseUrl);
->>>>>>> 4738b73c
                 DefaultDurableClientContext clientContext = new(client, inputData!);
                 return new ValueTask<ConversionResult>(ConversionResult.Success(clientContext));
             }
