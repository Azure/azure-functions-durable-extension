--- conflicted
+++ resolved
@@ -52,12 +52,6 @@
                     diagnostic);
                 }
             }
-<<<<<<< HEAD
-            else if (SyntaxNodeUtils.IsMarkedDeterministic(expression))
-            {
-                context.RegisterCodeFix(
-                CodeAction.Create(FixDeterministicAttribute.ToString(), c => RemoveDeterministicAttributeAsync(context.Document, expression, c), nameof(GuidCodeFixProvider)), diagnostic);
-            }
         }
         private async Task<Document> ReplaceWithInvocationExpressionAsync(Document document, InvocationExpressionSyntax invocationExpression, CancellationToken cancellationToken, string expressionString)
         {
@@ -69,8 +63,5 @@
             var newRoot = root.ReplaceNode(invocationExpression, newExpression);
             return document.WithSyntaxRoot(newRoot);
         }
-=======
-}
->>>>>>> 3147e6c2
     }
 }