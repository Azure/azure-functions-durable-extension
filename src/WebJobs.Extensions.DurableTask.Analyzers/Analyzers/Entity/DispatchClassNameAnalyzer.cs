--- conflicted
+++ resolved
@@ -45,10 +45,8 @@
                         if (SyntaxNodeUtils.TryGetClassSymbol(expression, context.SemanticModel, out INamedTypeSymbol classSymbol))
                         {
                             var className = classSymbol.Name.ToString();
-<<<<<<< HEAD
+
                             //TypeArgumentList will always have a child node
-=======
->>>>>>> 4a05b31c
                             var identifierName = typeArgumentList.ChildNodes().First();
                             if (!string.Equals(className, identifierName.ToString()))
                             {
