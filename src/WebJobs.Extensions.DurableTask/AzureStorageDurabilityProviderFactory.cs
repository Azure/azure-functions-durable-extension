﻿// Copyright (c) .NET Foundation. All rights reserved.
// Licensed under the MIT License. See LICENSE in the project root for license information.

using System;
using DurableTask.AzureStorage;
using Microsoft.Extensions.Logging;
using Microsoft.Extensions.Options;
using Newtonsoft.Json;

namespace Microsoft.Azure.WebJobs.Extensions.DurableTask
{
    internal class AzureStorageDurabilityProviderFactory : IDurabilityProviderFactory
    {
<<<<<<< HEAD
        private const string LoggerName = "Host.Triggers.DurableTask.AzureStorage";
=======
        internal const string ProviderName = "AzureStorage";
>>>>>>> 52169fcf

        private readonly DurableTaskOptions options;
        private readonly AzureStorageOptions azureStorageOptions;
        private readonly IConnectionStringResolver connectionStringResolver;
        private readonly string defaultConnectionName;
        private readonly INameResolver nameResolver;
        private readonly ILoggerFactory loggerFactory;
        private readonly bool inConsumption; // If true, optimize defaults for consumption
        private AzureStorageDurabilityProvider defaultStorageProvider;

        // Must wait to get settings until we have validated taskhub name.
        private bool hasValidatedOptions;
        private AzureStorageOrchestrationServiceSettings defaultSettings;

        public AzureStorageDurabilityProviderFactory(
            IOptions<DurableTaskOptions> options,
            IConnectionStringResolver connectionStringResolver,
            INameResolver nameResolver,
            ILoggerFactory loggerFactory,
#pragma warning disable CS0612 // Type or member is obsolete
            IPlatformInformationService platformInfo)
#pragma warning restore CS0612 // Type or member is obsolete
        {
            this.options = options.Value;
            this.nameResolver = nameResolver;
            this.loggerFactory = loggerFactory;
            this.azureStorageOptions = new AzureStorageOptions();
            this.inConsumption = platformInfo.InConsumption();

            // The consumption plan has different performance characteristics so we provide
            // different defaults for key configuration values.
            int maxConcurrentOrchestratorsDefault = this.inConsumption ? 5 : 10 * Environment.ProcessorCount;
            int maxConcurrentActivitiesDefault = this.inConsumption ? 10 : 10 * Environment.ProcessorCount;
            this.azureStorageOptions.ControlQueueBufferThreshold = this.inConsumption ? 32 : this.azureStorageOptions.ControlQueueBufferThreshold;

            // The following defaults are only applied if the customer did not explicitely set them on `host.json`
            this.options.MaxConcurrentOrchestratorFunctions = this.options.MaxConcurrentOrchestratorFunctions ?? maxConcurrentOrchestratorsDefault;
            this.options.MaxConcurrentActivityFunctions = this.options.MaxConcurrentActivityFunctions ?? maxConcurrentActivitiesDefault;

            // Override the configuration defaults with user-provided values in host.json, if any.
            JsonConvert.PopulateObject(JsonConvert.SerializeObject(this.options.StorageProvider), this.azureStorageOptions);

            var logger = loggerFactory.CreateLogger(nameof(this.azureStorageOptions));
            this.azureStorageOptions.Validate(logger);

            this.connectionStringResolver = connectionStringResolver ?? throw new ArgumentNullException(nameof(connectionStringResolver));
            this.defaultConnectionName = this.azureStorageOptions.ConnectionStringName ?? ConnectionStringNames.Storage;
        }

        public string Name => ProviderName;

        internal string GetDefaultStorageConnectionString()
        {
            return this.connectionStringResolver.Resolve(this.defaultConnectionName);
        }

        // This method should not be called before the app settings are resolved into the options.
        // Because of this, we wait to validate the options until right before building a durability provider, rather
        // than in the Factory constructor.
        private void EnsureInitialized()
        {
            if (!this.hasValidatedOptions)
            {
                if (!this.options.IsDefaultHubName())
                {
                    this.azureStorageOptions.ValidateHubName(this.options.HubName);
                }
                else if (!this.azureStorageOptions.IsSanitizedHubName(this.options.HubName, out string sanitizedHubName))
                {
                    this.options.SetDefaultHubName(sanitizedHubName);
                }

                this.defaultSettings = this.GetAzureStorageOrchestrationServiceSettings();
                this.hasValidatedOptions = true;
            }
        }

        public virtual DurabilityProvider GetDurabilityProvider()
        {
            this.EnsureInitialized();
            if (this.defaultStorageProvider == null)
            {
                var defaultService = new AzureStorageOrchestrationService(this.defaultSettings);
                ILogger logger = this.loggerFactory.CreateLogger(LoggerName);
                this.defaultStorageProvider = new AzureStorageDurabilityProvider(
                    defaultService,
                    this.defaultConnectionName,
                    this.azureStorageOptions,
                    logger);
            }

            return this.defaultStorageProvider;
        }

        public virtual DurabilityProvider GetDurabilityProvider(DurableClientAttribute attribute)
        {
            this.EnsureInitialized();
            return this.GetAzureStorageStorageProvider(attribute);
        }

        private AzureStorageDurabilityProvider GetAzureStorageStorageProvider(DurableClientAttribute attribute)
        {
            string connectionName = attribute.ConnectionName ?? this.defaultConnectionName;
            AzureStorageOrchestrationServiceSettings settings = this.GetAzureStorageOrchestrationServiceSettings(connectionName, attribute.TaskHub);

            AzureStorageDurabilityProvider innerClient;
            if (string.Equals(this.defaultSettings.TaskHubName, settings.TaskHubName, StringComparison.OrdinalIgnoreCase) &&
                string.Equals(this.defaultSettings.StorageConnectionString, settings.StorageConnectionString, StringComparison.OrdinalIgnoreCase))
            {
                // It's important that clients use the same AzureStorageOrchestrationService instance
                // as the host when possible to ensure we any send operations can be picked up
                // immediately instead of waiting for the next queue polling interval.
                innerClient = this.defaultStorageProvider;
            }
            else
            {
                ILogger logger = this.loggerFactory.CreateLogger(LoggerName);
                innerClient = new AzureStorageDurabilityProvider(
                    new AzureStorageOrchestrationService(settings),
                    connectionName,
                    this.azureStorageOptions,
                    logger);
            }

            return innerClient;
        }

        internal AzureStorageOrchestrationServiceSettings GetAzureStorageOrchestrationServiceSettings(
            string connectionName = null,
            string taskHubNameOverride = null)
        {
            connectionName = connectionName ?? this.defaultConnectionName;

            string resolvedStorageConnectionString = this.connectionStringResolver.Resolve(connectionName);

            if (string.IsNullOrEmpty(resolvedStorageConnectionString))
            {
                throw new InvalidOperationException("Unable to find an Azure Storage connection string to use for this binding.");
            }

            TimeSpan extendedSessionTimeout = TimeSpan.FromSeconds(
                Math.Max(this.options.ExtendedSessionIdleTimeoutInSeconds, 0));

            var settings = new AzureStorageOrchestrationServiceSettings
            {
                StorageConnectionString = resolvedStorageConnectionString,
                TaskHubName = taskHubNameOverride ?? this.options.HubName,
                PartitionCount = this.azureStorageOptions.PartitionCount,
                ControlQueueBatchSize = this.azureStorageOptions.ControlQueueBatchSize,
                ControlQueueBufferThreshold = this.azureStorageOptions.ControlQueueBufferThreshold,
                ControlQueueVisibilityTimeout = this.azureStorageOptions.ControlQueueVisibilityTimeout,
                WorkItemQueueVisibilityTimeout = this.azureStorageOptions.WorkItemQueueVisibilityTimeout,
                MaxConcurrentTaskOrchestrationWorkItems = this.options.MaxConcurrentOrchestratorFunctions ?? throw new InvalidOperationException($"{nameof(this.options.MaxConcurrentOrchestratorFunctions)} needs a default value"),
                MaxConcurrentTaskActivityWorkItems = this.options.MaxConcurrentActivityFunctions ?? throw new InvalidOperationException($"{nameof(this.options.MaxConcurrentOrchestratorFunctions)} needs a default value"),
                ExtendedSessionsEnabled = this.options.ExtendedSessionsEnabled,
                ExtendedSessionIdleTimeout = extendedSessionTimeout,
                MaxQueuePollingInterval = this.azureStorageOptions.MaxQueuePollingInterval,
                TrackingStoreStorageAccountDetails = GetStorageAccountDetailsOrNull(
                    this.connectionStringResolver,
                    this.azureStorageOptions.TrackingStoreConnectionStringName),
                FetchLargeMessageDataEnabled = this.azureStorageOptions.FetchLargeMessagesAutomatically,
                ThrowExceptionOnInvalidDedupeStatus = true,
                UseAppLease = this.options.UseAppLease,
                AppLeaseOptions = this.options.AppLeaseOptions,
                AppName = EndToEndTraceHelper.LocalAppName,
                LoggerFactory = this.loggerFactory,
                UseLegacyPartitionManagement = this.azureStorageOptions.UseLegacyPartitionManagement,
            };

            if (this.inConsumption)
            {
                settings.MaxStorageOperationConcurrency = 25;
            }

            // When running on App Service VMSS stamps, these environment variables are the best way
            // to enure unqique worker names
            string stamp = this.nameResolver.Resolve("WEBSITE_CURRENT_STAMPNAME");
            string roleInstance = this.nameResolver.Resolve("RoleInstanceId");
            if (!string.IsNullOrEmpty(stamp) && !string.IsNullOrEmpty(roleInstance))
            {
                settings.WorkerId = $"{stamp}:{roleInstance}";
            }

            if (!string.IsNullOrEmpty(this.azureStorageOptions.TrackingStoreNamePrefix))
            {
                settings.TrackingStoreNamePrefix = this.azureStorageOptions.TrackingStoreNamePrefix;
            }

            return settings;
        }

        private static StorageAccountDetails GetStorageAccountDetailsOrNull(IConnectionStringResolver connectionStringResolver, string connectionName)
        {
            if (string.IsNullOrEmpty(connectionName))
            {
                return null;
            }

            string resolvedStorageConnectionString = connectionStringResolver.Resolve(connectionName);
            if (string.IsNullOrEmpty(resolvedStorageConnectionString))
            {
                throw new InvalidOperationException($"Unable to resolve the Azure Storage connection named '{connectionName}'.");
            }

            return new StorageAccountDetails
            {
                ConnectionString = resolvedStorageConnectionString,
            };
        }
    }
 }<|MERGE_RESOLUTION|>--- conflicted
+++ resolved
@@ -11,11 +11,8 @@
 {
     internal class AzureStorageDurabilityProviderFactory : IDurabilityProviderFactory
     {
-<<<<<<< HEAD
         private const string LoggerName = "Host.Triggers.DurableTask.AzureStorage";
-=======
         internal const string ProviderName = "AzureStorage";
->>>>>>> 52169fcf
 
         private readonly DurableTaskOptions options;
         private readonly AzureStorageOptions azureStorageOptions;
