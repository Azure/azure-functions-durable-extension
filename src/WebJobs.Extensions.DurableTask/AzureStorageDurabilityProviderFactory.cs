--- conflicted
+++ resolved
@@ -148,13 +148,10 @@
                     this.azureStorageOptions.TrackingStoreConnectionStringName),
                 FetchLargeMessageDataEnabled = this.azureStorageOptions.FetchLargeMessagesAutomatically,
                 ThrowExceptionOnInvalidDedupeStatus = true,
-<<<<<<< HEAD
                 UseAppLease = this.options.UseAppLease,
                 AppLeaseOptions = this.options.AppLeaseOptions,
                 AppName = EndToEndTraceHelper.LocalAppName,
-=======
                 LoggerFactory = this.loggerFactory,
->>>>>>> 61e6e516
             };
 
             // When running on App Service VMSS stamps, these environment variables are the best way
@@ -193,4 +190,4 @@
             };
         }
     }
- }
+ }