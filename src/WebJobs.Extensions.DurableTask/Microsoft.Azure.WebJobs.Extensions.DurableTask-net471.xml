<?xml version="1.0"?>
<doc>
    <assembly>
        <name>Microsoft.Azure.WebJobs.Extensions.DurableTask</name>
    </assembly>
    <members>
        <member name="T:Microsoft.Azure.WebJobs.Extensions.DurableTask.AzureStorageDurabilityProvider">
            <summary>
            The Azure Storage implementation of additional methods not required by IOrchestrationService.
            </summary>
        </member>
        <member name="P:Microsoft.Azure.WebJobs.Extensions.DurableTask.AzureStorageDurabilityProvider.ConnectionName">
            <summary>
            The app setting containing the Azure Storage connection string.
            </summary>
        </member>
        <member name="M:Microsoft.Azure.WebJobs.Extensions.DurableTask.AzureStorageDurabilityProvider.GetAllOrchestrationStates(System.Threading.CancellationToken)">
            <inheritdoc/>
        </member>
        <member name="M:Microsoft.Azure.WebJobs.Extensions.DurableTask.AzureStorageDurabilityProvider.GetOrchestrationStateWithInputsAsync(System.String,System.Boolean)">
            <inheritdoc/>
        </member>
        <member name="M:Microsoft.Azure.WebJobs.Extensions.DurableTask.AzureStorageDurabilityProvider.RewindAsync(System.String,System.String)">
            <inheritdoc/>
        </member>
        <member name="M:Microsoft.Azure.WebJobs.Extensions.DurableTask.AzureStorageDurabilityProvider.GetAllOrchestrationStatesWithFilters(System.DateTime,System.Nullable{System.DateTime},System.Collections.Generic.IEnumerable{Microsoft.Azure.WebJobs.Extensions.DurableTask.OrchestrationRuntimeStatus},System.Threading.CancellationToken)">
            <inheritdoc/>
        </member>
        <member name="M:Microsoft.Azure.WebJobs.Extensions.DurableTask.AzureStorageDurabilityProvider.RetrieveSerializedEntityState(Microsoft.Azure.WebJobs.Extensions.DurableTask.EntityId)">
            <inheritdoc/>
        </member>
        <member name="M:Microsoft.Azure.WebJobs.Extensions.DurableTask.AzureStorageDurabilityProvider.PurgeInstanceHistoryByInstanceId(System.String)">
            <inheritdoc/>
        </member>
        <member name="M:Microsoft.Azure.WebJobs.Extensions.DurableTask.AzureStorageDurabilityProvider.PurgeHistoryByFilters(System.DateTime,System.Nullable{System.DateTime},System.Collections.Generic.IEnumerable{DurableTask.Core.OrchestrationStatus})">
            <inheritdoc/>
        </member>
        <member name="M:Microsoft.Azure.WebJobs.Extensions.DurableTask.AzureStorageDurabilityProvider.GetOrchestrationStateWithPagination(Microsoft.Azure.WebJobs.Extensions.DurableTask.OrchestrationStatusQueryCondition,System.Threading.CancellationToken)">
            <inheritdoc/>
        </member>
        <member name="T:Microsoft.Azure.WebJobs.Extensions.DurableTask.DurableActivityContext">
            <summary>
            The default parameter type for activity functions.
            </summary>
        </member>
        <member name="P:Microsoft.Azure.WebJobs.Extensions.DurableTask.DurableActivityContext.Microsoft#Azure#WebJobs#Extensions#DurableTask#IDurableActivityContext#InstanceId">
            <inheritdoc />
        </member>
        <member name="M:Microsoft.Azure.WebJobs.Extensions.DurableTask.DurableActivityContext.GetRawInput">
            <summary>
            Returns the input of the task activity in its raw JSON string value.
            </summary>
            <returns>
            The raw JSON-formatted activity input as a string value.
            </returns>
        </member>
        <member name="M:Microsoft.Azure.WebJobs.Extensions.DurableTask.DurableActivityContext.GetInputAsJson">
            <summary>
            Gets the input of the current activity function instance as a <c>JToken</c>.
            </summary>
            <returns>
            The parsed <c>JToken</c> representation of the activity input.
            </returns>
        </member>
        <member name="M:Microsoft.Azure.WebJobs.Extensions.DurableTask.DurableActivityContext.Microsoft#Azure#WebJobs#Extensions#DurableTask#IDurableActivityContext#GetInput``1">
            <inheritdoc />
        </member>
        <member name="M:Microsoft.Azure.WebJobs.Extensions.DurableTask.DurableActivityContext.SetOutput(System.Object)">
            <summary>
            Sets the JSON-serializeable output of the activity function.
            </summary>
            <remarks>
            If this method is not called explicitly, the return value of the activity function is used as the output.
            </remarks>
            <param name="output">
            The JSON-serializeable value to use as the activity function output.
            </param>
        </member>
        <member name="T:Microsoft.Azure.WebJobs.Extensions.DurableTask.DurableClient">
            <summary>
            Client for starting, querying, terminating, and raising events to orchestration instances.
            </summary>
        </member>
        <member name="P:Microsoft.Azure.WebJobs.Extensions.DurableTask.DurableClient.Microsoft#Azure#WebJobs#Extensions#DurableTask#IDurableOrchestrationClient#TaskHubName">
            <inheritdoc />
        </member>
        <member name="M:Microsoft.Azure.WebJobs.Extensions.DurableTask.DurableClient.Microsoft#Azure#WebJobs#Extensions#DurableTask#IDurableOrchestrationClient#CreateCheckStatusResponse(System.Net.Http.HttpRequestMessage,System.String,System.Boolean)">
            <inheritdoc />
        </member>
        <member name="M:Microsoft.Azure.WebJobs.Extensions.DurableTask.DurableClient.Microsoft#Azure#WebJobs#Extensions#DurableTask#IDurableOrchestrationClient#CreateCheckStatusResponse(Microsoft.AspNetCore.Http.HttpRequest,System.String,System.Boolean)">
            <inheritdoc />
        </member>
        <member name="M:Microsoft.Azure.WebJobs.Extensions.DurableTask.DurableClient.Microsoft#Azure#WebJobs#Extensions#DurableTask#IDurableOrchestrationClient#CreateHttpManagementPayload(System.String)">
            <inheritdoc />
        </member>
        <member name="M:Microsoft.Azure.WebJobs.Extensions.DurableTask.DurableClient.Microsoft#Azure#WebJobs#Extensions#DurableTask#IDurableOrchestrationClient#WaitForCompletionOrCreateCheckStatusResponseAsync(System.Net.Http.HttpRequestMessage,System.String,System.TimeSpan,System.TimeSpan)">
            <inheritdoc />
        </member>
        <member name="M:Microsoft.Azure.WebJobs.Extensions.DurableTask.DurableClient.Microsoft#Azure#WebJobs#Extensions#DurableTask#IDurableOrchestrationClient#WaitForCompletionOrCreateCheckStatusResponseAsync(Microsoft.AspNetCore.Http.HttpRequest,System.String,System.TimeSpan,System.TimeSpan)">
            <inheritdoc />
        </member>
        <member name="M:Microsoft.Azure.WebJobs.Extensions.DurableTask.DurableClient.Microsoft#Azure#WebJobs#Extensions#DurableTask#IDurableOrchestrationClient#StartNewAsync(System.String,System.String,System.Object)">
            <inheritdoc />
        </member>
        <member name="M:Microsoft.Azure.WebJobs.Extensions.DurableTask.DurableClient.Microsoft#Azure#WebJobs#Extensions#DurableTask#IDurableOrchestrationClient#RaiseEventAsync(System.String,System.String,System.Object)">
            <inheritdoc />
        </member>
        <member name="M:Microsoft.Azure.WebJobs.Extensions.DurableTask.DurableClient.Microsoft#Azure#WebJobs#Extensions#DurableTask#IDurableOrchestrationClient#RaiseEventAsync(System.String,System.String,System.String,System.Object,System.String)">
            <inheritdoc />
        </member>
        <member name="M:Microsoft.Azure.WebJobs.Extensions.DurableTask.DurableClient.Microsoft#Azure#WebJobs#Extensions#DurableTask#IDurableEntityClient#SignalEntityAsync(Microsoft.Azure.WebJobs.Extensions.DurableTask.EntityId,System.String,System.Object,System.String,System.String)">
            <inheritdoc />
        </member>
        <member name="M:Microsoft.Azure.WebJobs.Extensions.DurableTask.DurableClient.Microsoft#Azure#WebJobs#Extensions#DurableTask#IDurableOrchestrationClient#TerminateAsync(System.String,System.String)">
            <inheritdoc />
        </member>
        <member name="M:Microsoft.Azure.WebJobs.Extensions.DurableTask.DurableClient.Microsoft#Azure#WebJobs#Extensions#DurableTask#IDurableOrchestrationClient#RewindAsync(System.String,System.String)">
            <inheritdoc />
        </member>
        <member name="M:Microsoft.Azure.WebJobs.Extensions.DurableTask.DurableClient.Microsoft#Azure#WebJobs#Extensions#DurableTask#IDurableOrchestrationClient#GetStatusAsync(System.String,System.Boolean,System.Boolean,System.Boolean)">
            <inheritdoc />
        </member>
        <member name="M:Microsoft.Azure.WebJobs.Extensions.DurableTask.DurableClient.Microsoft#Azure#WebJobs#Extensions#DurableTask#IDurableOrchestrationClient#GetStatusAsync(System.Threading.CancellationToken)">
            <inheritdoc />
        </member>
        <member name="M:Microsoft.Azure.WebJobs.Extensions.DurableTask.DurableClient.Microsoft#Azure#WebJobs#Extensions#DurableTask#IDurableOrchestrationClient#GetStatusAsync(System.DateTime,System.Nullable{System.DateTime},System.Collections.Generic.IEnumerable{Microsoft.Azure.WebJobs.Extensions.DurableTask.OrchestrationRuntimeStatus},System.Threading.CancellationToken)">
            <inheritdoc />
        </member>
        <member name="M:Microsoft.Azure.WebJobs.Extensions.DurableTask.DurableClient.Microsoft#Azure#WebJobs#Extensions#DurableTask#IDurableOrchestrationClient#PurgeInstanceHistoryAsync(System.String)">
            <inheritdoc />
        </member>
        <member name="M:Microsoft.Azure.WebJobs.Extensions.DurableTask.DurableClient.Microsoft#Azure#WebJobs#Extensions#DurableTask#IDurableOrchestrationClient#PurgeInstanceHistoryAsync(System.DateTime,System.Nullable{System.DateTime},System.Collections.Generic.IEnumerable{DurableTask.Core.OrchestrationStatus})">
            <inheritdoc />
        </member>
        <member name="M:Microsoft.Azure.WebJobs.Extensions.DurableTask.DurableClient.Microsoft#Azure#WebJobs#Extensions#DurableTask#IDurableOrchestrationClient#GetStatusAsync(Microsoft.Azure.WebJobs.Extensions.DurableTask.OrchestrationStatusQueryCondition,System.Threading.CancellationToken)">
            <inheritdoc />
        </member>
        <member name="T:Microsoft.Azure.WebJobs.Extensions.DurableTask.DurableCommonContext">
            <summary>
            Common functionality used by both <see cref="T:Microsoft.Azure.WebJobs.Extensions.DurableTask.DurableOrchestrationContext"/>
            and <see cref="T:Microsoft.Azure.WebJobs.Extensions.DurableTask.DurableEntityContext"/>.
            </summary>
        </member>
        <member name="T:Microsoft.Azure.WebJobs.Extensions.DurableTask.DurableEntityContext">
            <summary>
            Context object passed to application code executing entity operations.
            </summary>
        </member>
        <member name="T:Microsoft.Azure.WebJobs.Extensions.DurableTask.DurableOrchestrationContext">
            <summary>
            Parameter data for orchestration bindings that can be used to schedule function-based activities.
            </summary>
        </member>
        <member name="P:Microsoft.Azure.WebJobs.Extensions.DurableTask.DurableOrchestrationContext.Microsoft#Azure#WebJobs#Extensions#DurableTask#IDurableOrchestrationContext#CurrentUtcDateTime">
            <inheritdoc/>
        </member>
        <member name="P:Microsoft.Azure.WebJobs.Extensions.DurableTask.DurableOrchestrationContext.Microsoft#Azure#WebJobs#Extensions#DurableTask#IDurableOrchestrationContext#IsReplaying">
            <inheritdoc/>
        </member>
        <member name="P:Microsoft.Azure.WebJobs.Extensions.DurableTask.DurableOrchestrationContext.Microsoft#Azure#WebJobs#Extensions#DurableTask#IDurableOrchestrationContext#Name">
            <inheritdoc />
        </member>
        <member name="P:Microsoft.Azure.WebJobs.Extensions.DurableTask.DurableOrchestrationContext.Microsoft#Azure#WebJobs#Extensions#DurableTask#IDurableOrchestrationContext#InstanceId">
            <inheritdoc />
        </member>
        <member name="P:Microsoft.Azure.WebJobs.Extensions.DurableTask.DurableOrchestrationContext.Microsoft#Azure#WebJobs#Extensions#DurableTask#IDurableOrchestrationContext#ParentInstanceId">
            <inheritdoc />
        </member>
        <member name="M:Microsoft.Azure.WebJobs.Extensions.DurableTask.DurableOrchestrationContext.GetRawInput">
            <summary>
            Returns the orchestrator function input as a raw JSON string value.
            </summary>
            <returns>
            The raw JSON-formatted orchestrator function input.
            </returns>
        </member>
        <member name="M:Microsoft.Azure.WebJobs.Extensions.DurableTask.DurableOrchestrationContext.GetInputAsJson">
            <summary>
            Gets the input of the current orchestrator function instance as a <c>JToken</c>.
            </summary>
            <returns>
            The parsed <c>JToken</c> representation of the orchestrator function input.
            </returns>
        </member>
        <member name="M:Microsoft.Azure.WebJobs.Extensions.DurableTask.DurableOrchestrationContext.Microsoft#Azure#WebJobs#Extensions#DurableTask#IDurableOrchestrationContext#GetInput``1">
            <inheritdoc />
        </member>
        <member name="M:Microsoft.Azure.WebJobs.Extensions.DurableTask.DurableOrchestrationContext.SetOutput(System.Object)">
            <summary>
            Sets the JSON-serializeable output of the current orchestrator function.
            </summary>
            <remarks>
            If this method is not called explicitly, the return value of the orchestrator function is used as the output.
            </remarks>
            <param name="output">The JSON-serializeable value to use as the orchestrator function output.</param>
        </member>
        <member name="M:Microsoft.Azure.WebJobs.Extensions.DurableTask.DurableOrchestrationContext.Microsoft#Azure#WebJobs#Extensions#DurableTask#IDurableOrchestrationContext#SetCustomStatus(System.Object)">
            <inheritdoc />
        </member>
        <member name="M:Microsoft.Azure.WebJobs.Extensions.DurableTask.DurableOrchestrationContext.Microsoft#Azure#WebJobs#Extensions#DurableTask#IDurableOrchestrationContext#CallSubOrchestratorAsync``1(System.String,System.String,System.Object)">
            <inheritdoc />
        </member>
        <member name="M:Microsoft.Azure.WebJobs.Extensions.DurableTask.DurableOrchestrationContext.Microsoft#Azure#WebJobs#Extensions#DurableTask#IDurableOrchestrationContext#CallSubOrchestratorWithRetryAsync``1(System.String,Microsoft.Azure.WebJobs.Extensions.DurableTask.RetryOptions,System.String,System.Object)">
            <inheritdoc />
        </member>
        <member name="M:Microsoft.Azure.WebJobs.Extensions.DurableTask.DurableOrchestrationContext.Microsoft#Azure#WebJobs#Extensions#DurableTask#IDurableOrchestrationContext#CreateTimer``1(System.DateTime,``0,System.Threading.CancellationToken)">
            <inheritdoc />
        </member>
        <member name="M:Microsoft.Azure.WebJobs.Extensions.DurableTask.DurableOrchestrationContext.Microsoft#Azure#WebJobs#Extensions#DurableTask#IDurableOrchestrationContext#WaitForExternalEvent``1(System.String)">
            <inheritdoc />
        </member>
        <member name="M:Microsoft.Azure.WebJobs.Extensions.DurableTask.DurableOrchestrationContext.Microsoft#Azure#WebJobs#Extensions#DurableTask#IDurableOrchestrationContext#WaitForExternalEvent``1(System.String,System.TimeSpan)">
            <inheritdoc/>
        </member>
        <member name="M:Microsoft.Azure.WebJobs.Extensions.DurableTask.DurableOrchestrationContext.Microsoft#Azure#WebJobs#Extensions#DurableTask#IDurableOrchestrationContext#WaitForExternalEvent``1(System.String,System.TimeSpan,``0)">
            <inheritdoc/>
        </member>
        <member name="M:Microsoft.Azure.WebJobs.Extensions.DurableTask.DurableOrchestrationContext.Microsoft#Azure#WebJobs#Extensions#DurableTask#IDurableOrchestrationContext#CallActivityAsync``1(System.String,System.Object)">
            <inheritdoc />
        </member>
        <member name="M:Microsoft.Azure.WebJobs.Extensions.DurableTask.DurableOrchestrationContext.Microsoft#Azure#WebJobs#Extensions#DurableTask#IDurableOrchestrationContext#CallActivityWithRetryAsync``1(System.String,Microsoft.Azure.WebJobs.Extensions.DurableTask.RetryOptions,System.Object)">
            <inheritdoc />
        </member>
        <member name="M:Microsoft.Azure.WebJobs.Extensions.DurableTask.DurableOrchestrationContext.Microsoft#Azure#WebJobs#Extensions#DurableTask#IDurableOrchestrationContext#IsLocked(System.Collections.Generic.IReadOnlyList{Microsoft.Azure.WebJobs.Extensions.DurableTask.EntityId}@)">
            <inheritdoc/>
        </member>
        <member name="M:Microsoft.Azure.WebJobs.Extensions.DurableTask.DurableOrchestrationContext.Microsoft#Azure#WebJobs#Extensions#DurableTask#IDurableOrchestrationContext#NewGuid">
            <inheritdoc/>
        </member>
        <member name="M:Microsoft.Azure.WebJobs.Extensions.DurableTask.DurableOrchestrationContext.Microsoft#Azure#WebJobs#Extensions#DurableTask#IDurableOrchestrationContext#SignalEntity(Microsoft.Azure.WebJobs.Extensions.DurableTask.EntityId,System.String,System.Object)">
            <inheritdoc/>
        </member>
        <member name="M:Microsoft.Azure.WebJobs.Extensions.DurableTask.DurableOrchestrationContext.Microsoft#Azure#WebJobs#Extensions#DurableTask#IDurableOrchestrationContext#StartNewOrchestration(System.String,System.Object,System.String)">
            <inheritdoc/>
        </member>
        <member name="M:Microsoft.Azure.WebJobs.Extensions.DurableTask.DurableOrchestrationContext.Microsoft#Azure#WebJobs#Extensions#DurableTask#IDurableOrchestrationContext#ContinueAsNew(System.Object,System.Boolean)">
            <inheritdoc />
        </member>
        <member name="M:Microsoft.Azure.WebJobs.Extensions.DurableTask.DurableOrchestrationContext.Microsoft#Azure#WebJobs#Extensions#DurableTask#IDurableOrchestrationContext#CallEntityAsync``1(Microsoft.Azure.WebJobs.Extensions.DurableTask.EntityId,System.String,System.Object)">
            <inheritdoc/>
        </member>
        <member name="M:Microsoft.Azure.WebJobs.Extensions.DurableTask.DurableOrchestrationContext.Microsoft#Azure#WebJobs#Extensions#DurableTask#IDurableOrchestrationContext#CallEntityAsync(Microsoft.Azure.WebJobs.Extensions.DurableTask.EntityId,System.String,System.Object)">
            <inheritdoc/>
        </member>
        <member name="M:Microsoft.Azure.WebJobs.Extensions.DurableTask.DurableOrchestrationContext.Microsoft#Azure#WebJobs#Extensions#DurableTask#IDurableOrchestrationContext#LockAsync(Microsoft.Azure.WebJobs.Extensions.DurableTask.EntityId[])">
            <inheritdoc/>
        </member>
        <member name="T:Microsoft.Azure.WebJobs.Extensions.DurableTask.DurableContextExtensions">
            <summary>
            Defines convenient overloads for calling the context methods, for all the contexts.
            </summary>
        </member>
        <member name="M:Microsoft.Azure.WebJobs.Extensions.DurableTask.DurableContextExtensions.CallActivityAsync(Microsoft.Azure.WebJobs.Extensions.DurableTask.IDurableOrchestrationContext,System.String,System.Object)">
            <summary>
            Schedules an activity function named <paramref name="functionName"/> for execution.
            </summary>
            <param name="context">The context object.</param>
            <param name="functionName">The name of the activity function to call.</param>
            <param name="input">The JSON-serializeable input to pass to the activity function.</param>
            <returns>A durable task that completes when the called function completes or fails.</returns>
            <exception cref="T:System.ArgumentException">
            The specified function does not exist, is disabled, or is not an orchestrator function.
            </exception>
            <exception cref="T:System.InvalidOperationException">
            The current thread is different than the thread which started the orchestrator execution.
            </exception>
            <exception cref="T:Microsoft.Azure.WebJobs.Extensions.DurableTask.FunctionFailedException">
            The activity function failed with an unhandled exception.
            </exception>
        </member>
        <member name="M:Microsoft.Azure.WebJobs.Extensions.DurableTask.DurableContextExtensions.CallActivityWithRetryAsync(Microsoft.Azure.WebJobs.Extensions.DurableTask.IDurableOrchestrationContext,System.String,Microsoft.Azure.WebJobs.Extensions.DurableTask.RetryOptions,System.Object)">
            <summary>
            Schedules an activity function named <paramref name="functionName"/> for execution with retry options.
            </summary>
            <param name="context">The context object.</param>
            <param name="functionName">The name of the activity function to call.</param>
            <param name="retryOptions">The retry option for the activity function.</param>
            <param name="input">The JSON-serializeable input to pass to the activity function.</param>
            <returns>A durable task that completes when the called activity function completes or fails.</returns>
            <exception cref="T:System.ArgumentNullException">
            The retry option object is null.
            </exception>
            <exception cref="T:System.ArgumentException">
            The specified function does not exist, is disabled, or is not an orchestrator function.
            </exception>
            <exception cref="T:System.InvalidOperationException">
            The current thread is different than the thread which started the orchestrator execution.
            </exception>
            <exception cref="T:Microsoft.Azure.WebJobs.Extensions.DurableTask.FunctionFailedException">
            The activity function failed with an unhandled exception.
            </exception>
        </member>
        <member name="M:Microsoft.Azure.WebJobs.Extensions.DurableTask.DurableContextExtensions.CallSubOrchestratorAsync(Microsoft.Azure.WebJobs.Extensions.DurableTask.IDurableOrchestrationContext,System.String,System.Object)">
            <summary>
            Schedules an orchestrator function named <paramref name="functionName"/> for execution.
            </summary>
            <param name="context">The context object.</param>
            <param name="functionName">The name of the orchestrator function to call.</param>
            <param name="input">The JSON-serializeable input to pass to the orchestrator function.</param>
            <returns>A durable task that completes when the called orchestrator function completes or fails.</returns>
            <exception cref="T:System.ArgumentException">
            The specified function does not exist, is disabled, or is not an orchestrator function.
            </exception>
            <exception cref="T:System.InvalidOperationException">
            The current thread is different than the thread which started the orchestrator execution.
            </exception>
            <exception cref="T:Microsoft.Azure.WebJobs.Extensions.DurableTask.FunctionFailedException">
            The sub-orchestrator function failed with an unhandled exception.
            </exception>
        </member>
        <member name="M:Microsoft.Azure.WebJobs.Extensions.DurableTask.DurableContextExtensions.CallSubOrchestratorAsync(Microsoft.Azure.WebJobs.Extensions.DurableTask.IDurableOrchestrationContext,System.String,System.String,System.Object)">
            <summary>
            Schedules an orchestrator function named <paramref name="functionName"/> for execution.
            </summary>
            <param name="context">The context object.</param>
            <param name="functionName">The name of the orchestrator function to call.</param>
            <param name="instanceId">A unique ID to use for the sub-orchestration instance.</param>
            <param name="input">The JSON-serializeable input to pass to the orchestrator function.</param>
            <returns>A durable task that completes when the called orchestrator function completes or fails.</returns>
            <exception cref="T:System.ArgumentException">
            The specified function does not exist, is disabled, or is not an orchestrator function.
            </exception>
            <exception cref="T:System.InvalidOperationException">
            The current thread is different than the thread which started the orchestrator execution.
            </exception>
            <exception cref="T:Microsoft.Azure.WebJobs.Extensions.DurableTask.FunctionFailedException">
            The activity function failed with an unhandled exception.
            </exception>
        </member>
        <member name="M:Microsoft.Azure.WebJobs.Extensions.DurableTask.DurableContextExtensions.CallSubOrchestratorAsync``1(Microsoft.Azure.WebJobs.Extensions.DurableTask.IDurableOrchestrationContext,System.String,System.Object)">
            <summary>
            Schedules an orchestration function named <paramref name="functionName"/> for execution.
            </summary>
            <typeparam name="TResult">The return type of the scheduled orchestrator function.</typeparam>
            <param name="context">The context object.</param>
            <param name="functionName">The name of the orchestrator function to call.</param>
            <param name="input">The JSON-serializeable input to pass to the orchestrator function.</param>
            <returns>A durable task that completes when the called orchestrator function completes or fails.</returns>
            <exception cref="T:System.ArgumentException">
            The specified function does not exist, is disabled, or is not an orchestrator function.
            </exception>
            <exception cref="T:System.InvalidOperationException">
            The current thread is different than the thread which started the orchestrator execution.
            </exception>
            <exception cref="T:Microsoft.Azure.WebJobs.Extensions.DurableTask.FunctionFailedException">
            The activity function failed with an unhandled exception.
            </exception>
        </member>
        <member name="M:Microsoft.Azure.WebJobs.Extensions.DurableTask.DurableContextExtensions.CallSubOrchestratorWithRetryAsync(Microsoft.Azure.WebJobs.Extensions.DurableTask.IDurableOrchestrationContext,System.String,Microsoft.Azure.WebJobs.Extensions.DurableTask.RetryOptions,System.Object)">
            <summary>
            Schedules an orchestrator function named <paramref name="functionName"/> for execution with retry options.
            </summary>
            <param name="context">The context object.</param>
            <param name="functionName">The name of the orchestrator function to call.</param>
            <param name="retryOptions">The retry option for the orchestrator function.</param>
            <param name="input">The JSON-serializeable input to pass to the orchestrator function.</param>
            <returns>A durable task that completes when the called orchestrator function completes or fails.</returns>
            <exception cref="T:System.ArgumentNullException">
            The retry option object is null.
            </exception>
            <exception cref="T:System.ArgumentException">
            The specified function does not exist, is disabled, or is not an orchestrator function.
            </exception>
            <exception cref="T:System.InvalidOperationException">
            The current thread is different than the thread which started the orchestrator execution.
            </exception>
            <exception cref="T:Microsoft.Azure.WebJobs.Extensions.DurableTask.FunctionFailedException">
            The activity function failed with an unhandled exception.
            </exception>
        </member>
        <member name="M:Microsoft.Azure.WebJobs.Extensions.DurableTask.DurableContextExtensions.CallSubOrchestratorWithRetryAsync(Microsoft.Azure.WebJobs.Extensions.DurableTask.IDurableOrchestrationContext,System.String,Microsoft.Azure.WebJobs.Extensions.DurableTask.RetryOptions,System.String,System.Object)">
            <summary>
            Schedules an orchestrator function named <paramref name="functionName"/> for execution with retry options.
            </summary>
            <param name="context">The context object.</param>
            <param name="functionName">The name of the orchestrator function to call.</param>
            <param name="retryOptions">The retry option for the orchestrator function.</param>
            <param name="instanceId">A unique ID to use for the sub-orchestration instance.</param>
            <param name="input">The JSON-serializeable input to pass to the orchestrator function.</param>
            <returns>A durable task that completes when the called orchestrator function completes or fails.</returns>
            <exception cref="T:System.ArgumentNullException">
            The retry option object is null.
            </exception>
            <exception cref="T:System.ArgumentException">
            The specified function does not exist, is disabled, or is not an orchestrator function.
            </exception>
            <exception cref="T:System.InvalidOperationException">
            The current thread is different than the thread which started the orchestrator execution.
            </exception>
            <exception cref="T:Microsoft.Azure.WebJobs.Extensions.DurableTask.FunctionFailedException">
            The activity function failed with an unhandled exception.
            </exception>
        </member>
        <member name="M:Microsoft.Azure.WebJobs.Extensions.DurableTask.DurableContextExtensions.CallSubOrchestratorWithRetryAsync``1(Microsoft.Azure.WebJobs.Extensions.DurableTask.IDurableOrchestrationContext,System.String,Microsoft.Azure.WebJobs.Extensions.DurableTask.RetryOptions,System.Object)">
            <summary>
            Schedules an orchestrator function named <paramref name="functionName"/> for execution with retry options.
            </summary>
            <typeparam name="TResult">The return type of the scheduled orchestrator function.</typeparam>
            <param name="context">The context object.</param>
            <param name="functionName">The name of the orchestrator function to call.</param>
            <param name="retryOptions">The retry option for the orchestrator function.</param>
            <param name="input">The JSON-serializeable input to pass to the orchestrator function.</param>
            <returns>A durable task that completes when the called orchestrator function completes or fails.</returns>
            <exception cref="T:System.ArgumentNullException">
            The retry option object is null.
            </exception>
            <exception cref="T:System.ArgumentException">
            The specified function does not exist, is disabled, or is not an orchestrator function.
            </exception>
            <exception cref="T:System.InvalidOperationException">
            The current thread is different than the thread which started the orchestrator execution.
            </exception>
            <exception cref="T:Microsoft.Azure.WebJobs.Extensions.DurableTask.FunctionFailedException">
            The activity function failed with an unhandled exception.
            </exception>
        </member>
        <member name="M:Microsoft.Azure.WebJobs.Extensions.DurableTask.DurableContextExtensions.CreateTimer(Microsoft.Azure.WebJobs.Extensions.DurableTask.IDurableOrchestrationContext,System.DateTime,System.Threading.CancellationToken)">
            <summary>
            Creates a durable timer that expires at a specified time.
            </summary>
            <remarks>
            All durable timers created using this method must either expire or be cancelled
            using the <paramref name="cancelToken"/> before the orchestrator function completes.
            Otherwise the underlying framework will keep the instance alive until the timer expires.
            </remarks>
            <param name="context">The context object.</param>
            <param name="fireAt">The time at which the timer should expire.</param>
            <param name="cancelToken">The <c>CancellationToken</c> to use for cancelling the timer.</param>
            <returns>A durable task that completes when the durable timer expires.</returns>
        </member>
        <member name="M:Microsoft.Azure.WebJobs.Extensions.DurableTask.DurableContextExtensions.WaitForExternalEvent(Microsoft.Azure.WebJobs.Extensions.DurableTask.IDurableOrchestrationContext,System.String)">
            <summary>
            Waits asynchronously for an event to be raised with name <paramref name="name"/>.
            </summary>
            <remarks>
            External clients can raise events to a waiting orchestration instance using
            <see cref="M:Microsoft.Azure.WebJobs.Extensions.DurableTask.IDurableOrchestrationClient.RaiseEventAsync(System.String,System.String,System.Object)"/> with the object parameter set to <c>null</c>.
            </remarks>
            <param name="context">The context object.</param>
            <param name="name">The name of the event to wait for.</param>
            <returns>A durable task that completes when the external event is received.</returns>
        </member>
        <member name="M:Microsoft.Azure.WebJobs.Extensions.DurableTask.DurableContextExtensions.WaitForExternalEvent(Microsoft.Azure.WebJobs.Extensions.DurableTask.IDurableOrchestrationContext,System.String,System.TimeSpan)">
            <summary>
            Waits asynchronously for an event to be raised with name <paramref name="name"/>.
            </summary>
            <remarks>
            External clients can raise events to a waiting orchestration instance using
            <see cref="M:Microsoft.Azure.WebJobs.Extensions.DurableTask.IDurableOrchestrationClient.RaiseEventAsync(System.String,System.String,System.Object)"/> with the object parameter set to <c>null</c>.
            </remarks>
            <param name="context">The context object.</param>
            <param name="name">The name of the event to wait for.</param>
            <param name="timeout">The duration after which to throw a TimeoutException.</param>
            <returns>A durable task that completes when the external event is received.</returns>
            <exception cref="T:System.TimeoutException">
            The external event was not received before the timeout expired.
            </exception>
        </member>
        <member name="M:Microsoft.Azure.WebJobs.Extensions.DurableTask.DurableContextExtensions.CallEntityAsync``1(Microsoft.Azure.WebJobs.Extensions.DurableTask.IDurableOrchestrationContext,Microsoft.Azure.WebJobs.Extensions.DurableTask.EntityId,System.String)">
            <summary>
            Calls an operation on an entity and returns the result asynchronously.
            </summary>
            <typeparam name="TResult">The JSON-serializable result type of the operation.</typeparam>
            <param name="context">The context object.</param>
            <param name="entityId">The target entity.</param>
            <param name="operationName">The name of the operation.</param>
            <returns>A task representing the result of the operation.</returns>
        </member>
        <member name="M:Microsoft.Azure.WebJobs.Extensions.DurableTask.DurableContextExtensions.CallEntityAsync(Microsoft.Azure.WebJobs.Extensions.DurableTask.IDurableOrchestrationContext,Microsoft.Azure.WebJobs.Extensions.DurableTask.EntityId,System.String)">
            <summary>
            Calls an operation on an entity and waits for it to complete.
            </summary>
            <param name="context">The context object.</param>
            <param name="entityId">The target entity.</param>
            <param name="operationName">The name of the operation.</param>
            <returns>A task representing the completion of the operation on the entity.</returns>
        </member>
        <member name="M:Microsoft.Azure.WebJobs.Extensions.DurableTask.DurableContextExtensions.WaitForCompletionOrCreateCheckStatusResponseAsync(Microsoft.Azure.WebJobs.Extensions.DurableTask.IDurableOrchestrationClient,System.Net.Http.HttpRequestMessage,System.String)">
            <summary>
            Creates an HTTP response which either contains a payload of management URLs for a non-completed instance
            or contains the payload containing the output of the completed orchestration.
            </summary>
            <remarks>
            If the orchestration instance completes within the default 10 second timeout, then the HTTP response payload will
            contain the output of the orchestration instance formatted as JSON. However, if the orchestration does not
            complete within this timeout, then the HTTP response will be identical to that of the
            <see cref="M:Microsoft.Azure.WebJobs.Extensions.DurableTask.IDurableOrchestrationClient.CreateCheckStatusResponse(System.Net.Http.HttpRequestMessage,System.String,System.Boolean)"/> API.
            </remarks>
            <param name="client">The client object.</param>
            <param name="request">The HTTP request that triggered the current function.</param>
            <param name="instanceId">The unique ID of the instance to check.</param>
            <returns>An HTTP response which may include a 202 and location header or a 200 with the durable function output in the response body.</returns>
        </member>
        <member name="M:Microsoft.Azure.WebJobs.Extensions.DurableTask.DurableContextExtensions.WaitForCompletionOrCreateCheckStatusResponseAsync(Microsoft.Azure.WebJobs.Extensions.DurableTask.IDurableOrchestrationClient,System.Net.Http.HttpRequestMessage,System.String,System.TimeSpan)">
            <summary>
            Creates an HTTP response which either contains a payload of management URLs for a non-completed instance
            or contains the payload containing the output of the completed orchestration.
            </summary>
            <remarks>
            If the orchestration instance completes within the specified timeout, then the HTTP response payload will
            contain the output of the orchestration instance formatted as JSON. However, if the orchestration does not
            complete within the specified timeout, then the HTTP response will be identical to that of the
            <see cref="M:Microsoft.Azure.WebJobs.Extensions.DurableTask.IDurableOrchestrationClient.CreateCheckStatusResponse(System.Net.Http.HttpRequestMessage,System.String,System.Boolean)"/> API.
            </remarks>
            <param name="client">The client object.</param>
            <param name="request">The HTTP request that triggered the current function.</param>
            <param name="instanceId">The unique ID of the instance to check.</param>
            <param name="timeout">Total allowed timeout for output from the durable function. The default value is 10 seconds.</param>
            <returns>An HTTP response which may include a 202 and location header or a 200 with the durable function output in the response body.</returns>
        </member>
        <member name="M:Microsoft.Azure.WebJobs.Extensions.DurableTask.DurableContextExtensions.StartNewAsync(Microsoft.Azure.WebJobs.Extensions.DurableTask.IDurableOrchestrationClient,System.String,System.Object)">
            <summary>
            Starts a new execution of the specified orchestrator function.
            </summary>
            <param name="client">The client object.</param>
            <param name="orchestratorFunctionName">The name of the orchestrator function to start.</param>
            <param name="input">JSON-serializeable input value for the orchestrator function.</param>
            <returns>A task that completes when the orchestration is started. The task contains the instance id of the started
            orchestratation instance.</returns>
            <exception cref="T:System.ArgumentException">
            The specified function does not exist, is disabled, or is not an orchestrator function.
            </exception>
        </member>
        <member name="M:Microsoft.Azure.WebJobs.Extensions.DurableTask.DurableContextExtensions.RaiseEventAsync(Microsoft.Azure.WebJobs.Extensions.DurableTask.IDurableOrchestrationClient,System.String,System.String)">
            <summary>
            Sends an event notification message to a waiting orchestration instance.
            </summary>
            <remarks>
            <para>
            In order to handle the event, the target orchestration instance must be waiting for an
            event named <paramref name="eventName"/> using the
            <see cref="M:Microsoft.Azure.WebJobs.Extensions.DurableTask.IDurableOrchestrationContext.WaitForExternalEvent``1(System.String)"/> API.
            </para>
            </remarks>
            <exception cref="T:System.ArgumentException">The instance id does not corespond to a valid orchestration instance.</exception>
            <exception cref="T:System.InvalidOperationException">The orchestration instance with the provided instance id is not running.</exception>
            <param name="client">The client object.</param>
            <param name="instanceId">The ID of the orchestration instance that will handle the event.</param>
            <param name="eventName">The name of the event.</param>
            <returns>A task that completes when the event notification message has been enqueued.</returns>
        </member>
        <member name="M:Microsoft.Azure.WebJobs.Extensions.DurableTask.DurableContextExtensions.GetStatusAsync(Microsoft.Azure.WebJobs.Extensions.DurableTask.IDurableOrchestrationClient,System.String)">
            <summary>
            Gets the status of the specified orchestration instance.
            </summary>
            <param name="client">The client object.</param>
            <param name="instanceId">The ID of the orchestration instance to query.</param>
            <returns>Returns a task which completes when the status has been fetched.</returns>
        </member>
        <member name="M:Microsoft.Azure.WebJobs.Extensions.DurableTask.DurableContextExtensions.GetStatusAsync(Microsoft.Azure.WebJobs.Extensions.DurableTask.IDurableOrchestrationClient,System.String,System.Boolean)">
            <summary>
            Gets the status of the specified orchestration instance.
            </summary>
            <param name="client">The client object.</param>
            <param name="instanceId">The ID of the orchestration instance to query.</param>
            <param name="showHistory">Boolean marker for including execution history in the response.</param>
            <returns>Returns a task which completes when the status has been fetched.</returns>
        </member>
        <member name="T:Microsoft.Azure.WebJobs.Extensions.DurableTask.IDurableActivityContext">
            <summary>
            Provides functionality available to durable activities.
            </summary>
        </member>
        <member name="P:Microsoft.Azure.WebJobs.Extensions.DurableTask.IDurableActivityContext.InstanceId">
            <summary>
            Gets the instance ID of the currently executing orchestration.
            </summary>
            <remarks>
            The instance ID is generated and fixed when the orchestrator function is scheduled. It can be either
            auto-generated, in which case it is formatted as a GUID, or it can be user-specified with any format.
            </remarks>
            <value>
            The ID of the current orchestration instance.
            </value>
        </member>
        <member name="M:Microsoft.Azure.WebJobs.Extensions.DurableTask.IDurableActivityContext.GetInput``1">
            <summary>
            Gets the input of the current activity function as a deserialized value.
            </summary>
            <typeparam name="T">Any data contract type that matches the JSON input.</typeparam>
            <returns>The deserialized input value.</returns>
        </member>
        <member name="T:Microsoft.Azure.WebJobs.Extensions.DurableTask.IDurableClient">
            <summary>
            Provides functionality available to durable orchestration and entity clients.
            </summary>
        </member>
        <member name="P:Microsoft.Azure.WebJobs.Extensions.DurableTask.IDurableClient.TaskHubName">
            <summary>
            Gets the name of the task hub configured on this client instance.
            </summary>
            <value>
            The name of the task hub.
            </value>
        </member>
        <member name="T:Microsoft.Azure.WebJobs.Extensions.DurableTask.IDurableEntityClient">
            <summary>
            Provides functionality available to durable entity clients.
            </summary>
        </member>
        <member name="P:Microsoft.Azure.WebJobs.Extensions.DurableTask.IDurableEntityClient.TaskHubName">
            <summary>
            Gets the name of the task hub configured on this client instance.
            </summary>
            <value>
            The name of the task hub.
            </value>
        </member>
        <member name="M:Microsoft.Azure.WebJobs.Extensions.DurableTask.IDurableEntityClient.SignalEntityAsync(Microsoft.Azure.WebJobs.Extensions.DurableTask.EntityId,System.String,System.Object,System.String,System.String)">
            <summary>
            Signals an entity to perform an operation.
            </summary>
            <param name="entityId">The target entity.</param>
            <param name="operationName">The name of the operation.</param>
            <param name="operationInput">The input for the operation.</param>
            <param name="taskHubName">The TaskHubName of the target entity.</param>
            <param name="connectionName">The name of the connection string associated with <paramref name="taskHubName"/>.</param>
            <returns>A task that completes when the message has been reliably enqueued.</returns>
        </member>
        <member name="M:Microsoft.Azure.WebJobs.Extensions.DurableTask.IDurableEntityClient.ReadEntityStateAsync``1(Microsoft.Azure.WebJobs.Extensions.DurableTask.EntityId,System.String,System.String)">
            <summary>
            Tries to read the current state of an entity. Returns default(<typeparamref name="T"/>) if the entity does not
            exist, or if the JSON-serialized state of the entity is larger than 16KB.
            </summary>
            <typeparam name="T">The JSON-serializable type of the entity.</typeparam>
            <param name="entityId">The target entity.</param>
            <param name="taskHubName">The TaskHubName of the target entity.</param>
            <param name="connectionName">The name of the connection string associated with <paramref name="taskHubName"/>.</param>
            <returns>a response containing the current state of the entity.</returns>
        </member>
        <member name="T:Microsoft.Azure.WebJobs.Extensions.DurableTask.IDurableEntityContext">
            <summary>
            Provides functionality for application code implementing an entity operation.
            </summary>
        </member>
        <member name="P:Microsoft.Azure.WebJobs.Extensions.DurableTask.IDurableEntityContext.EntityName">
            <summary>
            Gets the name of the currently executing entity.
            </summary>
        </member>
        <member name="P:Microsoft.Azure.WebJobs.Extensions.DurableTask.IDurableEntityContext.EntityKey">
            <summary>
            Gets the key of the currently executing entity.
            </summary>
        </member>
        <member name="P:Microsoft.Azure.WebJobs.Extensions.DurableTask.IDurableEntityContext.EntityId">
            <summary>
            Gets the id of the currently executing entity.
            </summary>
        </member>
        <member name="P:Microsoft.Azure.WebJobs.Extensions.DurableTask.IDurableEntityContext.OperationName">
            <summary>
            Gets the name of the operation that was called.
            </summary>
            <remarks>
            An operation invocation on an entity includes an operation name, which states what
            operation to perform, and optionally an operation input.
            </remarks>
        </member>
        <member name="P:Microsoft.Azure.WebJobs.Extensions.DurableTask.IDurableEntityContext.HasState">
            <summary>
            Whether this entity has a state.
            </summary>
        </member>
        <member name="M:Microsoft.Azure.WebJobs.Extensions.DurableTask.IDurableEntityContext.GetState``1(System.Func{``0})">
            <summary>
            Gets the current state of this entity, for reading and/or updating.
            If this entity has no state yet, creates it.
            </summary>
            <typeparam name="TState">The JSON-serializable type of the entity state.</typeparam>
            <param name="initializer">Provides an initial value to use for the state, instead of default(<typeparamref name="TState"/>).</param>
            <returns>The current state of this entity.</returns>
            <exception cref="T:System.InvalidCastException">If the current state has an incompatible type.</exception>
        </member>
        <member name="M:Microsoft.Azure.WebJobs.Extensions.DurableTask.IDurableEntityContext.SetState(System.Object)">
            <summary>
            Sets the current state of this entity.
            </summary>
            <param name="state">The JSON-serializable state of the entity.</param>
        </member>
        <member name="M:Microsoft.Azure.WebJobs.Extensions.DurableTask.IDurableEntityContext.DeleteState">
            <summary>
            Deletes the state of this entity.
            </summary>
        </member>
        <member name="M:Microsoft.Azure.WebJobs.Extensions.DurableTask.IDurableEntityContext.GetInput``1">
            <summary>
            Gets the input for this operation, as a deserialized value.
            </summary>
            <typeparam name="TInput">The JSON-serializable type used for the operation input.</typeparam>
            <returns>The operation input, or default(<typeparamref name="TInput"/>) if none.</returns>
            <remarks>
            An operation invocation on an entity includes an operation name, which states what
            operation to perform, and optionally an operation input.
            </remarks>
        </member>
        <member name="M:Microsoft.Azure.WebJobs.Extensions.DurableTask.IDurableEntityContext.GetInput(System.Type)">
            <summary>
            Gets the input for this operation, as a deserialized value.
            </summary>
            <param name="inputType">The JSON-serializable type used for the operation input.</param>
            <returns>The operation input, or default(<paramref name="inputType"/>) if none.</returns>
            <remarks>
            An operation invocation on an entity includes an operation name, which states what
            operation to perform, and optionally an operation input.
            </remarks>
        </member>
        <member name="M:Microsoft.Azure.WebJobs.Extensions.DurableTask.IDurableEntityContext.Return(System.Object)">
            <summary>
            Returns the given result to the caller of this operation.
            </summary>
            <param name="result">the result to return.</param>
        </member>
        <member name="M:Microsoft.Azure.WebJobs.Extensions.DurableTask.IDurableEntityContext.SignalEntity(Microsoft.Azure.WebJobs.Extensions.DurableTask.EntityId,System.String,System.Object)">
            <summary>
            Signals an entity to perform an operation, without waiting for a response. Any result or exception is ignored (fire and forget).
            </summary>
            <param name="entity">The target entity.</param>
            <param name="operationName">The name of the operation.</param>
            <param name="operationInput">The operation input.</param>
        </member>
        <member name="M:Microsoft.Azure.WebJobs.Extensions.DurableTask.IDurableEntityContext.StartNewOrchestration(System.String,System.Object,System.String)">
            <summary>
            Schedules a orchestration function named <paramref name="functionName"/> for execution./>.
            Any result or exception is ignored (fire and forget).
            </summary>
            <param name="functionName">The name of the orchestrator function to call.</param>
            <param name="input">the input to pass to the orchestrator function.</param>
            <param name="instanceId">optionally, an instance id for the orchestration. By default, a random GUID is used.</param>
            <exception cref="T:System.ArgumentException">
            The specified function does not exist, is disabled, or is not an orchestrator function.
            </exception>
            <returns>The instance id of the new orchestration.</returns>
        </member>
        <member name="T:Microsoft.Azure.WebJobs.Extensions.DurableTask.IDurableOrchestrationClient">
            <summary>
            Provides functionality available to durable orchestration clients.
            </summary>
        </member>
        <member name="P:Microsoft.Azure.WebJobs.Extensions.DurableTask.IDurableOrchestrationClient.TaskHubName">
            <summary>
            Gets the name of the task hub configured on this client instance.
            </summary>
            <value>
            The name of the task hub.
            </value>
        </member>
        <member name="M:Microsoft.Azure.WebJobs.Extensions.DurableTask.IDurableOrchestrationClient.CreateCheckStatusResponse(System.Net.Http.HttpRequestMessage,System.String,System.Boolean)">
            <summary>
            Creates an HTTP response that is useful for checking the status of the specified instance.
            </summary>
            <remarks>
            The payload of the returned <see cref="T:System.Net.Http.HttpResponseMessage"/> contains HTTP API URLs that can
            be used to query the status of the orchestration, raise events to the orchestration, or
            terminate the orchestration.
            </remarks>
            <param name="request">The HTTP request that triggered the current orchestration instance.</param>
            <param name="instanceId">The ID of the orchestration instance to check.</param>
            <param name="returnInternalServerErrorOnFailure">Optional parameter that configures the http response code returned. Defaults to <c>false</c>.
            If <c>true</c>, the returned http response code will be a 500 when the orchestrator is in a failed state, when <c>false</c> it will
            return 200.</param>
            <returns>An HTTP 202 response with a Location header and a payload containing instance control URLs.</returns>
        </member>
        <member name="M:Microsoft.Azure.WebJobs.Extensions.DurableTask.IDurableOrchestrationClient.CreateCheckStatusResponse(Microsoft.AspNetCore.Http.HttpRequest,System.String,System.Boolean)">
            <summary>
            Creates an HTTP response that is useful for checking the status of the specified instance.
            </summary>
            <remarks>
            The payload of the returned <see cref="T:Microsoft.AspNetCore.Mvc.IActionResult"/> contains HTTP API URLs that can
            be used to query the status of the orchestration, raise events to the orchestration, or
            terminate the orchestration.
            </remarks>
            <param name="request">The HTTP request that triggered the current orchestration instance.</param>
            <param name="instanceId">The ID of the orchestration instance to check.</param>
            <param name="returnInternalServerErrorOnFailure">Optional parameter that configures the http response code returned. Defaults to <c>false</c>.
            If <c>true</c>, the returned http response code will be a 500 when the orchestrator is in a failed state, when <c>false</c> it will
            return 200.</param>
            <returns>An HTTP 202 response with a Location header and a payload containing instance control URLs.</returns>
        </member>
        <member name="M:Microsoft.Azure.WebJobs.Extensions.DurableTask.IDurableOrchestrationClient.CreateHttpManagementPayload(System.String)">
            <summary>
            Creates a <see cref="T:Microsoft.Azure.WebJobs.Extensions.DurableTask.HttpManagementPayload"/> object that contains status, terminate and send external event HTTP endpoints.
            </summary>
            <param name="instanceId">The ID of the orchestration instance to check.</param>
            <returns>Instance of the <see cref="T:Microsoft.Azure.WebJobs.Extensions.DurableTask.HttpManagementPayload"/> class.</returns>
        </member>
        <member name="M:Microsoft.Azure.WebJobs.Extensions.DurableTask.IDurableOrchestrationClient.WaitForCompletionOrCreateCheckStatusResponseAsync(System.Net.Http.HttpRequestMessage,System.String,System.TimeSpan,System.TimeSpan)">
            <summary>
            Creates an HTTP response which either contains a payload of management URLs for a non-completed instance
            or contains the payload containing the output of the completed orchestration.
            </summary>
            <remarks>
            If the orchestration instance completes within the specified timeout, then the HTTP response payload will
            contain the output of the orchestration instance formatted as JSON. However, if the orchestration does not
            complete within the specified timeout, then the HTTP response will be identical to that of the
            <see cref="M:Microsoft.Azure.WebJobs.Extensions.DurableTask.IDurableOrchestrationClient.CreateCheckStatusResponse(System.Net.Http.HttpRequestMessage,System.String,System.Boolean)"/> API.
            </remarks>
            <param name="request">The HTTP request that triggered the current function.</param>
            <param name="instanceId">The unique ID of the instance to check.</param>
            <param name="timeout">Total allowed timeout for output from the durable function. The default value is 10 seconds.</param>
            <param name="retryInterval">The timeout between checks for output from the durable function. The default value is 1 second.</param>
            <returns>An HTTP response which may include a 202 and location header or a 200 with the durable function output in the response body.</returns>
        </member>
        <member name="M:Microsoft.Azure.WebJobs.Extensions.DurableTask.IDurableOrchestrationClient.WaitForCompletionOrCreateCheckStatusResponseAsync(Microsoft.AspNetCore.Http.HttpRequest,System.String,System.TimeSpan,System.TimeSpan)">
            <summary>
            Creates an HTTP response which either contains a payload of management URLs for a non-completed instance
            or contains the payload containing the output of the completed orchestration.
            </summary>
            <remarks>
            If the orchestration instance completes within the specified timeout, then the HTTP response payload will
            contain the output of the orchestration instance formatted as JSON. However, if the orchestration does not
            complete within the specified timeout, then the HTTP response will be identical to that of the
            <see cref="M:Microsoft.Azure.WebJobs.Extensions.DurableTask.IDurableOrchestrationClient.CreateCheckStatusResponse(Microsoft.AspNetCore.Http.HttpRequest,System.String,System.Boolean)"/> API.
            </remarks>
            <param name="request">The HTTP request that triggered the current function.</param>
            <param name="instanceId">The unique ID of the instance to check.</param>
            <param name="timeout">Total allowed timeout for output from the durable function. The default value is 10 seconds.</param>
            <param name="retryInterval">The timeout between checks for output from the durable function. The default value is 1 second.</param>
            <returns>An HTTP response which may include a 202 and location header or a 200 with the durable function output in the response body.</returns>
        </member>
        <member name="M:Microsoft.Azure.WebJobs.Extensions.DurableTask.IDurableOrchestrationClient.StartNewAsync(System.String,System.String,System.Object)">
            <summary>
            Starts a new instance of the specified orchestrator function.
            </summary>
            <remarks>
            If an orchestration instance with the specified ID already exists, the existing instance
            will be silently replaced by this new instance.
            </remarks>
            <param name="orchestratorFunctionName">The name of the orchestrator function to start.</param>
            <param name="instanceId">The ID to use for the new orchestration instance.</param>
            <param name="input">JSON-serializeable input value for the orchestrator function.</param>
            <returns>A task that completes when the orchestration is started. The task contains the instance id of the started
            orchestratation instance.</returns>
            <exception cref="T:System.ArgumentException">
            The specified function does not exist, is disabled, or is not an orchestrator function.
            </exception>
        </member>
        <member name="M:Microsoft.Azure.WebJobs.Extensions.DurableTask.IDurableOrchestrationClient.RaiseEventAsync(System.String,System.String,System.Object)">
            <summary>
            Sends an event notification message to a waiting orchestration instance.
            </summary>
            <remarks>
            <para>
            In order to handle the event, the target orchestration instance must be waiting for an
            event named <paramref name="eventName"/> using the
            <see cref="M:Microsoft.Azure.WebJobs.Extensions.DurableTask.IDurableOrchestrationContext.WaitForExternalEvent``1(System.String)"/> API.
            </para>
            </remarks>
            <exception cref="T:System.ArgumentException">The instance id does not corespond to a valid orchestration instance.</exception>
            <exception cref="T:System.InvalidOperationException">The orchestration instance with the provided instance id is not running.</exception>
            <param name="instanceId">The ID of the orchestration instance that will handle the event.</param>
            <param name="eventName">The name of the event.</param>
            <param name="eventData">The JSON-serializeable data associated with the event.</param>
            <returns>A task that completes when the event notification message has been enqueued.</returns>
        </member>
        <member name="M:Microsoft.Azure.WebJobs.Extensions.DurableTask.IDurableOrchestrationClient.RaiseEventAsync(System.String,System.String,System.String,System.Object,System.String)">
            <summary>
            Sends an event notification message to a waiting orchestration instance.
            </summary>
            <remarks>
            <para>
            In order to handle the event, the target orchestration instance must be waiting for an
            event named <paramref name="eventName"/> using the
            <see cref="M:Microsoft.Azure.WebJobs.Extensions.DurableTask.IDurableOrchestrationContext.WaitForExternalEvent``1(System.String)"/> API.
            </para><para>
            If the specified instance is not found or not running, this operation will throw an exception.
            </para>
            </remarks>
            <exception cref="T:System.ArgumentException">The instance id does not corespond to a valid orchestration instance.</exception>
            <exception cref="T:System.InvalidOperationException">The orchestration instance with the provided instance id is not running.</exception>
            <param name="taskHubName">The TaskHubName of the orchestration that will handle the event.</param>
            <param name="instanceId">The ID of the orchestration instance that will handle the event.</param>
            <param name="eventName">The name of the event.</param>
            <param name="eventData">The JSON-serializeable data associated with the event.</param>
            <param name="connectionName">The name of the connection string associated with <paramref name="taskHubName"/>.</param>
            <returns>A task that completes when the event notification message has been enqueued.</returns>
        </member>
        <member name="M:Microsoft.Azure.WebJobs.Extensions.DurableTask.IDurableOrchestrationClient.TerminateAsync(System.String,System.String)">
            <summary>
            Terminates a running orchestration instance.
            </summary>
            <remarks>
            <para>
            Terminating an orchestration instance has no effect on any in-flight activity function executions
            or sub-orchestrations that were started by the current orchestration instance.
            </para>
            </remarks>
            <exception cref="T:System.ArgumentException">The instance id does not corespond to a valid orchestration instance.</exception>
            <exception cref="T:System.InvalidOperationException">The orchestration instance with the provided instance id is not running.</exception>
            <param name="instanceId">The ID of the orchestration instance to terminate.</param>
            <param name="reason">The reason for terminating the orchestration instance.</param>
            <returns>A task that completes when the terminate message is enqueued if necessary.</returns>
        </member>
        <member name="M:Microsoft.Azure.WebJobs.Extensions.DurableTask.IDurableOrchestrationClient.RewindAsync(System.String,System.String)">
            <summary>
            Rewinds the specified failed orchestration instance with a reason.
            </summary>
            <param name="instanceId">The ID of the orchestration instance to rewind.</param>
            <param name="reason">The reason for rewinding the orchestration instance.</param>
            <returns>A task that completes when the rewind message is enqueued.</returns>
        </member>
        <member name="M:Microsoft.Azure.WebJobs.Extensions.DurableTask.IDurableOrchestrationClient.GetStatusAsync(System.String,System.Boolean,System.Boolean,System.Boolean)">
            <summary>
            Gets the status of the specified orchestration instance.
            </summary>
            <param name="instanceId">The ID of the orchestration instance to query.</param>
            <param name="showHistory">Boolean marker for including execution history in the response.</param>
            <param name="showHistoryOutput">Boolean marker for including input and output in the execution history response.</param>
            <param name="showInput">If set, fetch and return the input for the orchestration instance.</param>
            <returns>Returns a task which completes when the status has been fetched.</returns>
        </member>
        <member name="M:Microsoft.Azure.WebJobs.Extensions.DurableTask.IDurableOrchestrationClient.GetStatusAsync(System.Threading.CancellationToken)">
            <summary>
            Gets all the status of the orchestration instances.
            </summary>
            <param name="cancellationToken">Cancellation token that can be used to cancel the status query operation.</param>
            <returns>Returns orchestration status for all instances.</returns>
        </member>
        <member name="M:Microsoft.Azure.WebJobs.Extensions.DurableTask.IDurableOrchestrationClient.GetStatusAsync(System.DateTime,System.Nullable{System.DateTime},System.Collections.Generic.IEnumerable{Microsoft.Azure.WebJobs.Extensions.DurableTask.OrchestrationRuntimeStatus},System.Threading.CancellationToken)">
            <summary>
            Gets the status of all orchestration instances that match the specified conditions.
            </summary>
            <param name="createdTimeFrom">Return orchestration instances which were created after this DateTime.</param>
            <param name="createdTimeTo">Return orchestration instances which were created before this DateTime.</param>
            <param name="runtimeStatus">Return orchestration instances which matches the runtimeStatus.</param>
            <param name="cancellationToken">Cancellation token that can be used to cancel the status query operation.</param>
            <returns>Returns orchestration status for all instances.</returns>
        </member>
        <member name="M:Microsoft.Azure.WebJobs.Extensions.DurableTask.IDurableOrchestrationClient.PurgeInstanceHistoryAsync(System.String)">
            <summary>
            Purge the history for a concrete instance.
            </summary>
            <param name="instanceId">The ID of the orchestration instance to purge.</param>
            <returns>Returns an instance of <see cref="T:Microsoft.Azure.WebJobs.Extensions.DurableTask.PurgeHistoryResult"/>.</returns>
        </member>
<<<<<<< HEAD
        <member name="M:Microsoft.Azure.WebJobs.Extensions.DurableTask.IDurableOrchestrationClient.PurgeInstanceHistoryAsync(System.DateTime,System.Nullable{System.DateTime},System.Collections.Generic.IEnumerable{DurableTask.Core.OrchestrationStatus})">
=======
        <member name="T:Microsoft.Azure.WebJobs.Extensions.DurableTask.IConnectionStringResolver">

>>>>>>> d767bc3a
            <summary>
            Purge the orchestration history for instances that match the conditions.
            </summary>
            <param name="createdTimeFrom">Start creation time for querying instances for purging.</param>
            <param name="createdTimeTo">End creation time for querying instances for purging.</param>
            <param name="runtimeStatus">List of runtime status for querying instances for purging. Only Completed, Terminated, or Failed will be processed.</param>
            <returns>Returns an instance of <see cref="T:Microsoft.Azure.WebJobs.Extensions.DurableTask.PurgeHistoryResult"/>.</returns>
        </member>
        <member name="M:Microsoft.Azure.WebJobs.Extensions.DurableTask.IDurableOrchestrationClient.GetStatusAsync(Microsoft.Azure.WebJobs.Extensions.DurableTask.OrchestrationStatusQueryCondition,System.Threading.CancellationToken)">
            <summary>
            Gets the status of all orchestration instances with paging that match the specified conditions.
            </summary>
            <param name="condition">Return orchestration instances that match the specified conditions.</param>
            <param name="cancellationToken">Cancellation token that can be used to cancel the status query operation.</param>
            <returns>Returns each page of orchestration status for all instances and continuation token of next page.</returns>
        </member>
        <member name="T:Microsoft.Azure.WebJobs.Extensions.DurableTask.IDurableOrchestrationContext">
            <summary>
            Provides functionality available to orchestration code.
            </summary>
        </member>
<<<<<<< HEAD
        <member name="P:Microsoft.Azure.WebJobs.Extensions.DurableTask.IDurableOrchestrationContext.Name">
=======
        <member name="M:Microsoft.Azure.WebJobs.Extensions.DurableTask.IDurabilityProviderFactory.GetDurabilityProvider">

>>>>>>> d767bc3a
            <summary>
            Gets the name of the current orchestration function.
            </summary>
        </member>
        <member name="P:Microsoft.Azure.WebJobs.Extensions.DurableTask.IDurableOrchestrationContext.InstanceId">
            <summary>
            Gets the instance ID of the currently executing orchestration.
            </summary>
            <remarks>
            The instance ID is generated and fixed when the orchestrator function is scheduled. It can be either
            auto-generated, in which case it is formatted as a GUID, or it can be user-specified with any format.
            </remarks>
            <value>
            The ID of the current orchestration instance.
            </value>
        </member>
        <member name="P:Microsoft.Azure.WebJobs.Extensions.DurableTask.IDurableOrchestrationContext.ParentInstanceId">
            <summary>
            Gets the parent instance ID of the currently executing sub-orchestration.
            </summary>
            <remarks>
            The parent instance ID is generated and fixed when the parent orchestrator function is scheduled. It can be either
            auto-generated, in which case it is formatted as a GUID, or it can be user-specified with any format.
            </remarks>
            <value>
            The ID of the parent orchestration of the current sub-orchestration instance. The value will be available only in sub-orchestrations.
            </value>
        </member>
        <member name="P:Microsoft.Azure.WebJobs.Extensions.DurableTask.IDurableOrchestrationContext.CurrentUtcDateTime">
            <summary>
            Gets the current date/time in a way that is safe for use in orchestrations and entity operations.
            </summary>
            <remarks>
            This date/time value is derived from the orchestration or entity history. It always returns the same value
            at specific points in the orchestrator function code, making it deterministic and safe for replay.
            </remarks>
            <value>The orchestration or entity's current date/time in UTC.</value>
        </member>
        <member name="P:Microsoft.Azure.WebJobs.Extensions.DurableTask.IDurableOrchestrationContext.IsReplaying">
            <summary>
            Gets a value indicating whether the orchestration or operation is currently replaying itself.
            </summary>
            <remarks>
            This property is useful when there is logic that needs to run only when *not* replaying. For example, certain types of application logging may become too noisy when duplicated
            as part of replay. The application code could check to see whether the function is
            being replayed and then issue the log statements when this value is <c>false</c>.
            </remarks>
            <value>
            <c>true</c> if the orchestration or operation is currently being replayed; otherwise <c>false</c>.
            </value>
        </member>
        <member name="M:Microsoft.Azure.WebJobs.Extensions.DurableTask.IDurableOrchestrationContext.GetInput``1">
            <summary>
            Gets the input of the current orchestrator function as a deserialized value.
            </summary>
            <typeparam name="TInput">Any data contract type that matches the JSON input.</typeparam>
            <returns>The deserialized input value.</returns>
        </member>
        <member name="M:Microsoft.Azure.WebJobs.Extensions.DurableTask.IDurableOrchestrationContext.SetOutput(System.Object)">
            <summary>
            Sets the output for the current orchestration.
            </summary>
            <param name="output">The JSON-serializeable output of the orchestration.</param>
        </member>
        <member name="M:Microsoft.Azure.WebJobs.Extensions.DurableTask.IDurableOrchestrationContext.ContinueAsNew(System.Object,System.Boolean)">
            <summary>
            Restarts the orchestration by clearing its history.
            </summary>
            <remarks>
            <para>Large orchestration histories can consume a lot of memory and cause delays in
            instance load times. This method can be used to periodically truncate the stored
            history of an orchestration instance.</para>
            <para>Note that any unprocessed external events will be discarded when an orchestration
            instance restarts itself using this method.</para>
            </remarks>
            <param name="input">The JSON-serializeable data to re-initialize the instance with.</param>
            <param name="preserveUnprocessedEvents">
            If set to <c>true</c>, re-adds any unprocessed external events into the new execution
            history when the orchestration instance restarts. If <c>false</c>, any unprocessed
            external events will be discarded when the orchestration instance restarts.
            </param>
        </member>
        <member name="M:Microsoft.Azure.WebJobs.Extensions.DurableTask.IDurableOrchestrationContext.SetCustomStatus(System.Object)">
            <summary>
            Sets the JSON-serializeable status of the current orchestrator function.
            </summary>
            <remarks>
            The <paramref name="customStatusObject"/> value is serialized to JSON and will
            be made available to the orchestration status query APIs. The serialized JSON
            value must not exceed 16 KB of UTF-16 encoded text.
            </remarks>
            <param name="customStatusObject">The JSON-serializeable value to use as the orchestrator function's custom status.</param>
        </member>
        <member name="M:Microsoft.Azure.WebJobs.Extensions.DurableTask.IDurableOrchestrationContext.CallHttpAsync(System.Net.Http.HttpMethod,System.Uri,System.String)">
            <summary>
            Makes an HTTP call to the specified uri.
            </summary>
            <param name="method">HttpMethod used for api call.</param>
            <param name="uri">uri used to make the HTTP call.</param>
            <param name="content">Content passed in the HTTP request.</param>
            <returns>A <see cref="T:System.Threading.Tasks.Task`1"/>Result of the HTTP call.</returns>
        </member>
        <member name="M:Microsoft.Azure.WebJobs.Extensions.DurableTask.IDurableOrchestrationContext.CallHttpAsync(Microsoft.Azure.WebJobs.Extensions.DurableTask.DurableHttpRequest)">
            <summary>
            Makes an HTTP call using the information in the DurableHttpRequest.
            </summary>
            <param name="req">The DurableHttpRequest used to make the HTTP call.</param>
            <returns>A <see cref="T:System.Threading.Tasks.Task`1"/>Result of the HTTP call.</returns>
        </member>
        <member name="M:Microsoft.Azure.WebJobs.Extensions.DurableTask.IDurableOrchestrationContext.CallEntityAsync``1(Microsoft.Azure.WebJobs.Extensions.DurableTask.EntityId,System.String,System.Object)">
            <summary>
            Calls an operation on an entity, passing an argument, and returns the result asynchronously.
            </summary>
            <typeparam name="TResult">The JSON-serializable result type of the operation.</typeparam>
            <param name="entityId">The target entity.</param>
            <param name="operationName">The name of the operation.</param>
            <param name="operationInput">The input for the operation.</param>
            <returns>A task representing the result of the operation.</returns>
            <exception cref="T:Microsoft.Azure.WebJobs.Extensions.DurableTask.LockingRulesViolationException">if the context already holds some locks, but not the one for <paramref name="entityId"/>.</exception>
        </member>
        <member name="M:Microsoft.Azure.WebJobs.Extensions.DurableTask.IDurableOrchestrationContext.CallEntityAsync(Microsoft.Azure.WebJobs.Extensions.DurableTask.EntityId,System.String,System.Object)">
            <summary>
            Calls an operation on an entity, passing an argument, and waits for it to complete.
            </summary>
            <param name="entityId">The target entity.</param>
            <param name="operationName">The name of the operation.</param>
            <param name="operationInput">The input for the operation.</param>
            <returns>A task representing the completion of the operation on the entity.</returns>
            <exception cref="T:Microsoft.Azure.WebJobs.Extensions.DurableTask.LockingRulesViolationException">if the context already holds some locks, but not the one for <paramref name="entityId"/>.</exception>
        </member>
        <member name="M:Microsoft.Azure.WebJobs.Extensions.DurableTask.IDurableOrchestrationContext.CallSubOrchestratorAsync``1(System.String,System.String,System.Object)">
            <summary>
            Schedules an orchestration function named <paramref name="functionName"/> for execution.
            </summary>
            <typeparam name="TResult">The return type of the scheduled orchestrator function.</typeparam>
            <param name="functionName">The name of the orchestrator function to call.</param>
            <param name="instanceId">A unique ID to use for the sub-orchestration instance.</param>
            <param name="input">The JSON-serializeable input to pass to the orchestrator function.</param>
            <returns>A durable task that completes when the called orchestrator function completes or fails.</returns>
            <exception cref="T:System.ArgumentException">
            The specified function does not exist, is disabled, or is not an orchestrator function.
            </exception>
            <exception cref="T:System.InvalidOperationException">
            The current thread is different than the thread which started the orchestrator execution.
            </exception>
            <exception cref="T:Microsoft.Azure.WebJobs.Extensions.DurableTask.FunctionFailedException">
            The activity function failed with an unhandled exception.
            </exception>
        </member>
        <member name="M:Microsoft.Azure.WebJobs.Extensions.DurableTask.IDurableOrchestrationContext.CallSubOrchestratorWithRetryAsync``1(System.String,Microsoft.Azure.WebJobs.Extensions.DurableTask.RetryOptions,System.String,System.Object)">
            <summary>
            Schedules an orchestrator function named <paramref name="functionName"/> for execution with retry options.
            </summary>
            <typeparam name="TResult">The return type of the scheduled orchestrator function.</typeparam>
            <param name="functionName">The name of the orchestrator function to call.</param>
            <param name="retryOptions">The retry option for the orchestrator function.</param>
            <param name="instanceId">A unique ID to use for the sub-orchestration instance.</param>
            <param name="input">The JSON-serializeable input to pass to the orchestrator function.</param>
            <returns>A durable task that completes when the called orchestrator function completes or fails.</returns>
            <exception cref="T:System.ArgumentNullException">
            The retry option object is null.
            </exception>
            <exception cref="T:System.ArgumentException">
            The specified function does not exist, is disabled, or is not an orchestrator function.
            </exception>
            <exception cref="T:System.InvalidOperationException">
            The current thread is different than the thread which started the orchestrator execution.
            </exception>
            <exception cref="T:Microsoft.Azure.WebJobs.Extensions.DurableTask.FunctionFailedException">
            The activity function failed with an unhandled exception.
            </exception>
        </member>
        <member name="M:Microsoft.Azure.WebJobs.Extensions.DurableTask.IDurableOrchestrationContext.CreateTimer``1(System.DateTime,``0,System.Threading.CancellationToken)">
            <summary>
            Creates a durable timer that expires at a specified time.
            </summary>
            <remarks>
            All durable timers created using this method must either expire or be cancelled
            using the <paramref name="cancelToken"/> before the orchestrator function completes.
            Otherwise the underlying framework will keep the instance alive until the timer expires.
            </remarks>
            <typeparam name="T">The type of <paramref name="state"/>.</typeparam>
            <param name="fireAt">The time at which the timer should expire.</param>
            <param name="state">Any state to be preserved by the timer.</param>
            <param name="cancelToken">The <c>CancellationToken</c> to use for cancelling the timer.</param>
            <returns>A durable task that completes when the durable timer expires.</returns>
        </member>
        <member name="M:Microsoft.Azure.WebJobs.Extensions.DurableTask.IDurableOrchestrationContext.WaitForExternalEvent``1(System.String)">
            <summary>
            Waits asynchronously for an event to be raised with name <paramref name="name"/> and returns the event data.
            </summary>
            <remarks>
            External clients can raise events to a waiting orchestration instance using
            <see cref="M:Microsoft.Azure.WebJobs.Extensions.DurableTask.IDurableOrchestrationClient.RaiseEventAsync(System.String,System.String,System.Object)"/>.
            </remarks>
            <param name="name">The name of the event to wait for.</param>
            <typeparam name="T">Any serializeable type that represents the JSON event payload.</typeparam>
            <returns>A durable task that completes when the external event is received.</returns>
        </member>
        <member name="M:Microsoft.Azure.WebJobs.Extensions.DurableTask.IDurableOrchestrationContext.WaitForExternalEvent``1(System.String,System.TimeSpan)">
            <summary>
            Waits asynchronously for an event to be raised with name <paramref name="name"/> and returns the event data.
            </summary>
            <remarks>
            External clients can raise events to a waiting orchestration instance using
            <see cref="M:Microsoft.Azure.WebJobs.Extensions.DurableTask.IDurableOrchestrationClient.RaiseEventAsync(System.String,System.String,System.Object)"/>.
            </remarks>
            <param name="name">The name of the event to wait for.</param>
            <param name="timeout">The duration after which to throw a TimeoutException.</param>
            <typeparam name="T">Any serializeable type that represents the JSON event payload.</typeparam>
            <returns>A durable task that completes when the external event is received.</returns>
            <exception cref="T:System.TimeoutException">
            The external event was not received before the timeout expired.
            </exception>
        </member>
        <member name="M:Microsoft.Azure.WebJobs.Extensions.DurableTask.IDurableOrchestrationContext.WaitForExternalEvent``1(System.String,System.TimeSpan,``0)">
            <summary>
            Waits asynchronously for an event to be raised with name <paramref name="name"/> and returns the event data.
            </summary>
            <remarks>
            External clients can raise events to a waiting orchestration instance using
            <see cref="M:Microsoft.Azure.WebJobs.Extensions.DurableTask.IDurableOrchestrationClient.RaiseEventAsync(System.String,System.String,System.Object)"/>.
            </remarks>
            <param name="name">The name of the event to wait for.</param>
            <param name="timeout">The duration after which to return the value in the <paramref name="defaultValue"/> parameter.</param>
            <param name="defaultValue">The default value to return if the timeout expires before the external event is received.</param>
            <typeparam name="T">Any serializeable type that represents the JSON event payload.</typeparam>
            <returns>A durable task that completes when the external event is received, or returns the value of <paramref name="defaultValue"/>
            if the timeout expires.</returns>
        </member>
        <member name="M:Microsoft.Azure.WebJobs.Extensions.DurableTask.IDurableOrchestrationContext.LockAsync(Microsoft.Azure.WebJobs.Extensions.DurableTask.EntityId[])">
            <summary>
            Acquires one or more locks, for the specified entities.
            </summary>
            <remarks>
            Locks can only be acquired if the current context does not hold any locks already.
            </remarks>
            <param name="entities">The entities whose locks should be acquired.</param>
            <returns>An IDisposable that releases the lock when disposed.</returns>
            <exception cref="T:Microsoft.Azure.WebJobs.Extensions.DurableTask.LockingRulesViolationException">if the context already holds some locks.</exception>
        </member>
        <member name="M:Microsoft.Azure.WebJobs.Extensions.DurableTask.IDurableOrchestrationContext.IsLocked(System.Collections.Generic.IReadOnlyList{Microsoft.Azure.WebJobs.Extensions.DurableTask.EntityId}@)">
            <summary>
            Determines whether the current context is locked, and if so, what locks are currently owned.
            </summary>
            <param name="ownedLocks">The collection of owned locks.</param>
            <remarks>
            Note that the collection of owned locks can be empty even if the context is locked. This happens
            if an orchestration calls a suborchestration without lending any locks.
            </remarks>
            <returns><c>true</c> if the context already holds some locks.</returns>
        </member>
        <member name="M:Microsoft.Azure.WebJobs.Extensions.DurableTask.IDurableOrchestrationContext.NewGuid">
            <summary>
            Creates a new GUID that is safe for replay within an orchestration or operation.
            </summary>
            <remarks>
            The default implementation of this method creates a name-based UUID using the algorithm from
            RFC 4122 §4.3. The name input used to generate this value is a combination of the orchestration
            instance ID and an internally managed sequence number.
            </remarks>
            <returns>The new <see cref="T:System.Guid"/> value.</returns>
        </member>
        <member name="M:Microsoft.Azure.WebJobs.Extensions.DurableTask.IDurableOrchestrationContext.CallActivityAsync``1(System.String,System.Object)">
            <summary>
            Schedules an activity function named <paramref name="functionName"/> for execution.
            </summary>
            <typeparam name="TResult">The return type of the scheduled activity function.</typeparam>
            <param name="functionName">The name of the activity function to call.</param>
            <param name="input">The JSON-serializeable input to pass to the activity function.</param>
            <returns>A durable task that completes when the called activity function completes or fails.</returns>
            <exception cref="T:System.ArgumentException">
            The specified function does not exist, is disabled, or is not an orchestrator function.
            </exception>
            <exception cref="T:System.InvalidOperationException">
            The current thread is different than the thread which started the orchestrator execution.
            </exception>
            <exception cref="T:Microsoft.Azure.WebJobs.Extensions.DurableTask.FunctionFailedException">
            The activity function failed with an unhandled exception.
            </exception>
        </member>
        <member name="M:Microsoft.Azure.WebJobs.Extensions.DurableTask.IDurableOrchestrationContext.CallActivityWithRetryAsync``1(System.String,Microsoft.Azure.WebJobs.Extensions.DurableTask.RetryOptions,System.Object)">
            <summary>
            Schedules an activity function named <paramref name="functionName"/> for execution with retry options.
            </summary>
            <typeparam name="TResult">The return type of the scheduled activity function.</typeparam>
            <param name="functionName">The name of the activity function to call.</param>
            <param name="retryOptions">The retry option for the activity function.</param>
            <param name="input">The JSON-serializeable input to pass to the activity function.</param>
            <returns>A durable task that completes when the called activity function completes or fails.</returns>
            <exception cref="T:System.ArgumentNullException">
            The retry option object is null.
            </exception>
            <exception cref="T:System.ArgumentException">
            The specified function does not exist, is disabled, or is not an orchestrator function.
            </exception>
            <exception cref="T:System.InvalidOperationException">
            The current thread is different than the thread which started the orchestrator execution.
            </exception>
            <exception cref="T:Microsoft.Azure.WebJobs.Extensions.DurableTask.FunctionFailedException">
            The activity function failed with an unhandled exception.
            </exception>
        </member>
        <member name="M:Microsoft.Azure.WebJobs.Extensions.DurableTask.IDurableOrchestrationContext.SignalEntity(Microsoft.Azure.WebJobs.Extensions.DurableTask.EntityId,System.String,System.Object)">
            <summary>
            Signals an entity to perform an operation, without waiting for a response. Any result or exception is ignored (fire and forget).
            </summary>
            <param name="entity">The target entity.</param>
            <param name="operationName">The name of the operation.</param>
            <param name="operationInput">The input for the operation.</param>
        </member>
        <member name="M:Microsoft.Azure.WebJobs.Extensions.DurableTask.IDurableOrchestrationContext.StartNewOrchestration(System.String,System.Object,System.String)">
            <summary>
            Schedules a orchestration function named <paramref name="functionName"/> for execution./>.
            Any result or exception is ignored (fire and forget).
            </summary>
            <param name="functionName">The name of the orchestrator function to call.</param>
            <param name="input">the input to pass to the orchestrator function.</param>
            <param name="instanceId">optionally, an instance id for the orchestration. By default, a random GUID is used.</param>
            <exception cref="T:System.ArgumentException">
            The specified function does not exist, is disabled, or is not an orchestrator function.
            </exception>
            <returns>The instance id of the new orchestration.</returns>
        </member>
        <member name="T:Microsoft.Azure.WebJobs.Extensions.DurableTask.DurableOrchestrationContextBase">
            <summary>
            Formerly, the abstract base class for DurableOrchestrationContext.
            Now obsolete: use <see cref="T:Microsoft.Azure.WebJobs.Extensions.DurableTask.IDurableOrchestrationContext"/> instead.
            </summary>
        </member>
        <member name="T:Microsoft.Azure.WebJobs.Extensions.DurableTask.DurableActivityContextBase">
            <summary>
            Formerly, the abstract base class for DurableActivityContext.
            Now obsolete: use <see cref="T:Microsoft.Azure.WebJobs.Extensions.DurableTask.IDurableActivityContext"/> instead.
            </summary>
        </member>
        <member name="T:Microsoft.Azure.WebJobs.Extensions.DurableTask.DurableOrchestrationClientBase">
            <summary>
            Formerly, the abstract base class for DurableOrchestrationClient.
            Now obsolete: use <see cref="T:Microsoft.Azure.WebJobs.Extensions.DurableTask.IDurableOrchestrationClient"/> instead.
            </summary>
        </member>
        <member name="T:Microsoft.Azure.WebJobs.Extensions.DurableTask.DeterministicAttribute">
            <summary>
            Attribute used with the Durable Functions Analyzer to label a method as Deterministic. This allows the method to be called in an Orchestration function without causing a compiler warning.
            </summary>
        </member>
        <member name="T:Microsoft.Azure.WebJobs.Extensions.DurableTask.DurabilityProvider">
            <summary>
            The backend storage provider that provides the actual durability of Durable Functions.
            This is functionally a superset of <see cref="T:DurableTask.Core.IOrchestrationService"/> and <see cref="T:DurableTask.Core.IOrchestrationServiceClient"/>.
            If the storage provider does not any of the Durable Functions specific operations, they can use this class
            directly with the expectation that only those interfaces will be implemented. All of the Durable Functions specific
            methods/operations are virtual and can be overwritten by creating a subclass.
            </summary>
        </member>
        <member name="M:Microsoft.Azure.WebJobs.Extensions.DurableTask.DurabilityProvider.#ctor(System.String,DurableTask.Core.IOrchestrationService,DurableTask.Core.IOrchestrationServiceClient,System.String)">
            <summary>
            Creates the default <see cref="T:Microsoft.Azure.WebJobs.Extensions.DurableTask.DurabilityProvider"/>.
            </summary>
            <param name="storageProviderName">The name of the storage backend providing the durability.</param>
            <param name="service">The internal <see cref="T:DurableTask.Core.IOrchestrationService"/> that provides functionality
            for this classes implementions of <see cref="T:DurableTask.Core.IOrchestrationService"/>.</param>
            <param name="serviceClient">The internal <see cref="T:DurableTask.Core.IOrchestrationServiceClient"/> that provides functionality
            for this classes implementions of <see cref="T:DurableTask.Core.IOrchestrationServiceClient"/>.</param>
            <param name="connectionName">The name of the app setting that stores connection details for the storage provider.</param>
        </member>
        <member name="P:Microsoft.Azure.WebJobs.Extensions.DurableTask.DurabilityProvider.ConnectionName">
            <summary>
            The name of the environment variable that contains connection details for how to connect to storage providers.
            Corresponds to the <see cref="P:Microsoft.Azure.WebJobs.Extensions.DurableTask.DurableClientAttribute.ConnectionName"/> for binding data.
            </summary>
        </member>
        <member name="P:Microsoft.Azure.WebJobs.Extensions.DurableTask.DurabilityProvider.SupportsEntities">
            <summary>
            Specifies whether the durability provider supports Durable Entities.
            </summary>
        </member>
        <member name="P:Microsoft.Azure.WebJobs.Extensions.DurableTask.DurabilityProvider.TaskOrchestrationDispatcherCount">
            <inheritdoc/>
        </member>
        <member name="P:Microsoft.Azure.WebJobs.Extensions.DurableTask.DurabilityProvider.MaxConcurrentTaskOrchestrationWorkItems">
            <inheritdoc/>
        </member>
        <member name="P:Microsoft.Azure.WebJobs.Extensions.DurableTask.DurabilityProvider.EventBehaviourForContinueAsNew">
            <inheritdoc/>
        </member>
        <member name="P:Microsoft.Azure.WebJobs.Extensions.DurableTask.DurabilityProvider.TaskActivityDispatcherCount">
            <inheritdoc/>
        </member>
        <member name="P:Microsoft.Azure.WebJobs.Extensions.DurableTask.DurabilityProvider.MaxConcurrentTaskActivityWorkItems">
            <inheritdoc/>
        </member>
        <member name="M:Microsoft.Azure.WebJobs.Extensions.DurableTask.DurabilityProvider.AbandonTaskActivityWorkItemAsync(DurableTask.Core.TaskActivityWorkItem)">
            <inheritdoc/>
        </member>
        <member name="M:Microsoft.Azure.WebJobs.Extensions.DurableTask.DurabilityProvider.AbandonTaskOrchestrationWorkItemAsync(DurableTask.Core.TaskOrchestrationWorkItem)">
            <inheritdoc/>
        </member>
        <member name="M:Microsoft.Azure.WebJobs.Extensions.DurableTask.DurabilityProvider.CompleteTaskActivityWorkItemAsync(DurableTask.Core.TaskActivityWorkItem,DurableTask.Core.TaskMessage)">
            <inheritdoc/>
        </member>
        <member name="M:Microsoft.Azure.WebJobs.Extensions.DurableTask.DurabilityProvider.CompleteTaskOrchestrationWorkItemAsync(DurableTask.Core.TaskOrchestrationWorkItem,DurableTask.Core.OrchestrationRuntimeState,System.Collections.Generic.IList{DurableTask.Core.TaskMessage},System.Collections.Generic.IList{DurableTask.Core.TaskMessage},System.Collections.Generic.IList{DurableTask.Core.TaskMessage},DurableTask.Core.TaskMessage,DurableTask.Core.OrchestrationState)">
            <inheritdoc/>
        </member>
        <member name="M:Microsoft.Azure.WebJobs.Extensions.DurableTask.DurabilityProvider.CreateAsync">
            <inheritdoc/>
        </member>
        <member name="M:Microsoft.Azure.WebJobs.Extensions.DurableTask.DurabilityProvider.CreateAsync(System.Boolean)">
            <inheritdoc/>
        </member>
        <member name="M:Microsoft.Azure.WebJobs.Extensions.DurableTask.DurabilityProvider.CreateIfNotExistsAsync">
            <inheritdoc/>
        </member>
        <member name="M:Microsoft.Azure.WebJobs.Extensions.DurableTask.DurabilityProvider.DeleteAsync">
            <inheritdoc/>
        </member>
        <member name="M:Microsoft.Azure.WebJobs.Extensions.DurableTask.DurabilityProvider.DeleteAsync(System.Boolean)">
            <inheritdoc/>
        </member>
        <member name="M:Microsoft.Azure.WebJobs.Extensions.DurableTask.DurabilityProvider.GetDelayInSecondsAfterOnFetchException(System.Exception)">
            <inheritdoc/>
        </member>
        <member name="M:Microsoft.Azure.WebJobs.Extensions.DurableTask.DurabilityProvider.GetDelayInSecondsAfterOnProcessException(System.Exception)">
            <inheritdoc/>
        </member>
        <member name="M:Microsoft.Azure.WebJobs.Extensions.DurableTask.DurabilityProvider.IsMaxMessageCountExceeded(System.Int32,DurableTask.Core.OrchestrationRuntimeState)">
            <inheritdoc/>
        </member>
        <member name="M:Microsoft.Azure.WebJobs.Extensions.DurableTask.DurabilityProvider.LockNextTaskActivityWorkItem(System.TimeSpan,System.Threading.CancellationToken)">
            <inheritdoc/>
        </member>
        <member name="M:Microsoft.Azure.WebJobs.Extensions.DurableTask.DurabilityProvider.LockNextTaskOrchestrationWorkItemAsync(System.TimeSpan,System.Threading.CancellationToken)">
            <inheritdoc/>
        </member>
        <member name="M:Microsoft.Azure.WebJobs.Extensions.DurableTask.DurabilityProvider.ReleaseTaskOrchestrationWorkItemAsync(DurableTask.Core.TaskOrchestrationWorkItem)">
            <inheritdoc/>
        </member>
        <member name="M:Microsoft.Azure.WebJobs.Extensions.DurableTask.DurabilityProvider.RenewTaskActivityWorkItemLockAsync(DurableTask.Core.TaskActivityWorkItem)">
            <inheritdoc/>
        </member>
        <member name="M:Microsoft.Azure.WebJobs.Extensions.DurableTask.DurabilityProvider.RenewTaskOrchestrationWorkItemLockAsync(DurableTask.Core.TaskOrchestrationWorkItem)">
            <inheritdoc/>
        </member>
        <member name="M:Microsoft.Azure.WebJobs.Extensions.DurableTask.DurabilityProvider.StartAsync">
            <inheritdoc/>
        </member>
        <member name="M:Microsoft.Azure.WebJobs.Extensions.DurableTask.DurabilityProvider.StopAsync">
            <inheritdoc/>
        </member>
        <member name="M:Microsoft.Azure.WebJobs.Extensions.DurableTask.DurabilityProvider.StopAsync(System.Boolean)">
            <inheritdoc/>
        </member>
        <member name="M:Microsoft.Azure.WebJobs.Extensions.DurableTask.DurabilityProvider.GetAllOrchestrationStates(System.Threading.CancellationToken)">
            <summary>
            Gets the status of all orchestration instances.
            </summary>
            <param name="cancellationToken">A token to cancel the request.</param>
            <returns>Returns a task which completes when the status has been fetched.</returns>
        </member>
        <member name="M:Microsoft.Azure.WebJobs.Extensions.DurableTask.DurabilityProvider.GetAllOrchestrationStatesWithFilters(System.DateTime,System.Nullable{System.DateTime},System.Collections.Generic.IEnumerable{Microsoft.Azure.WebJobs.Extensions.DurableTask.OrchestrationRuntimeStatus},System.Threading.CancellationToken)">
            <summary>
            Gets the status of all orchestration instances within the specified parameters.
            </summary>
            <param name="createdTimeFrom">Return orchestration instances which were created after this DateTime.</param>
            <param name="createdTimeTo">Return orchestration instances which were created before this DateTime.</param>
            <param name="runtimeStatus">Return orchestration instances which matches the runtimeStatus.</param>
            <param name="cancellationToken">A token to cancel the request.</param>
            <returns>Returns a task which completes when the status has been fetched.</returns>
        </member>
        <member name="M:Microsoft.Azure.WebJobs.Extensions.DurableTask.DurabilityProvider.GetOrchestrationStateWithInputsAsync(System.String,System.Boolean)">
            <summary>
            Gets the state of the specified orchestration instance.
            </summary>
            <param name="instanceId">The ID of the orchestration instance to query.</param>
            <param name="showInput">If set, fetch and return the input for the orchestration instance.</param>
            <returns>Returns a task which completes when the state has been fetched.</returns>
        </member>
        <member name="M:Microsoft.Azure.WebJobs.Extensions.DurableTask.DurabilityProvider.GetOrchestrationStateWithPagination(Microsoft.Azure.WebJobs.Extensions.DurableTask.OrchestrationStatusQueryCondition,System.Threading.CancellationToken)">
            <summary>
            Gets paginated result of all orchestration instances that match query status parameters.
            </summary>
            <param name="condition">The filtering conditions of the query.</param>
            <param name="cancellationToken">A token to cancel the request.</param>
            <returns>Paginated result of orchestration state.</returns>
        </member>
        <member name="M:Microsoft.Azure.WebJobs.Extensions.DurableTask.DurabilityProvider.PurgeHistoryByFilters(System.DateTime,System.Nullable{System.DateTime},System.Collections.Generic.IEnumerable{DurableTask.Core.OrchestrationStatus})">
            <summary>
            Purges history that meet the required parameters.
            </summary>
            <param name="createdTimeFrom">Purge the history of orchestration instances which were created after this DateTime.</param>
            <param name="createdTimeTo">Purge the history of orchestration instances which were created before this DateTime.</param>
            <param name="runtimeStatus">Purge the history of orchestration instances which matches the runtimeStatus.</param>
            <returns>The number of instances purged.</returns>
        </member>
        <member name="M:Microsoft.Azure.WebJobs.Extensions.DurableTask.DurabilityProvider.PurgeInstanceHistoryByInstanceId(System.String)">
            <summary>
            Purges the instance history for the provided instance id.
            </summary>
            <param name="instanceId">The instance id for the instance history to purge.</param>
            <returns>The number of instances purged.</returns>
        </member>
        <member name="M:Microsoft.Azure.WebJobs.Extensions.DurableTask.DurabilityProvider.RetrieveSerializedEntityState(Microsoft.Azure.WebJobs.Extensions.DurableTask.EntityId)">
            <summary>
            Retrieves the state for a serialized entity.
            </summary>
            <param name="entityId">Entity id to fetch state for.</param>
            <returns>State for the entity.</returns>
        </member>
        <member name="M:Microsoft.Azure.WebJobs.Extensions.DurableTask.DurabilityProvider.RewindAsync(System.String,System.String)">
            <summary>
            Rewinds the specified failed orchestration instance with a reason.
            </summary>
            <param name="instanceId">The ID of the orchestration instance to rewind.</param>
            <param name="reason">The reason for rewinding the orchestration instance.</param>
            <returns>A task that completes when the rewind message is enqueued.</returns>
        </member>
        <member name="M:Microsoft.Azure.WebJobs.Extensions.DurableTask.DurabilityProvider.CreateTaskOrchestrationAsync(DurableTask.Core.TaskMessage)">
            <inheritdoc />
        </member>
        <member name="M:Microsoft.Azure.WebJobs.Extensions.DurableTask.DurabilityProvider.CreateTaskOrchestrationAsync(DurableTask.Core.TaskMessage,DurableTask.Core.OrchestrationStatus[])">
            <inheritdoc />
        </member>
        <member name="M:Microsoft.Azure.WebJobs.Extensions.DurableTask.DurabilityProvider.SendTaskOrchestrationMessageAsync(DurableTask.Core.TaskMessage)">
            <inheritdoc />
        </member>
        <member name="M:Microsoft.Azure.WebJobs.Extensions.DurableTask.DurabilityProvider.SendTaskOrchestrationMessageBatchAsync(DurableTask.Core.TaskMessage[])">
            <inheritdoc />
        </member>
        <member name="M:Microsoft.Azure.WebJobs.Extensions.DurableTask.DurabilityProvider.WaitForOrchestrationAsync(System.String,System.String,System.TimeSpan,System.Threading.CancellationToken)">
            <inheritdoc />
        </member>
        <member name="M:Microsoft.Azure.WebJobs.Extensions.DurableTask.DurabilityProvider.ForceTerminateTaskOrchestrationAsync(System.String,System.String)">
            <inheritdoc />
        </member>
        <member name="M:Microsoft.Azure.WebJobs.Extensions.DurableTask.DurabilityProvider.GetOrchestrationStateAsync(System.String,System.Boolean)">
            <inheritdoc />
        </member>
        <member name="M:Microsoft.Azure.WebJobs.Extensions.DurableTask.DurabilityProvider.GetOrchestrationStateAsync(System.String,System.String)">
            <inheritdoc />
        </member>
        <member name="M:Microsoft.Azure.WebJobs.Extensions.DurableTask.DurabilityProvider.GetOrchestrationHistoryAsync(System.String,System.String)">
            <inheritdoc />
        </member>
        <member name="M:Microsoft.Azure.WebJobs.Extensions.DurableTask.DurabilityProvider.PurgeOrchestrationHistoryAsync(System.DateTime,DurableTask.Core.OrchestrationStateTimeRangeFilterType)">
            <inheritdoc />
        </member>
        <member name="T:Microsoft.Azure.WebJobs.Extensions.DurableTask.DurableClientAttribute">
            <summary>
            Attribute used to bind a function parameter to a <see cref="T:Microsoft.Azure.WebJobs.Extensions.DurableTask.IDurableClient"/>, <see cref="T:Microsoft.Azure.WebJobs.Extensions.DurableTask.IDurableEntityClient"/>, or <see cref="T:Microsoft.Azure.WebJobs.Extensions.DurableTask.IDurableOrchestrationClient"/> instance.
            </summary>
        </member>
        <member name="P:Microsoft.Azure.WebJobs.Extensions.DurableTask.DurableClientAttribute.TaskHub">
            <summary>
            Optional. Gets or sets the name of the task hub in which the orchestration data lives.
            </summary>
            <value>The task hub used by this binding.</value>
            <remarks>
            The default behavior is to use the task hub name specified in <see cref="P:Microsoft.Azure.WebJobs.Extensions.DurableTask.DurableTaskOptions.HubName"/>.
            If no value exists there, then a default value will be used.
            </remarks>
        </member>
        <member name="P:Microsoft.Azure.WebJobs.Extensions.DurableTask.DurableClientAttribute.ConnectionName">
            <summary>
            Optional. Gets or sets the setting name for the app setting containing connection details used by this binding to connect
            to instances of the storage provider other than the default one this application communicates with.
            </summary>
            <value>The name of an app setting containing connection details.</value>
            <remarks>
            For Azure Storage the default behavior is to use the value of <see cref="P:Microsoft.Azure.WebJobs.Extensions.DurableTask.AzureStorageOptions.ConnectionStringName"/>.
            If no value exists there, then the default behavior is to use the standard `AzureWebJobsStorage` connection string for all storage usage.
            </remarks>
        </member>
        <member name="M:Microsoft.Azure.WebJobs.Extensions.DurableTask.DurableClientAttribute.GetHashCode">
            <summary>
            Returns a hash code for this attribute.
            </summary>
            <returns>A hash code for this attribute.</returns>
        </member>
        <member name="M:Microsoft.Azure.WebJobs.Extensions.DurableTask.DurableClientAttribute.Equals(System.Object)">
            <summary>
            Compares two <see cref="T:Microsoft.Azure.WebJobs.Extensions.DurableTask.DurableClientAttribute"/> instances for value equality.
            </summary>
            <param name="obj">The <see cref="T:Microsoft.Azure.WebJobs.Extensions.DurableTask.DurableClientAttribute"/> object to compare with.</param>
            <returns><c>true</c> if the two attributes have the same configuration; otherwise <c>false</c>.</returns>
        </member>
        <member name="M:Microsoft.Azure.WebJobs.Extensions.DurableTask.DurableClientAttribute.Equals(Microsoft.Azure.WebJobs.Extensions.DurableTask.DurableClientAttribute)">
            <summary>
            Compares two <see cref="T:Microsoft.Azure.WebJobs.Extensions.DurableTask.DurableClientAttribute"/> instances for value equality.
            </summary>
            <param name="other">The <see cref="T:Microsoft.Azure.WebJobs.Extensions.DurableTask.DurableClientAttribute"/> object to compare with.</param>
            <returns><c>true</c> if the two attributes have the same configuration; otherwise <c>false</c>.</returns>
        </member>
        <member name="T:Microsoft.Azure.WebJobs.Extensions.DurableTask.DurableHttpRequest">
            <summary>
            Request used to make an HTTP call through Durable Functions.
            </summary>
        </member>
        <member name="M:Microsoft.Azure.WebJobs.Extensions.DurableTask.DurableHttpRequest.#ctor(System.Net.Http.HttpMethod,System.Uri,System.Collections.Generic.IDictionary{System.String,Microsoft.Extensions.Primitives.StringValues},System.String,Microsoft.Azure.WebJobs.Extensions.DurableTask.ITokenSource,System.Boolean)">
            <summary>
            Initializes a new instance of the <see cref="T:Microsoft.Azure.WebJobs.Extensions.DurableTask.DurableHttpRequest"/> class.
            </summary>
            <param name="method">Method used for HTTP request.</param>
            <param name="uri">Uri used to make the HTTP request.</param>
            <param name="headers">Headers added to the HTTP request.</param>
            <param name="content">Content added to the body of the HTTP request.</param>
            <param name="tokenSource">AAD authentication attached to the HTTP request.</param>
            <param name="asynchronousPatternEnabled">Specifies whether the DurableHttpRequest should handle the asynchronous pattern.</param>
        </member>
        <member name="P:Microsoft.Azure.WebJobs.Extensions.DurableTask.DurableHttpRequest.Method">
            <summary>
            HttpMethod used in the HTTP request made by the Durable Function.
            </summary>
        </member>
        <member name="P:Microsoft.Azure.WebJobs.Extensions.DurableTask.DurableHttpRequest.Uri">
            <summary>
            Uri used in the HTTP request made by the Durable Function.
            </summary>
        </member>
        <member name="P:Microsoft.Azure.WebJobs.Extensions.DurableTask.DurableHttpRequest.Headers">
            <summary>
            Headers passed with the HTTP request made by the Durable Function.
            </summary>
        </member>
        <member name="P:Microsoft.Azure.WebJobs.Extensions.DurableTask.DurableHttpRequest.Content">
            <summary>
            Content passed with the HTTP request made by the Durable Function.
            </summary>
        </member>
        <member name="P:Microsoft.Azure.WebJobs.Extensions.DurableTask.DurableHttpRequest.TokenSource">
            <summary>
            Mechanism for attaching an OAuth token to the request.
            </summary>
        </member>
        <member name="P:Microsoft.Azure.WebJobs.Extensions.DurableTask.DurableHttpRequest.AsynchronousPatternEnabled">
            <summary>
            Specifies whether the Durable HTTP APIs should automatically
            handle the asynchronous HTTP pattern.
            </summary>
        </member>
        <member name="T:Microsoft.Azure.WebJobs.Extensions.DurableTask.DurableHttpResponse">
            <summary>
            Response received from the HTTP request made by the Durable Function.
            </summary>
        </member>
        <member name="M:Microsoft.Azure.WebJobs.Extensions.DurableTask.DurableHttpResponse.#ctor(System.Net.HttpStatusCode,System.Collections.Generic.IDictionary{System.String,Microsoft.Extensions.Primitives.StringValues},System.String)">
            <summary>
            Initializes a new instance of the <see cref="T:Microsoft.Azure.WebJobs.Extensions.DurableTask.DurableHttpResponse"/> class.
            </summary>
            <param name="statusCode">HTTP Status code returned from the HTTP call.</param>
            <param name="headers">Headers returned from the HTTP call.</param>
            <param name="content">Content returned from the HTTP call.</param>
        </member>
        <member name="P:Microsoft.Azure.WebJobs.Extensions.DurableTask.DurableHttpResponse.StatusCode">
            <summary>
            Status code returned from an HTTP request.
            </summary>
        </member>
        <member name="P:Microsoft.Azure.WebJobs.Extensions.DurableTask.DurableHttpResponse.Headers">
            <summary>
            Headers in the response from an HTTP request.
            </summary>
        </member>
        <member name="P:Microsoft.Azure.WebJobs.Extensions.DurableTask.DurableHttpResponse.Content">
            <summary>
            Content returned from an HTTP request.
            </summary>
        </member>
        <member name="M:Microsoft.Azure.WebJobs.Extensions.DurableTask.DurableHttpResponse.CreateDurableHttpResponseWithHttpResponseMessage(System.Net.Http.HttpResponseMessage)">
            <summary>
            Creates a DurableHttpResponse from an HttpResponseMessage.
            </summary>
            <param name="httpResponseMessage">HttpResponseMessage returned from the HTTP call.</param>
            <returns>A <see cref="T:System.Threading.Tasks.Task`1"/> representing the result of the asynchronous operation.</returns>
        </member>
        <member name="T:Microsoft.Azure.WebJobs.Extensions.DurableTask.DurableOrchestrationStatus">
            <summary>
            Represents the status of a durable orchestration instance.
            </summary>
            <remarks>
            An external client can fetch the status of an orchestration instance using
            <see cref="M:Microsoft.Azure.WebJobs.Extensions.DurableTask.IDurableOrchestrationClient.GetStatusAsync(System.String,System.Boolean,System.Boolean,System.Boolean)"/>.
            </remarks>
        </member>
        <member name="P:Microsoft.Azure.WebJobs.Extensions.DurableTask.DurableOrchestrationStatus.Name">
            <summary>
            Gets the name of the queried orchestrator function.
            </summary>
            <value>
            The orchestrator function name.
            </value>
        </member>
        <member name="P:Microsoft.Azure.WebJobs.Extensions.DurableTask.DurableOrchestrationStatus.InstanceId">
            <summary>
            Gets the ID of the queried orchestration instance.
            </summary>
            <remarks>
            The instance ID is generated and fixed when the orchestrator function is scheduled. It can be either
            auto-generated, in which case it is formatted as a GUID, or it can be user-specified with any format.
            </remarks>
            <value>
            The unique ID of the instance.
            </value>
        </member>
        <member name="P:Microsoft.Azure.WebJobs.Extensions.DurableTask.DurableOrchestrationStatus.CreatedTime">
            <summary>
            Gets the time at which the orchestration instance was created.
            </summary>
            <remarks>
            If the orchestration instance is in the <see cref="F:Microsoft.Azure.WebJobs.Extensions.DurableTask.OrchestrationRuntimeStatus.Pending"/>
            status, this time represents the time at which the orchestration instance was scheduled.
            </remarks>
            <value>
            The instance creation time in UTC.
            </value>
        </member>
        <member name="P:Microsoft.Azure.WebJobs.Extensions.DurableTask.DurableOrchestrationStatus.LastUpdatedTime">
            <summary>
            Gets the time at which the orchestration instance last updated its execution history.
            </summary>
            <value>
            The last-updated time in UTC.
            </value>
        </member>
        <member name="P:Microsoft.Azure.WebJobs.Extensions.DurableTask.DurableOrchestrationStatus.Input">
            <summary>
            Gets the input of the orchestrator function instance.
            </summary>
            <value>
            The input as either a <c>JToken</c> or <c>null</c> if no input was provided.
            </value>
        </member>
        <member name="P:Microsoft.Azure.WebJobs.Extensions.DurableTask.DurableOrchestrationStatus.Output">
            <summary>
            Gets the output of the queried orchestration instance.
            </summary>
            <value>
            The output as either a <c>JToken</c> object or <c>null</c> if it has not yet completed.
            </value>
        </member>
        <member name="P:Microsoft.Azure.WebJobs.Extensions.DurableTask.DurableOrchestrationStatus.RuntimeStatus">
            <summary>
            Gets the runtime status of the queried orchestration instance.
            </summary>
            <value>
            Expected values include `Running`, `Pending`, `Failed`, `Canceled`, `Terminated`, `Completed`.
            </value>
        </member>
        <member name="P:Microsoft.Azure.WebJobs.Extensions.DurableTask.DurableOrchestrationStatus.CustomStatus">
            <summary>
            Gets the custom status payload (if any) that was set by the orchestrator function.
            </summary>
            <remarks>
            Orchestrator functions can set a custom status using <see cref="M:Microsoft.Azure.WebJobs.Extensions.DurableTask.IDurableOrchestrationContext.SetCustomStatus(System.Object)"/>.
            </remarks>
            <value>
            The custom status as either a <c>JToken</c> object or <c>null</c> if no custom status has been set.
            </value>
        </member>
        <member name="P:Microsoft.Azure.WebJobs.Extensions.DurableTask.DurableOrchestrationStatus.History">
            <summary>
            Gets the execution history of the orchestration instance.
            </summary>
            <remarks>
            The history log can be large and is therefore <c>null</c> by default.
            It is populated only when explicitly requested in the call to
            <see cref="M:Microsoft.Azure.WebJobs.Extensions.DurableTask.IDurableOrchestrationClient.GetStatusAsync(System.String,System.Boolean,System.Boolean,System.Boolean)"/>.
            </remarks>
            <value>
            The output as a <c>JArray</c> object or <c>null</c>.
            </value>
        </member>
        <member name="T:Microsoft.Azure.WebJobs.Extensions.DurableTask.DurableTaskExtension">
            <summary>
            Configuration for the Durable Functions extension.
            </summary>
        </member>
        <member name="M:Microsoft.Azure.WebJobs.Extensions.DurableTask.DurableTaskExtension.#ctor">
            <summary>
            Obsolete. Please use an alternate constructor overload.
            </summary>
        </member>
        <member name="M:Microsoft.Azure.WebJobs.Extensions.DurableTask.DurableTaskExtension.#ctor(Microsoft.Extensions.Options.IOptions{Microsoft.Azure.WebJobs.Extensions.DurableTask.DurableTaskOptions},Microsoft.Extensions.Logging.ILoggerFactory,Microsoft.Azure.WebJobs.INameResolver,Microsoft.Azure.WebJobs.Extensions.DurableTask.IDurabilityProviderFactory,Microsoft.Azure.WebJobs.Extensions.DurableTask.IDurableHttpMessageHandlerFactory,Microsoft.Azure.WebJobs.Extensions.DurableTask.ILifeCycleNotificationHelper)">
            <summary>
            Initializes a new instance of the <see cref="T:Microsoft.Azure.WebJobs.Extensions.DurableTask.DurableTaskExtension"/>.
            </summary>
            <param name="options">The configuration options for this extension.</param>
            <param name="loggerFactory">The logger factory used for extension-specific logging and orchestration tracking.</param>
            <param name="nameResolver">The name resolver to use for looking up application settings.</param>
            <param name="orchestrationServiceFactory">The factory used to create orchestration service based on the configured storage provider.</param>
            <param name="durableHttpMessageHandlerFactory">The HTTP message handler that handles HTTP requests and HTTP responses.</param>
            <param name="lifeCycleNotificationHelper">The lifecycle notification helper used for custom orchestration tracking.</param>
        </member>
        <member name="P:Microsoft.Azure.WebJobs.Extensions.DurableTask.DurableTaskExtension.HubName">
            <summary>
            Gets or sets default task hub name to be used by all <see cref="T:Microsoft.Azure.WebJobs.Extensions.DurableTask.IDurableClient"/>, <see cref="T:Microsoft.Azure.WebJobs.Extensions.DurableTask.IDurableOrchestrationClient"/>, <see cref="T:Microsoft.Azure.WebJobs.Extensions.DurableTask.IDurableEntityClient"/>,
            <see cref="T:Microsoft.Azure.WebJobs.Extensions.DurableTask.IDurableOrchestrationContext"/>, and <see cref="T:Microsoft.Azure.WebJobs.Extensions.DurableTask.IDurableActivityContext"/> instances.
            </summary>
            <remarks>
            A task hub is a logical grouping of storage resources. Alternate task hub names can be used to isolate
            multiple Durable Functions applications from each other, even if they are using the same storage backend.
            </remarks>
            <value>The name of the default task hub.</value>
        </member>
        <member name="M:Microsoft.Azure.WebJobs.Extensions.DurableTask.DurableTaskExtension.Microsoft#Azure#WebJobs#Host#Config#IExtensionConfigProvider#Initialize(Microsoft.Azure.WebJobs.Host.Config.ExtensionConfigContext)">
            <summary>
            Internal initialization call from the WebJobs host.
            </summary>
            <param name="context">Extension context provided by WebJobs.</param>
        </member>
        <member name="M:Microsoft.Azure.WebJobs.Extensions.DurableTask.DurableTaskExtension.DeleteTaskHubAsync">
            <summary>
            Deletes all data stored in the current task hub.
            </summary>
            <returns>A task representing the async delete operation.</returns>
        </member>
        <member name="M:Microsoft.Azure.WebJobs.Extensions.DurableTask.DurableTaskExtension.DurableTask#Core#INameVersionObjectManager{DurableTask#Core#TaskOrchestration}#Add(DurableTask.Core.ObjectCreator{DurableTask.Core.TaskOrchestration})">
            <summary>
            Called by the Durable Task Framework: Not used.
            </summary>
            <param name="creator">This parameter is not used.</param>
        </member>
        <member name="M:Microsoft.Azure.WebJobs.Extensions.DurableTask.DurableTaskExtension.DurableTask#Core#INameVersionObjectManager{DurableTask#Core#TaskOrchestration}#GetObject(System.String,System.String)">
            <summary>
            Called by the Durable Task Framework: Returns the specified <see cref="T:DurableTask.Core.TaskOrchestration"/>.
            </summary>
            <param name="name">The name of the orchestration to return.</param>
            <param name="version">Not used.</param>
            <returns>An orchestration shim that delegates execution to an orchestrator function.</returns>
        </member>
        <member name="M:Microsoft.Azure.WebJobs.Extensions.DurableTask.DurableTaskExtension.DurableTask#Core#INameVersionObjectManager{DurableTask#Core#TaskActivity}#Add(DurableTask.Core.ObjectCreator{DurableTask.Core.TaskActivity})">
            <summary>
            Called by the durable task framework: Not used.
            </summary>
            <param name="creator">This parameter is not used.</param>
        </member>
        <member name="M:Microsoft.Azure.WebJobs.Extensions.DurableTask.DurableTaskExtension.DurableTask#Core#INameVersionObjectManager{DurableTask#Core#TaskActivity}#GetObject(System.String,System.String)">
            <summary>
            Called by the Durable Task Framework: Returns the specified <see cref="T:DurableTask.Core.TaskActivity"/>.
            </summary>
            <param name="name">The name of the activity to return.</param>
            <param name="version">Not used.</param>
            <returns>An activity shim that delegates execution to an activity function.</returns>
        </member>
        <member name="M:Microsoft.Azure.WebJobs.Extensions.DurableTask.DurableTaskExtension.GetClient(Microsoft.Azure.WebJobs.Extensions.DurableTask.DurableClientAttribute)">
            <summary>
            Gets a <see cref="T:Microsoft.Azure.WebJobs.Extensions.DurableTask.IDurableClient"/> using configuration from a <see cref="T:Microsoft.Azure.WebJobs.Extensions.DurableTask.DurableClientAttribute"/> instance.
            </summary>
            <param name="attribute">The attribute containing the client configuration parameters.</param>
            <returns>Returns a <see cref="T:Microsoft.Azure.WebJobs.Extensions.DurableTask.IDurableClient"/> instance. The returned instance may be a cached instance.</returns>
        </member>
        <member name="M:Microsoft.Azure.WebJobs.Extensions.DurableTask.DurableTaskExtension.Microsoft#Azure#WebJobs#IAsyncConverter{System#Net#Http#HttpRequestMessage,System#Net#Http#HttpResponseMessage}#ConvertAsync(System.Net.Http.HttpRequestMessage,System.Threading.CancellationToken)">
            <inheritdoc/>
        </member>
        <member name="T:Microsoft.Azure.WebJobs.Extensions.DurableTask.DurableTaskJobHostConfigurationExtensions">
            <summary>
            Extension for registering a Durable Functions configuration with <c>JobHostConfiguration</c>.
            </summary>
        </member>
        <member name="M:Microsoft.Azure.WebJobs.Extensions.DurableTask.DurableTaskJobHostConfigurationExtensions.UseDurableTask(Microsoft.Azure.WebJobs.JobHostConfiguration,Microsoft.Azure.WebJobs.Extensions.DurableTask.DurableTaskExtension)">
            <summary>
            Enable running durable orchestrations implemented as functions.
            </summary>
            <param name="hostConfig">Configuration settings of the current <c>JobHost</c> instance.</param>
            <param name="listenerConfig">Durable Functions configuration.</param>
        </member>
        <member name="T:Microsoft.Azure.WebJobs.Extensions.DurableTask.Entity">
            <summary>
            Statically accessible context for entity operations.
            </summary>
        </member>
        <member name="P:Microsoft.Azure.WebJobs.Extensions.DurableTask.Entity.Current">
            <summary>
            The context of the currently executing entity.
            </summary>
        </member>
        <member name="M:Microsoft.Azure.WebJobs.Extensions.DurableTask.Entity.SetMockContext(Microsoft.Azure.WebJobs.Extensions.DurableTask.IDurableEntityContext)">
            <summary>
            Sets the current context to a mocked context for unit testing.
            </summary>
            <param name="mockContext">The mocked context.</param>
        </member>
        <member name="T:Microsoft.Azure.WebJobs.Extensions.DurableTask.EntityCurrentOperationStatus">
            <summary>
            Information about the current status of an operation executing on an entity.
            Excludes potentially large data (such as the operation input) so it can be read with low latency.
            </summary>
        </member>
        <member name="P:Microsoft.Azure.WebJobs.Extensions.DurableTask.EntityCurrentOperationStatus.Operation">
            <summary>
            The name of the operation.
            </summary>
        </member>
        <member name="P:Microsoft.Azure.WebJobs.Extensions.DurableTask.EntityCurrentOperationStatus.Id">
            <summary>
            The unique identifier for this operation.
            </summary>
        </member>
        <member name="P:Microsoft.Azure.WebJobs.Extensions.DurableTask.EntityCurrentOperationStatus.ParentInstanceId">
            <summary>
            The parent instance that called this operation.
            </summary>
        </member>
        <member name="P:Microsoft.Azure.WebJobs.Extensions.DurableTask.EntityCurrentOperationStatus.StartTime">
            <summary>
            The UTC time at which the entity started processing this operation.
            </summary>
        </member>
        <member name="T:Microsoft.Azure.WebJobs.Extensions.DurableTask.EntityId">
            <summary>
            A unique identifier for an entity, consisting of entity name and entity key.
            </summary>
        </member>
        <member name="M:Microsoft.Azure.WebJobs.Extensions.DurableTask.EntityId.#ctor(System.String,System.String)">
            <summary>
            Create an entity id for an entity.
            </summary>
            <param name="entityName">The name of this class of entities.</param>
            <param name="entityKey">The entity key.</param>
        </member>
        <member name="P:Microsoft.Azure.WebJobs.Extensions.DurableTask.EntityId.EntityName">
            <summary>
            The name for this class of entities.
            </summary>
        </member>
        <member name="P:Microsoft.Azure.WebJobs.Extensions.DurableTask.EntityId.EntityKey">
            <summary>
            The entity key. Uniquely identifies an entity among all entities of the same name.
            </summary>
        </member>
        <member name="M:Microsoft.Azure.WebJobs.Extensions.DurableTask.EntityId.ToString">
            <inheritdoc/>
        </member>
        <member name="M:Microsoft.Azure.WebJobs.Extensions.DurableTask.EntityId.Equals(System.Object)">
            <inheritdoc/>
        </member>
        <member name="M:Microsoft.Azure.WebJobs.Extensions.DurableTask.EntityId.Equals(Microsoft.Azure.WebJobs.Extensions.DurableTask.EntityId)">
            <inheritdoc/>
        </member>
        <member name="M:Microsoft.Azure.WebJobs.Extensions.DurableTask.EntityId.GetHashCode">
            <inheritdoc/>
        </member>
        <member name="M:Microsoft.Azure.WebJobs.Extensions.DurableTask.EntityId.CompareTo(System.Object)">
            <inheritdoc/>
        </member>
        <member name="T:Microsoft.Azure.WebJobs.Extensions.DurableTask.EntitySchedulerException">
            <summary>
            Exception used to describe various issues encountered by the entity scheduler.
            </summary>
        </member>
        <member name="M:Microsoft.Azure.WebJobs.Extensions.DurableTask.EntitySchedulerException.#ctor">
            <summary>
            Initializes a new instance of the <see cref="T:Microsoft.Azure.WebJobs.Extensions.DurableTask.EntitySchedulerException"/> class.
            </summary>
        </member>
        <member name="M:Microsoft.Azure.WebJobs.Extensions.DurableTask.EntitySchedulerException.#ctor(System.String,System.Exception)">
            <summary>
            Initializes an new instance of the <see cref="T:Microsoft.Azure.WebJobs.Extensions.DurableTask.EntitySchedulerException"/> class.
            </summary>
            <param name="errorMessage">The message that describes the error.</param>
            <param name="innerException">The exception that was caught.</param>
        </member>
        <member name="M:Microsoft.Azure.WebJobs.Extensions.DurableTask.EntitySchedulerException.#ctor(System.Runtime.Serialization.SerializationInfo,System.Runtime.Serialization.StreamingContext)">
            <summary>
            Initializes a new instance of the <see cref="T:Microsoft.Azure.WebJobs.Extensions.DurableTask.EntitySchedulerException"/> class with serialized data.
            </summary>
            <param name="info">The System.Runtime.Serialization.SerializationInfo that holds the serialized object data about the exception being thrown.</param>
            <param name="context">The System.Runtime.Serialization.StreamingContext that contains contextual information about the source or destination.</param>
        </member>
        <member name="T:Microsoft.Azure.WebJobs.Extensions.DurableTask.EntityStateResponse`1">
            <summary>
            The response returned by <see cref="M:Microsoft.Azure.WebJobs.Extensions.DurableTask.IDurableEntityClient.ReadEntityStateAsync``1(Microsoft.Azure.WebJobs.Extensions.DurableTask.EntityId,System.String,System.String)"/>.
            </summary>
            <typeparam name="T">The JSON-serializable type of the entity.</typeparam>
        </member>
        <member name="P:Microsoft.Azure.WebJobs.Extensions.DurableTask.EntityStateResponse`1.EntityExists">
            <summary>
            Whether this entity exists or not.
            </summary>
        </member>
        <member name="P:Microsoft.Azure.WebJobs.Extensions.DurableTask.EntityStateResponse`1.EntityState">
            <summary>
            The current state of the entity, if it exists, or default(<typeparamref name="T"/>) otherwise.
            </summary>
        </member>
        <member name="T:Microsoft.Azure.WebJobs.Extensions.DurableTask.EntityStatus">
            <summary>
            Information about the current status of an entity. Excludes potentially large data
            (such as the entity state, or the contents of the queue) so it can always be read with low latency.
            </summary>
        </member>
        <member name="P:Microsoft.Azure.WebJobs.Extensions.DurableTask.EntityStatus.EntityExists">
            <summary>
            Whether this entity exists or not.
            </summary>
        </member>
        <member name="P:Microsoft.Azure.WebJobs.Extensions.DurableTask.EntityStatus.QueueSize">
            <summary>
            The size of the queue, i.e. the number of operations that are waiting for the current operation to complete.
            </summary>
        </member>
        <member name="P:Microsoft.Azure.WebJobs.Extensions.DurableTask.EntityStatus.LockedBy">
            <summary>
            The instance id of the orchestration that currently holds the lock of this entity.
            </summary>
        </member>
        <member name="P:Microsoft.Azure.WebJobs.Extensions.DurableTask.EntityStatus.CurrentOperation">
            <summary>
            The operation that is currently executing on this entity.
            </summary>
        </member>
        <member name="T:Microsoft.Azure.WebJobs.Extensions.DurableTask.LockingRulesViolationException">
            <summary>
            The exception that is thrown when application code violates the locking rules.
            </summary>
        </member>
        <member name="T:Microsoft.Azure.WebJobs.Extensions.DurableTask.MessageSorter">
            <summary>
            provides message ordering and deduplication of request messages (operations or lock requests)
            that are sent to entities, from other entities, or from orchestrations.
            </summary>
        </member>
        <member name="P:Microsoft.Azure.WebJobs.Extensions.DurableTask.MessageSorter.NumberBufferedRequests">
            <summary>
            Used for testing purposes.
            </summary>
        </member>
        <member name="M:Microsoft.Azure.WebJobs.Extensions.DurableTask.MessageSorter.LabelOutgoingMessage(Microsoft.Azure.WebJobs.Extensions.DurableTask.RequestMessage,System.String,System.DateTime,System.TimeSpan)">
            <summary>
            Called on the sending side, to fill in timestamp and predecessor fields.
            </summary>
        </member>
        <member name="M:Microsoft.Azure.WebJobs.Extensions.DurableTask.MessageSorter.ReceiveInOrder(Microsoft.Azure.WebJobs.Extensions.DurableTask.RequestMessage,System.TimeSpan)">
            <summary>
            Called on the receiving side, to reorder and deduplicate within the window.
            </summary>
        </member>
        <member name="T:Microsoft.Azure.WebJobs.Extensions.DurableTask.OperationErrorException">
            <summary>
            Exception result representing an operation that failed, in case
            the original exception is not serializable, or out-of-proc.
            </summary>
        </member>
        <member name="M:Microsoft.Azure.WebJobs.Extensions.DurableTask.OperationErrorException.#ctor">
            <summary>
            Initializes a new instance of the <see cref="T:Microsoft.Azure.WebJobs.Extensions.DurableTask.OperationErrorException"/> class.
            </summary>
        </member>
        <member name="M:Microsoft.Azure.WebJobs.Extensions.DurableTask.OperationErrorException.#ctor(System.String)">
            <summary>
            Initializes an new instance of the <see cref="T:Microsoft.Azure.WebJobs.Extensions.DurableTask.OperationErrorException"/> class.
            </summary>
            <param name="errorMessage">The message that describes the error.</param>
        </member>
        <member name="M:Microsoft.Azure.WebJobs.Extensions.DurableTask.OperationErrorException.#ctor(System.Runtime.Serialization.SerializationInfo,System.Runtime.Serialization.StreamingContext)">
            <summary>
            Initializes a new instance of the <see cref="T:Microsoft.Azure.WebJobs.Extensions.DurableTask.OperationErrorException"/> class with serialized data.
            </summary>
            <param name="info">The System.Runtime.Serialization.SerializationInfo that holds the serialized object data about the exception being thrown.</param>
            <param name="context">The System.Runtime.Serialization.StreamingContext that contains contextual information about the source or destination.</param>
        </member>
        <member name="T:Microsoft.Azure.WebJobs.Extensions.DurableTask.DurableEntityProxyExtensions">
            <summary>
            Defines convenient overloads for creating entity proxy, for all the contexts.
            </summary>
        </member>
        <member name="M:Microsoft.Azure.WebJobs.Extensions.DurableTask.DurableEntityProxyExtensions.SignalEntityAsync``1(Microsoft.Azure.WebJobs.Extensions.DurableTask.IDurableEntityClient,System.String,System.Action{``0})">
            <summary>
            Signals an entity to perform an operation.
            </summary>
            <typeparam name="TEntityInterface">Entity interface.</typeparam>
            <param name="client">orchestration client.</param>
            <param name="entityKey">The target entity key.</param>
            <param name="operation">A delegate that performs the desired operation on the entity.</param>
            <returns>A task that completes when the message has been reliably enqueued.</returns>
        </member>
        <member name="M:Microsoft.Azure.WebJobs.Extensions.DurableTask.DurableEntityProxyExtensions.SignalEntityAsync``1(Microsoft.Azure.WebJobs.Extensions.DurableTask.IDurableEntityClient,Microsoft.Azure.WebJobs.Extensions.DurableTask.EntityId,System.Action{``0})">
            <summary>
            Signals an entity to perform an operation.
            </summary>
            <typeparam name="TEntityInterface">Entity interface.</typeparam>
            <param name="client">orchestration client.</param>
            <param name="entityId">The target entity.</param>
            <param name="operation">A delegate that performs the desired operation on the entity.</param>
            <returns>A task that completes when the message has been reliably enqueued.</returns>
        </member>
        <member name="M:Microsoft.Azure.WebJobs.Extensions.DurableTask.DurableEntityProxyExtensions.CreateEntityProxy``1(Microsoft.Azure.WebJobs.Extensions.DurableTask.IDurableOrchestrationContext,System.String)">
            <summary>
            Create an entity proxy.
            </summary>
            <param name="context">orchestration context.</param>
            <param name="entityKey">The target entity key.</param>
            <typeparam name="TEntityInterface">Entity interface.</typeparam>
            <returns>Entity proxy.</returns>
        </member>
<<<<<<< HEAD
        <member name="M:Microsoft.Azure.WebJobs.Extensions.DurableTask.DurableEntityProxyExtensions.CreateEntityProxy``1(Microsoft.Azure.WebJobs.Extensions.DurableTask.IDurableOrchestrationContext,Microsoft.Azure.WebJobs.Extensions.DurableTask.EntityId)">
=======
        <member name="M:Microsoft.Azure.WebJobs.DurableContextExtensions.CreateReplaySafeLogger(Microsoft.Azure.WebJobs.IDurableOrchestrationContext,Microsoft.Extensions.Logging.ILogger)">
            <summary>
            Returns an instance of ILogger that is replay safe, ensuring the logger logs only when the orchestrator
            is not replaying that line of code.
            </summary>
            <param name="context">The context object.</param>
            <param name="logger">An instance of ILogger.</param>
            <returns>An instance of a replay safe ILogger.</returns>
        </member>
        <member name="T:Microsoft.Azure.WebJobs.IDurableActivityContext">
>>>>>>> d767bc3a
            <summary>
            Create an entity proxy.
            </summary>
            <param name="context">orchestration context.</param>
            <param name="entityId">The target entity.</param>
            <typeparam name="TEntityInterface">Entity interface.</typeparam>
            <returns>Entity proxy.</returns>
        </member>
        <member name="M:Microsoft.Azure.WebJobs.Extensions.DurableTask.DurableEntityProxyExtensions.SignalEntity``1(Microsoft.Azure.WebJobs.Extensions.DurableTask.IDurableEntityContext,System.String,System.Action{``0})">
            <summary>
            Signals an entity to perform an operation.
            </summary>
            <param name="context">entity context.</param>
            <param name="entityKey">The target entity key.</param>
            <param name="operation">A delegate that performs the desired operation on the entity.</param>
            <typeparam name="TEntityInterface">Entity interface.</typeparam>
        </member>
        <member name="M:Microsoft.Azure.WebJobs.Extensions.DurableTask.DurableEntityProxyExtensions.SignalEntity``1(Microsoft.Azure.WebJobs.Extensions.DurableTask.IDurableEntityContext,Microsoft.Azure.WebJobs.Extensions.DurableTask.EntityId,System.Action{``0})">
            <summary>
            Signals an entity to perform an operation.
            </summary>
            <param name="context">entity context.</param>
            <param name="entityId">The target entity.</param>
            <param name="operation">A delegate that performs the desired operation on the entity.</param>
            <typeparam name="TEntityInterface">Entity interface.</typeparam>
        </member>
        <member name="T:Microsoft.Azure.WebJobs.Extensions.DurableTask.EntityProxy">
            <summary>
            Provides the base implementation for the entity proxy.
            </summary>
        </member>
        <member name="M:Microsoft.Azure.WebJobs.Extensions.DurableTask.EntityProxy.#ctor(Microsoft.Azure.WebJobs.Extensions.DurableTask.IEntityProxyContext,Microsoft.Azure.WebJobs.Extensions.DurableTask.EntityId)">
            <summary>
            Create an entity proxy.
            </summary>
            <param name="context">context.</param>
            <param name="entityId">Entity id.</param>
        </member>
        <member name="M:Microsoft.Azure.WebJobs.Extensions.DurableTask.EntityProxy.CallAsync(System.String,System.Object)">
            <summary>
            Call entity function.
            </summary>
            <param name="operationName">The name of the operation.</param>
            <param name="operationInput">The input for the operation.</param>
            <returns>A <see cref="T:System.Threading.Tasks.Task"/> representing the result of the asynchronous operation.</returns>
        </member>
        <member name="M:Microsoft.Azure.WebJobs.Extensions.DurableTask.EntityProxy.CallAsync``1(System.String,System.Object)">
            <summary>
            Call entity function.
            </summary>
            <typeparam name="TResult">The return type of the called entity function.</typeparam>
            <param name="operationName">The name of the operation.</param>
            <param name="operationInput">The input for the operation.</param>
            <returns>A <see cref="T:System.Threading.Tasks.Task`1"/> representing the result of the asynchronous operation.</returns>
        </member>
        <member name="M:Microsoft.Azure.WebJobs.Extensions.DurableTask.EntityProxy.Signal(System.String,System.Object)">
            <summary>
            Signal entity function.
            </summary>
            <param name="operationName">The name of the operation.</param>
            <param name="operationInput">The input for the operation.</param>
        </member>
        <member name="T:Microsoft.Azure.WebJobs.Extensions.DurableTask.IEntityProxyContext">
            <summary>
            Abstract entity proxy context.
            </summary>
        </member>
        <member name="M:Microsoft.Azure.WebJobs.Extensions.DurableTask.IEntityProxyContext.CallAsync(Microsoft.Azure.WebJobs.Extensions.DurableTask.EntityId,System.String,System.Object)">
            <summary>
            Call entity function.
            </summary>
            <param name="entityId">Entity id.</param>
            <param name="operationName">Entity operation name.</param>
            <param name="operationInput">Entity input value.</param>
            <returns>A <see cref="T:System.Threading.Tasks.Task"/> representing the result of the asynchronous operation.</returns>
        </member>
        <member name="M:Microsoft.Azure.WebJobs.Extensions.DurableTask.IEntityProxyContext.CallAsync``1(Microsoft.Azure.WebJobs.Extensions.DurableTask.EntityId,System.String,System.Object)">
            <summary>
            Call entity function.
            </summary>
            <typeparam name="TResult">Result type.</typeparam>
            <param name="entityId">Entity id.</param>
            <param name="operationName">Entity operation name.</param>
            <param name="operationInput">Entity input value.</param>
            <returns>A <see cref="T:System.Threading.Tasks.Task`1"/> representing the result of the asynchronous operation.</returns>
        </member>
        <member name="M:Microsoft.Azure.WebJobs.Extensions.DurableTask.IEntityProxyContext.Signal(Microsoft.Azure.WebJobs.Extensions.DurableTask.EntityId,System.String,System.Object)">
            <summary>
            Signal entity function.
            </summary>
            <param name="entityId">Entity id.</param>
            <param name="operationName">Entity operation name.</param>
            <param name="operationInput">Entity input value.</param>
        </member>
        <member name="T:Microsoft.Azure.WebJobs.Extensions.DurableTask.RequestMessage">
            <summary>
            A message that represents an operation request or a lock request.
            </summary>
        </member>
        <member name="P:Microsoft.Azure.WebJobs.Extensions.DurableTask.RequestMessage.Operation">
            <summary>
            The name of the operation being called (if this is an operation message) or <c>null</c>
            (if this is a lock request).
            </summary>
        </member>
        <member name="P:Microsoft.Azure.WebJobs.Extensions.DurableTask.RequestMessage.IsSignal">
            <summary>
            Whether or not this is a one-way message.
            </summary>
        </member>
        <member name="P:Microsoft.Azure.WebJobs.Extensions.DurableTask.RequestMessage.Input">
            <summary>
            The operation input.
            </summary>
        </member>
        <member name="P:Microsoft.Azure.WebJobs.Extensions.DurableTask.RequestMessage.Id">
            <summary>
            A unique identifier for this operation.
            </summary>
        </member>
        <member name="P:Microsoft.Azure.WebJobs.Extensions.DurableTask.RequestMessage.ParentInstanceId">
            <summary>
            The parent instance that called this operation.
            </summary>
        </member>
        <member name="P:Microsoft.Azure.WebJobs.Extensions.DurableTask.RequestMessage.Timestamp">
            <summary>
            A timestamp for this request.
            Used for duplicate filtering and in-order delivery.
            </summary>
        </member>
        <member name="P:Microsoft.Azure.WebJobs.Extensions.DurableTask.RequestMessage.Predecessor">
            <summary>
            A timestamp for the predecessor request in the stream, or DateTime.MinValue if none.
            Used for duplicate filtering and in-order delivery.
            </summary>
        </member>
        <member name="P:Microsoft.Azure.WebJobs.Extensions.DurableTask.RequestMessage.LockSet">
            <summary>
            For lock requests, the set of locks being acquired. Is sorted,
            contains at least one element, and has no repetitions.
            </summary>
        </member>
        <member name="P:Microsoft.Azure.WebJobs.Extensions.DurableTask.RequestMessage.Position">
            <summary>
            For lock requests involving multiple locks, the message number.
            </summary>
        </member>
        <member name="T:Microsoft.Azure.WebJobs.Extensions.DurableTask.SchedulerState">
            <summary>
            The persisted state of an entity scheduler, as handed forward between ContinueAsNew instances.
            </summary>
        </member>
        <member name="P:Microsoft.Azure.WebJobs.Extensions.DurableTask.SchedulerState.EntityExists">
            <summary>
            Whether this entity exists or not.
            </summary>
        </member>
        <member name="P:Microsoft.Azure.WebJobs.Extensions.DurableTask.SchedulerState.EntityState">
            <summary>
            The serialized entity state. This can be stale while CurrentStateView != null.
            </summary>
        </member>
        <member name="P:Microsoft.Azure.WebJobs.Extensions.DurableTask.SchedulerState.Queue">
            <summary>
            The queue of waiting operations, or null if none.
            </summary>
        </member>
        <member name="P:Microsoft.Azure.WebJobs.Extensions.DurableTask.SchedulerState.LockedBy">
            <summary>
            The instance id of the orchestration that currently holds the lock of this entity.
            </summary>
        </member>
        <member name="P:Microsoft.Azure.WebJobs.Extensions.DurableTask.SchedulerState.MessageSorter">
            <summary>
            The metadata used for reordering and deduplication of messages sent to entities.
            </summary>
        </member>
        <member name="T:Microsoft.Azure.WebJobs.Extensions.DurableTask.TypedInvocationExtensions">
            <summary>
            Extends the durable entity context to support reflection-based invocation of entity operations.
            </summary>
        </member>
        <member name="M:Microsoft.Azure.WebJobs.Extensions.DurableTask.TypedInvocationExtensions.DispatchAsync``1(Microsoft.Azure.WebJobs.Extensions.DurableTask.IDurableEntityContext,System.Object[])">
            <summary>
            Dynamically dispatches the incoming entity operation using reflection.
            </summary>
            <typeparam name="T">The class to use for entity instances.</typeparam>
            <returns>A task that completes when the dispatched operation has finished.</returns>
            <exception cref="T:System.Reflection.AmbiguousMatchException">If there is more than one method with the given operation name.</exception>
            <exception cref="T:System.MissingMethodException">If there is no method with the given operation name.</exception>
            <exception cref="T:System.InvalidOperationException">If the method has more than one argument.</exception>
            <remarks>
            If the entity's state is null, an object of type <typeparamref name="T"/> is created first. Then, reflection
            is used to try to find a matching method. This match is based on the method name
            (which is the operation name) and the argument list (which is the operation content, deserialized into
            an object array).
            </remarks>
            <param name="context">Context object to use to dispatch entity operations.</param>
            <param name="constructorParameters">Parameters to feed to the entity constructor. Should be primarily used for
            output bindings. Parameters must match the order in the constructor after ignoring parameters populated on
            constructor via dependency injection.</param>
        </member>
        <member name="T:Microsoft.Azure.WebJobs.Extensions.DurableTask.EtwEventSource">
            <summary>
            ETW Event Provider for the WebJobs.Extensions.DurableTask extension.
            </summary>
        </member>
        <member name="T:Microsoft.Azure.WebJobs.Extensions.DurableTask.FunctionFailedException">
            <summary>
            The exception that is thrown when a sub-orchestrator or activity function fails
            with an error.
            </summary>
            <remarks>
            The `InnerException` property of this instance will contain additional information
            about the failed sub-orchestrator or activity function.
            </remarks>
        </member>
        <member name="M:Microsoft.Azure.WebJobs.Extensions.DurableTask.FunctionFailedException.#ctor(System.String)">
            <summary>
            Initializes a new instance of a <see cref="T:Microsoft.Azure.WebJobs.Extensions.DurableTask.FunctionFailedException"/>.
            </summary>
            <param name="message">A message describing where to look for more details.</param>
        </member>
        <member name="M:Microsoft.Azure.WebJobs.Extensions.DurableTask.FunctionFailedException.#ctor(System.String,System.Exception)">
            <summary>
            Initializes a new instance of a <see cref="T:Microsoft.Azure.WebJobs.Extensions.DurableTask.FunctionFailedException"/>.
            </summary>
            <param name="message">A message describing where to look for more details.</param>
            <param name="innerException">The exception that caused the function to fail.</param>
        </member>
        <member name="T:Microsoft.Azure.WebJobs.Extensions.DurableTask.FunctionName">
            <summary>
            The name of a durable function.
            </summary>
        </member>
        <member name="M:Microsoft.Azure.WebJobs.Extensions.DurableTask.FunctionName.#ctor(System.String)">
            <summary>
            Initializes a new instance of the <see cref="T:Microsoft.Azure.WebJobs.Extensions.DurableTask.FunctionName"/> struct.
            </summary>
            <param name="name">The name of the function.</param>
        </member>
        <member name="P:Microsoft.Azure.WebJobs.Extensions.DurableTask.FunctionName.Name">
            <summary>
            Gets the name of the function without the version.
            </summary>
            <value>
            The name of the activity function without the version.
            </value>
        </member>
        <member name="M:Microsoft.Azure.WebJobs.Extensions.DurableTask.FunctionName.op_Equality(Microsoft.Azure.WebJobs.Extensions.DurableTask.FunctionName,Microsoft.Azure.WebJobs.Extensions.DurableTask.FunctionName)">
            <summary>
            Compares two <see cref="T:Microsoft.Azure.WebJobs.Extensions.DurableTask.FunctionName"/> objects for equality.
            </summary>
            <param name="a">The first <see cref="T:Microsoft.Azure.WebJobs.Extensions.DurableTask.FunctionName"/> to compare.</param>
            <param name="b">The second <see cref="T:Microsoft.Azure.WebJobs.Extensions.DurableTask.FunctionName"/> to compare.</param>
            <returns><c>true</c> if the two <see cref="T:Microsoft.Azure.WebJobs.Extensions.DurableTask.FunctionName"/> objects are equal; otherwise <c>false</c>.</returns>
        </member>
        <member name="M:Microsoft.Azure.WebJobs.Extensions.DurableTask.FunctionName.op_Inequality(Microsoft.Azure.WebJobs.Extensions.DurableTask.FunctionName,Microsoft.Azure.WebJobs.Extensions.DurableTask.FunctionName)">
            <summary>
            Compares two <see cref="T:Microsoft.Azure.WebJobs.Extensions.DurableTask.FunctionName"/> objects for inequality.
            </summary>
            <param name="a">The first <see cref="T:Microsoft.Azure.WebJobs.Extensions.DurableTask.FunctionName"/> to compare.</param>
            <param name="b">The second <see cref="T:Microsoft.Azure.WebJobs.Extensions.DurableTask.FunctionName"/> to compare.</param>
            <returns><c>true</c> if the two <see cref="T:Microsoft.Azure.WebJobs.Extensions.DurableTask.FunctionName"/> objects are not equal; otherwise <c>false</c>.</returns>
        </member>
        <member name="M:Microsoft.Azure.WebJobs.Extensions.DurableTask.FunctionName.Equals(Microsoft.Azure.WebJobs.Extensions.DurableTask.FunctionName)">
            <summary>
            Gets a value indicating whether to <see cref="T:Microsoft.Azure.WebJobs.Extensions.DurableTask.FunctionName"/> objects
            are equal using value semantics.
            </summary>
            <param name="other">The other object to compare to.</param>
            <returns><c>true</c> if the two objects are equal using value semantics; otherwise <c>false</c>.</returns>
        </member>
        <member name="M:Microsoft.Azure.WebJobs.Extensions.DurableTask.FunctionName.Equals(System.Object)">
            <summary>
            Gets a value indicating whether to <see cref="T:Microsoft.Azure.WebJobs.Extensions.DurableTask.FunctionName"/> objects
            are equal using value semantics.
            </summary>
            <param name="other">The other object to compare to.</param>
            <returns><c>true</c> if the two objects are equal using value semantics; otherwise <c>false</c>.</returns>
        </member>
        <member name="M:Microsoft.Azure.WebJobs.Extensions.DurableTask.FunctionName.GetHashCode">
            <summary>
            Calculates a hash code value for the current <see cref="T:Microsoft.Azure.WebJobs.Extensions.DurableTask.FunctionName"/> instance.
            </summary>
            <returns>A 32-bit hash code value.</returns>
        </member>
        <member name="M:Microsoft.Azure.WebJobs.Extensions.DurableTask.FunctionName.ToString">
            <summary>
            Gets the string value of the current <see cref="T:Microsoft.Azure.WebJobs.Extensions.DurableTask.FunctionName"/> instance.
            </summary>
            <returns>The name and optional version of the current <see cref="T:Microsoft.Azure.WebJobs.Extensions.DurableTask.FunctionName"/> instance.</returns>
        </member>
        <member name="T:Microsoft.Azure.WebJobs.Extensions.DurableTask.FunctionType">
            <summary>
            The type of a function.
            </summary>
        </member>
        <member name="T:Microsoft.Azure.WebJobs.Extensions.DurableTask.GuidManager">
            <summary>
            Class for creating deterministic <see cref="T:System.Guid"/>.
            </summary>
        </member>
        <member name="T:Microsoft.Azure.WebJobs.Extensions.DurableTask.HttpCreationPayload">
            <summary>
            Data structure containing orchestration instance creation HTTP endpoints.
            </summary>
        </member>
        <member name="P:Microsoft.Azure.WebJobs.Extensions.DurableTask.HttpCreationPayload.CreateNewInstancePostUri">
            <summary>
            Gets the HTTP POST orchestration instance creation endpoint URL.
            </summary>
            <value>
            The HTTP URL for creating a new orchestration instance.
            </value>
        </member>
        <member name="P:Microsoft.Azure.WebJobs.Extensions.DurableTask.HttpCreationPayload.CreateAndWaitOnNewInstancePostUri">
            <summary>
            Gets the HTTP POST orchestration instance create-and-wait endpoint URL.
            </summary>
            <value>
            The HTTP URL for creating a new orchestration instance and waiting on its completion.
            </value>
        </member>
        <member name="T:Microsoft.Azure.WebJobs.Extensions.DurableTask.HttpManagementPayload">
            <summary>
            Data structure containing status, terminate and send external event HTTP endpoints.
            </summary>
        </member>
        <member name="P:Microsoft.Azure.WebJobs.Extensions.DurableTask.HttpManagementPayload.Id">
            <summary>
            Gets the ID of the orchestration instance.
            </summary>
            <value>
            The ID of the orchestration instance.
            </value>
        </member>
        <member name="P:Microsoft.Azure.WebJobs.Extensions.DurableTask.HttpManagementPayload.StatusQueryGetUri">
            <summary>
            Gets the HTTP GET status query endpoint URL.
            </summary>
            <value>
            The HTTP URL for fetching the instance status.
            </value>
        </member>
        <member name="P:Microsoft.Azure.WebJobs.Extensions.DurableTask.HttpManagementPayload.SendEventPostUri">
            <summary>
            Gets the HTTP POST external event sending endpoint URL.
            </summary>
            <value>
            The HTTP URL for posting external event notifications.
            </value>
        </member>
        <member name="P:Microsoft.Azure.WebJobs.Extensions.DurableTask.HttpManagementPayload.TerminatePostUri">
            <summary>
            Gets the HTTP POST instance termination endpoint.
            </summary>
            <value>
            The HTTP URL for posting instance termination commands.
            </value>
        </member>
        <member name="P:Microsoft.Azure.WebJobs.Extensions.DurableTask.HttpManagementPayload.RewindPostUri">
            <summary>
            Gets the HTTP POST instance rewind endpoint.
            </summary>
            <value>
            The HTTP URL for rewinding orchestration instances.
            </value>
        </member>
        <member name="P:Microsoft.Azure.WebJobs.Extensions.DurableTask.HttpManagementPayload.PurgeHistoryDeleteUri">
            <summary>
            Gets the HTTP DELETE purge instance history by instance ID endpoint.
            </summary>
            <value>
            The HTTP URL for purging instance history by instance ID.
            </value>
        </member>
        <member name="T:Microsoft.Azure.WebJobs.Extensions.DurableTask.IConnectionStringResolver">
            <summary>
            Interface defining methods to resolve connection strings.
            </summary>
        </member>
        <member name="M:Microsoft.Azure.WebJobs.Extensions.DurableTask.IConnectionStringResolver.Resolve(System.String)">
            <summary>
            Looks up a connection string value given a name.
            </summary>
            <param name="connectionStringName">The name of the connection string.</param>
            <returns>Returns the resolved connection string value.</returns>
        </member>
        <member name="T:Microsoft.Azure.WebJobs.Extensions.DurableTask.IDurabilityProviderFactory">
            <summary>
            Interface defining methods to build instances of <see cref="T:Microsoft.Azure.WebJobs.Extensions.DurableTask.DurabilityProvider"/>.
            </summary>
        </member>
        <member name="M:Microsoft.Azure.WebJobs.Extensions.DurableTask.IDurabilityProviderFactory.GetDurabilityProvider">
            <summary>
            Creates or retrieves a durability provider to be used throughout the extension.
            </summary>
            <returns>An durability provider to be used by the Durable Task Extension.</returns>
        </member>
        <member name="M:Microsoft.Azure.WebJobs.Extensions.DurableTask.IDurabilityProviderFactory.GetDurabilityProvider(Microsoft.Azure.WebJobs.Extensions.DurableTask.DurableClientAttribute)">
            <summary>
            Creates or retrieves a cached durability provider to be used in a given function execution.
            </summary>
            <param name="attribute">A durable client attribute with parameters for the durability provider.</param>
            <returns>A durability provider to be used by a client function.</returns>
        </member>
        <member name="T:Microsoft.Azure.WebJobs.Extensions.DurableTask.IDurableHttpMessageHandlerFactory">
            <summary>
            Interface used for testing Durable HTTP.
            </summary>
        </member>
        <member name="M:Microsoft.Azure.WebJobs.Extensions.DurableTask.IDurableHttpMessageHandlerFactory.CreateHttpMessageHandler">
            <summary>
            Creates an HttpClientHandler and returns it.
            </summary>
            <returns>Returns an HttpClientHandler.</returns>
        </member>
        <member name="T:Microsoft.Azure.WebJobs.Extensions.DurableTask.ILifeCycleNotificationHelper">
            <summary>
            Interface defining methods to life cycle notifications.
            </summary>
        </member>
        <member name="M:Microsoft.Azure.WebJobs.Extensions.DurableTask.ILifeCycleNotificationHelper.OrchestratorStartingAsync(System.String,System.String,System.String,System.Boolean)">
            <summary>
            The orchestrator was starting.
            </summary>
            <param name="hubName">The name of the task hub.</param>
            <param name="functionName">The name of the orchestrator function to call.</param>
            <param name="instanceId">The ID to use for the orchestration instance.</param>
            <param name="isReplay">The orchestrator function is currently replaying itself.</param>
            <returns>A task that completes when the lifecycle notification message has been sent.</returns>
        </member>
        <member name="M:Microsoft.Azure.WebJobs.Extensions.DurableTask.ILifeCycleNotificationHelper.OrchestratorCompletedAsync(System.String,System.String,System.String,System.Boolean,System.Boolean)">
            <summary>
            The orchestrator was completed.
            </summary>
            <param name="hubName">The name of the task hub.</param>
            <param name="functionName">The name of the orchestrator function to call.</param>
            <param name="instanceId">The ID to use for the orchestration instance.</param>
            <param name="continuedAsNew">The orchestration completed with ContinueAsNew as is in the process of restarting.</param>
            <param name="isReplay">The orchestrator function is currently replaying itself.</param>
            <returns>A task that completes when the lifecycle notification message has been sent.</returns>
        </member>
        <member name="M:Microsoft.Azure.WebJobs.Extensions.DurableTask.ILifeCycleNotificationHelper.OrchestratorFailedAsync(System.String,System.String,System.String,System.String,System.Boolean)">
            <summary>
            The orchestrator was failed.
            </summary>
            <param name="hubName">The name of the task hub.</param>
            <param name="functionName">The name of the orchestrator function to call.</param>
            <param name="instanceId">The ID to use for the orchestration instance.</param>
            <param name="reason">Additional data associated with the tracking event.</param>
            <param name="isReplay">The orchestrator function is currently replaying itself.</param>
            <returns>A task that completes when the lifecycle notification message has been sent.</returns>
        </member>
        <member name="M:Microsoft.Azure.WebJobs.Extensions.DurableTask.ILifeCycleNotificationHelper.OrchestratorTerminatedAsync(System.String,System.String,System.String,System.String)">
            <summary>
            The orchestrator was terminated.
            </summary>
            <param name="hubName">The name of the task hub.</param>
            <param name="functionName">The name of the orchestrator function to call.</param>
            <param name="instanceId">The ID to use for the orchestration instance.</param>
            <param name="reason">Additional data associated with the tracking event.</param>
            <returns>A task that completes when the lifecycle notification message has been sent.</returns>
        </member>
        <member name="T:Microsoft.Azure.WebJobs.Extensions.DurableTask.ITokenSource">
            <summary>
            Implementations of this interface can be used to provide authorization tokens for outbound HTTP requests.
            </summary>
        </member>
        <member name="M:Microsoft.Azure.WebJobs.Extensions.DurableTask.ITokenSource.GetTokenAsync">
            <summary>
            Gets a token for a resource.
            </summary>
            <returns>A <see cref="T:System.Threading.Tasks.Task`1"/> representing the result of the asynchronous operation.</returns>
        </member>
        <member name="T:Microsoft.Azure.WebJobs.Extensions.DurableTask.OutOfProcOrchestrationShim">
            <summary>
            Not intended for public consumption.
            </summary>
        </member>
        <member name="M:Microsoft.Azure.WebJobs.Extensions.DurableTask.OutOfProcOrchestrationShim.#ctor(Microsoft.Azure.WebJobs.Extensions.DurableTask.IDurableOrchestrationContext)">
            <summary>
            Initializes a new instance of the <see cref="T:Microsoft.Azure.WebJobs.Extensions.DurableTask.OutOfProcOrchestrationShim"/> class.
            </summary>
            <param name="context">The orchestration execution context.</param>
        </member>
        <member name="M:Microsoft.Azure.WebJobs.Extensions.DurableTask.OutOfProcOrchestrationShim.ExecuteAsync(Newtonsoft.Json.Linq.JObject)">
            <summary>
            Not intended for public consumption.
            </summary>
            <param name="executionJson">The result of the out-of-proc execution.</param>
            <returns><c>true</c> if there are more executions to process; <c>false</c> otherwise.</returns>
        </member>
        <member name="T:Microsoft.Azure.WebJobs.Extensions.DurableTask.TaskActivityShim">
            <summary>
            Task activity implementation which delegates the implementation to a function.
            </summary>
        </member>
        <member name="T:Microsoft.Azure.WebJobs.Extensions.DurableTask.TaskCommonShim">
            <summary>
            Common functionality of <see cref="T:Microsoft.Azure.WebJobs.Extensions.DurableTask.TaskEntityShim"/> and <see cref="T:Microsoft.Azure.WebJobs.Extensions.DurableTask.TaskOrchestrationShim"/>.
            </summary>
        </member>
        <member name="T:Microsoft.Azure.WebJobs.Extensions.DurableTask.TaskEntityShim">
            <summary>
            Implements the entity scheduler as a looping orchestration.
            There is one such orchestration per entity.
            The orchestration terminates if the entity is deleted and idle.
            The orchestration calls ContinueAsNew when it is idle, but not deleted.
            </summary>
        </member>
        <member name="T:Microsoft.Azure.WebJobs.Extensions.DurableTask.TaskEntityShim.OutOfProcResult">
            <summary>
            The results of executing a batch of operations on the entity out of process.
            </summary>
        </member>
        <member name="P:Microsoft.Azure.WebJobs.Extensions.DurableTask.TaskEntityShim.OutOfProcResult.EntityExists">
            <summary>
            Whether the entity exists after executing the batch.
            This is false if the last operation in the batch deletes the entity,
            and true otherwise.
            </summary>
        </member>
        <member name="P:Microsoft.Azure.WebJobs.Extensions.DurableTask.TaskEntityShim.OutOfProcResult.EntityState">
            <summary>
            The state of the entity after executing the batch.
            Should be null if <see cref="P:Microsoft.Azure.WebJobs.Extensions.DurableTask.TaskEntityShim.OutOfProcResult.EntityExists"/> is false.
            </summary>
        </member>
        <member name="P:Microsoft.Azure.WebJobs.Extensions.DurableTask.TaskEntityShim.OutOfProcResult.Results">
            <summary>
            The results of executing the operations. The length of this list must always match
            the size of the batch, even if there were exceptions.
            </summary>
        </member>
        <member name="P:Microsoft.Azure.WebJobs.Extensions.DurableTask.TaskEntityShim.OutOfProcResult.Signals">
            <summary>
            The list of signals sent by the entity. Can be empty.
            </summary>
        </member>
        <member name="T:Microsoft.Azure.WebJobs.Extensions.DurableTask.TaskEntityShim.OutOfProcResult.OperationResult">
            <summary>
            The results of executing an operation.
            </summary>
        </member>
        <member name="P:Microsoft.Azure.WebJobs.Extensions.DurableTask.TaskEntityShim.OutOfProcResult.OperationResult.Result">
            <summary>
            The returned value or error/exception.
            </summary>
        </member>
        <member name="P:Microsoft.Azure.WebJobs.Extensions.DurableTask.TaskEntityShim.OutOfProcResult.OperationResult.IsError">
            <summary>
            Determines whether <see cref="P:Microsoft.Azure.WebJobs.Extensions.DurableTask.TaskEntityShim.OutOfProcResult.OperationResult.Result"/> is a normal result, or an error/exception.
            </summary>
        </member>
        <member name="P:Microsoft.Azure.WebJobs.Extensions.DurableTask.TaskEntityShim.OutOfProcResult.OperationResult.DurationInMilliseconds">
            <summary>
            The measured duration of this operation's execution, in milliseconds.
            </summary>
        </member>
        <member name="T:Microsoft.Azure.WebJobs.Extensions.DurableTask.TaskEntityShim.OutOfProcResult.Signal">
            <summary>
            Describes a signal that was emitted by one of the operations in the batch.
            </summary>
        </member>
        <member name="P:Microsoft.Azure.WebJobs.Extensions.DurableTask.TaskEntityShim.OutOfProcResult.Signal.Target">
            <summary>
            The destination of the signal.
            </summary>
        </member>
        <member name="P:Microsoft.Azure.WebJobs.Extensions.DurableTask.TaskEntityShim.OutOfProcResult.Signal.Name">
            <summary>
            The name of the operation being signaled.
            </summary>
        </member>
        <member name="P:Microsoft.Azure.WebJobs.Extensions.DurableTask.TaskEntityShim.OutOfProcResult.Signal.Input">
            <summary>
            The input of the operation being signaled.
            </summary>
        </member>
        <member name="T:Microsoft.Azure.WebJobs.Extensions.DurableTask.TaskOrchestrationShim">
            <summary>
            Task orchestration implementation which delegates the orchestration implementation to a function.
            </summary>
        </member>
        <member name="T:Microsoft.Azure.WebJobs.Extensions.DurableTask.ManagedIdentityTokenSource">
            <summary>
            Token Source implementation for Azure Managed Identities.
            </summary>
        </member>
        <member name="M:Microsoft.Azure.WebJobs.Extensions.DurableTask.ManagedIdentityTokenSource.#ctor(System.String)">
            <summary>
            Initializes a new instance of the <see cref="T:Microsoft.Azure.WebJobs.Extensions.DurableTask.ManagedIdentityTokenSource"/> class.
            </summary>
            <param name="resource">
            The Azure Active Directory resource identifier of the web API being invoked.
            For example, <c>https://management.core.windows.net/</c> or <c>https://graph.microsoft.com/</c>.
            </param>
        </member>
        <member name="P:Microsoft.Azure.WebJobs.Extensions.DurableTask.ManagedIdentityTokenSource.Resource">
            <summary>
            Gets the Azure Active Directory resource identifier of the web API being invoked.
            For example, <c>https://management.core.windows.net/</c> or <c>https://graph.microsoft.com/</c>.
            </summary>
        </member>
        <member name="M:Microsoft.Azure.WebJobs.Extensions.DurableTask.ManagedIdentityTokenSource.GetTokenAsync">
            <inheritdoc/>
        </member>
        <member name="M:Microsoft.Azure.WebJobs.Extensions.DurableTask.MessagePayloadDataConverter.Serialize(System.Object)">
            <summary>
            JSON-serializes the specified object.
            </summary>
        </member>
        <member name="M:Microsoft.Azure.WebJobs.Extensions.DurableTask.MessagePayloadDataConverter.Serialize(System.Object,System.Int32)">
            <summary>
            JSON-serializes the specified object and throws a <see cref="T:System.ArgumentException"/> if the
            resulting JSON exceeds the maximum size specified by <paramref name="maxSizeInKB"/>.
            </summary>
        </member>
        <member name="T:Microsoft.Azure.WebJobs.Extensions.DurableTask.AzureStorageOptions">
            <summary>
            Configuration options for the Azure Storage storage provider.
            </summary>
        </member>
        <member name="P:Microsoft.Azure.WebJobs.Extensions.DurableTask.AzureStorageOptions.ConnectionStringName">
            <summary>
            Gets or sets the name of the Azure Storage connection string used to manage the underlying Azure Storage resources.
            </summary>
            <remarks>
            If not specified, the default behavior is to use the standard `AzureWebJobsStorage` connection string for all storage usage.
            </remarks>
            <value>The name of a connection string that exists in the app's application settings.</value>
        </member>
        <member name="P:Microsoft.Azure.WebJobs.Extensions.DurableTask.AzureStorageOptions.ControlQueueBatchSize">
            <summary>
            Gets or sets the number of messages to pull from the control queue at a time.
            </summary>
            <remarks>
            Messages pulled from the control queue are buffered in memory until the internal
            dispatcher is ready to process them.
            </remarks>
            <value>A positive integer configured by the host. The default value is <c>32</c>.</value>
        </member>
        <member name="P:Microsoft.Azure.WebJobs.Extensions.DurableTask.AzureStorageOptions.PartitionCount">
            <summary>
            Gets or sets the partition count for the control queue.
            </summary>
            <remarks>
            Increasing the number of partitions will increase the number of workers
            that can concurrently execute orchestrator functions. However, increasing
            the partition count can also increase the amount of load placed on the storage
            account and on the thread pool if the number of workers is smaller than the
            number of partitions.
            </remarks>
            <value>A positive integer between 1 and 16. The default value is <c>4</c>.</value>
        </member>
        <member name="P:Microsoft.Azure.WebJobs.Extensions.DurableTask.AzureStorageOptions.ControlQueueVisibilityTimeout">
            <summary>
            Gets or sets the visibility timeout of dequeued control queue messages.
            </summary>
            <value>
            A <c>TimeSpan</c> configured by the host. The default is 5 minutes.
            </value>
        </member>
        <member name="P:Microsoft.Azure.WebJobs.Extensions.DurableTask.AzureStorageOptions.WorkItemQueueVisibilityTimeout">
            <summary>
            Gets or sets the visibility timeout of dequeued work item queue messages.
            </summary>
            <value>
            A <c>TimeSpan</c> configured by the host. The default is 5 minutes.
            </value>
        </member>
        <member name="P:Microsoft.Azure.WebJobs.Extensions.DurableTask.AzureStorageOptions.TrackingStoreConnectionStringName">
            <summary>
            Gets or sets the name of the Azure Storage connection string to use for the
            durable tracking store (History and Instances tables).
            </summary>
            <remarks><para>
            If not specified, the <see cref="P:Microsoft.Azure.WebJobs.Extensions.DurableTask.AzureStorageOptions.ConnectionStringName"/> connection string
            is used for the durable tracking store.
            </para><para>
            This property is primarily useful when deploying multiple apps that need to share the same
            tracking infrastructure. For example, when deploying two versions of an app side by side, using
            the same tracking store allows both versions to save history into the same table, which allows
            clients to query for instance status across all versions.
            </para></remarks>
            <value>The name of a connection string that exists in the app's application settings.</value>
        </member>
        <member name="P:Microsoft.Azure.WebJobs.Extensions.DurableTask.AzureStorageOptions.TrackingStoreNamePrefix">
            <summary>
            Gets or sets the name prefix to use for history and instance tables in Azure Storage.
            </summary>
            <remarks>
            This property is only used when <see cref="P:Microsoft.Azure.WebJobs.Extensions.DurableTask.AzureStorageOptions.TrackingStoreConnectionStringName"/> is specified.
            If no prefix is specified, the default prefix value is "DurableTask".
            </remarks>
            <value>The prefix to use when naming the generated Azure tables.</value>
        </member>
        <member name="P:Microsoft.Azure.WebJobs.Extensions.DurableTask.AzureStorageOptions.FetchLargeMessagesAutomatically">
            <summary>
            Gets or sets whether the extension will automatically fetch large messages in orchestration status
            queries. If set to false, the extension will return large messages as a blob url.
            </summary>
            <value>A boolean indicating whether will automatically fetch large messages .</value>
        </member>
        <member name="P:Microsoft.Azure.WebJobs.Extensions.DurableTask.AzureStorageOptions.MaxQueuePollingInterval">
            <summary>
            Gets or sets the maximum queue polling interval.
            </summary>
            <value>Maximum interval for polling control and work-item queues.</value>
        </member>
        <member name="M:Microsoft.Azure.WebJobs.Extensions.DurableTask.AzureStorageOptions.ValidateHubName(System.String)">
            <summary>
            Throws an exception if the provided hub name violates any naming conventions for the storage provider.
            </summary>
        </member>
        <member name="M:Microsoft.Azure.WebJobs.Extensions.DurableTask.AzureStorageOptions.Validate">
            <summary>
            Throws an exception if any of the settings of the storage provider are invalid.
            </summary>
        </member>
        <member name="T:Microsoft.Azure.WebJobs.Extensions.DurableTask.DurableTaskOptions">
            <summary>
            Configuration options for the Durable Task extension.
            </summary>
        </member>
        <member name="P:Microsoft.Azure.WebJobs.Extensions.DurableTask.DurableTaskOptions.HttpSettings">
            <summary>
            Settings used for Durable HTTP functionality.
            </summary>
        </member>
        <member name="P:Microsoft.Azure.WebJobs.Extensions.DurableTask.DurableTaskOptions.HubName">
            <summary>
            Gets or sets default task hub name to be used by all <see cref="T:Microsoft.Azure.WebJobs.Extensions.DurableTask.IDurableClient"/>, <see cref="T:Microsoft.Azure.WebJobs.Extensions.DurableTask.IDurableEntityClient"/>, <see cref="T:Microsoft.Azure.WebJobs.Extensions.DurableTask.IDurableOrchestrationClient"/>,
            <see cref="T:Microsoft.Azure.WebJobs.Extensions.DurableTask.IDurableOrchestrationContext"/>, and <see cref="T:Microsoft.Azure.WebJobs.Extensions.DurableTask.IDurableActivityContext"/> instances.
            </summary>
            <remarks>
            A task hub is a logical grouping of storage resources. Alternate task hub names can be used to isolate
            multiple Durable Functions applications from each other, even if they are using the same storage backend.
            </remarks>
            <value>The name of the default task hub.</value>
        </member>
        <member name="P:Microsoft.Azure.WebJobs.Extensions.DurableTask.DurableTaskOptions.StorageProvider">
            <summary>
            The section of configuration related to storage providers. If using Azure Storage provider, the schema should match
            <see cref="T:Microsoft.Azure.WebJobs.Extensions.DurableTask.AzureStorageOptions"/>.
            </summary>
        </member>
        <member name="P:Microsoft.Azure.WebJobs.Extensions.DurableTask.DurableTaskOptions.Tracing">
            <summary>
            The section of configuration related to tracing.
            </summary>
        </member>
        <member name="P:Microsoft.Azure.WebJobs.Extensions.DurableTask.DurableTaskOptions.Notifications">
            <summary>
            The section of configuration related to notifications.
            </summary>
        </member>
        <member name="P:Microsoft.Azure.WebJobs.Extensions.DurableTask.DurableTaskOptions.MaxConcurrentActivityFunctions">
            <summary>
            Gets or sets the maximum number of activity functions that can be processed concurrently on a single host instance.
            </summary>
            <remarks>
            Increasing activity function concurrent can result in increased throughput but can
            also increase the total CPU and memory usage on a single worker instance.
            </remarks>
            <value>
            A positive integer configured by the host. The default value is 10X the number of processors on the current machine.
            </value>
        </member>
        <member name="P:Microsoft.Azure.WebJobs.Extensions.DurableTask.DurableTaskOptions.MaxConcurrentOrchestratorFunctions">
            <summary>
            Gets or sets the maximum number of orchestrator functions that can be processed concurrently on a single host instance.
            </summary>
            <value>
            A positive integer configured by the host. The default value is 10X the number of processors on the current machine.
            </value>
        </member>
        <member name="P:Microsoft.Azure.WebJobs.Extensions.DurableTask.DurableTaskOptions.NotificationUrl">
            <summary>
            Gets or sets the base URL for the HTTP APIs managed by this extension.
            </summary>
            <remarks>
            This property is intended for use only by runtime hosts.
            </remarks>
            <value>
            A URL pointing to the hosted function app that responds to status polling requests.
            </value>
        </member>
        <member name="P:Microsoft.Azure.WebJobs.Extensions.DurableTask.DurableTaskOptions.ExtendedSessionsEnabled">
            <summary>
            Gets or sets a flag indicating whether to enable extended sessions.
            </summary>
            <remarks>
            <para>Extended sessions can improve the performance of orchestrator functions by allowing them to skip
            replays when new messages are received within short periods of time.</para>
            <para>Note that orchestrator functions which are extended this way will continue to count against the
            <see cref="P:Microsoft.Azure.WebJobs.Extensions.DurableTask.DurableTaskOptions.MaxConcurrentOrchestratorFunctions"/> limit. To avoid starvation, only half of the maximum
            number of allowed concurrent orchestrator functions can be concurrently extended at any given time.
            The <see cref="P:Microsoft.Azure.WebJobs.Extensions.DurableTask.DurableTaskOptions.ExtendedSessionIdleTimeoutInSeconds"/> property can also be used to control how long an idle
            orchestrator function is allowed to be extended.</para>
            <para>It is recommended that this property be set to <c>false</c> during development to help
            ensure that the orchestrator code correctly obeys the idempotency rules.</para>
            </remarks>
            <value>
            <c>true</c> to enable extended sessions; otherwise <c>false</c>.
            </value>
        </member>
        <member name="P:Microsoft.Azure.WebJobs.Extensions.DurableTask.DurableTaskOptions.ExtendedSessionIdleTimeoutInSeconds">
            <summary>
            Gets or sets the amount of time in seconds before an idle session times out. The default value is 30 seconds.
            </summary>
            <remarks>
            This setting is applicable when <see cref="P:Microsoft.Azure.WebJobs.Extensions.DurableTask.DurableTaskOptions.ExtendedSessionsEnabled"/> is set to <c>true</c>.
            </remarks>
            <value>
            The number of seconds before an idle session times out.
            </value>
        </member>
        <member name="P:Microsoft.Azure.WebJobs.Extensions.DurableTask.DurableTaskOptions.MaxOrchestrationActions">
            <summary>
            Gets or sets the maximum number of orchestration actions. The default value is 100,000.
            </summary>
        </member>
        <member name="P:Microsoft.Azure.WebJobs.Extensions.DurableTask.DurableTaskOptions.OverridableExistingInstanceStates">
            <summary>
             States that will override an existing orchestrator when attempting to start a new orchestrator with the same instance Id.
            </summary>
        </member>
        <member name="P:Microsoft.Azure.WebJobs.Extensions.DurableTask.DurableTaskOptions.EntityMessageReorderWindowInMinutes">
            <summary>
            Gets or sets the time window within which entity messages get deduplicated and reordered.
            </summary>
        </member>
        <member name="T:Microsoft.Azure.WebJobs.Extensions.DurableTask.EventGridNotificationOptions">
            <summary>
            Configuration of the Event Grid notification options
            for the Durable Task Extension.
            </summary>
        </member>
        <member name="P:Microsoft.Azure.WebJobs.Extensions.DurableTask.EventGridNotificationOptions.TopicEndpoint">
            <summary>
            Gets or sets the URL of an Azure Event Grid custom topic endpoint.
            When set, orchestration life cycle notification events will be automatically
            published to this endpoint.
            </summary>
            <remarks>
            Azure Event Grid topic URLs are generally expected to be in the form
            https://{topic_name}.{region}.eventgrid.azure.net/api/events.
            </remarks>
            <value>
            The Azure Event Grid custom topic URL.
            </value>
        </member>
        <member name="P:Microsoft.Azure.WebJobs.Extensions.DurableTask.EventGridNotificationOptions.KeySettingName">
            <summary>
            Gets or sets the name of the app setting containing the key used for authenticating with the Azure Event Grid custom topic at <see cref="P:Microsoft.Azure.WebJobs.Extensions.DurableTask.EventGridNotificationOptions.TopicEndpoint"/>.
            </summary>
            <value>
            The name of the app setting that stores the Azure Event Grid key.
            </value>
        </member>
        <member name="P:Microsoft.Azure.WebJobs.Extensions.DurableTask.EventGridNotificationOptions.PublishRetryCount">
            <summary>
            Gets or sets the Event Grid publish request retry count.
            </summary>
            <value>The number of retry attempts.</value>
        </member>
        <member name="P:Microsoft.Azure.WebJobs.Extensions.DurableTask.EventGridNotificationOptions.PublishRetryInterval">
            <summary>
            Gets orsets the Event Grid publish request retry interval.
            </summary>
            <value>A <see cref="T:System.TimeSpan"/> representing the retry interval. The default value is 5 minutes.</value>
        </member>
        <member name="P:Microsoft.Azure.WebJobs.Extensions.DurableTask.EventGridNotificationOptions.PublishRetryHttpStatus">
            <summary>
            Gets or sets the Event Grid publish request http status.
            </summary>
            <value>A list of HTTP status codes, e.g. 400, 403.</value>
        </member>
        <member name="P:Microsoft.Azure.WebJobs.Extensions.DurableTask.EventGridNotificationOptions.PublishEventTypes">
            <summary>
            Gets or sets the event types that will be published to Event Grid.
            </summary>
            <value>
            A list of strings. Possible values 'Started', 'Completed', 'Failed', 'Terminated'.
            </value>
        </member>
        <member name="T:Microsoft.Azure.WebJobs.Extensions.DurableTask.HttpOptions">
            <summary>
            Used for Durable HTTP functionality.
            </summary>
        </member>
        <member name="F:Microsoft.Azure.WebJobs.Extensions.DurableTask.HttpOptions.HttpTaskActivityReservedName">
            <summary>
            Reserved name to know when a TaskActivity should be an HTTP activity.
            </summary>
        </member>
        <member name="P:Microsoft.Azure.WebJobs.Extensions.DurableTask.HttpOptions.DefaultAsyncRequestSleepTimeMilliseconds">
            <summary>
            Gets or sets the default number of milliseconds between async HTTP status poll requests.
            </summary>
        </member>
        <member name="T:Microsoft.Azure.WebJobs.Extensions.DurableTask.NotificationOptions">
            <summary>
            Configuration of the notification options
            for the Durable Task Extension.
            </summary>
        </member>
        <member name="P:Microsoft.Azure.WebJobs.Extensions.DurableTask.NotificationOptions.EventGrid">
            <summary>
            The section of configuration related to Event Grid notifications.
            </summary>
        </member>
        <member name="T:Microsoft.Azure.WebJobs.Extensions.DurableTask.TraceOptions">
            <summary>
            Configuration of the trace options
            for the Durable Task Extension.
            </summary>
        </member>
        <member name="P:Microsoft.Azure.WebJobs.Extensions.DurableTask.TraceOptions.TraceInputsAndOutputs">
            <summary>
            Gets or sets a value indicating whether to trace the inputs and outputs of function calls.
            </summary>
            <remarks>
            The default behavior when tracing function execution events is to include the number of bytes in the serialized
            inputs and outputs for function calls. This provides minimal information about what the inputs and outputs look
            like without bloating the logs or inadvertently exposing sensitive information to the logs. Setting
            <see cref="P:Microsoft.Azure.WebJobs.Extensions.DurableTask.TraceOptions.TraceInputsAndOutputs"/> to <c>true</c> will instead cause the default function logging to log
            the entire contents of function inputs and outputs.
            </remarks>
            <value>
            <c>true</c> to trace the raw values of inputs and outputs; otherwise <c>false</c>.
            </value>
        </member>
        <member name="P:Microsoft.Azure.WebJobs.Extensions.DurableTask.TraceOptions.TraceReplayEvents">
            <summary>
            Gets or sets if logs for replay events need to be recorded.
            </summary>
            <remarks>
            The default value is false, which disables the logging of replay events.
            </remarks>
            <value>
            Boolean value specifying if the replay events should be logged.
            </value>
        </member>
        <member name="T:Microsoft.Azure.WebJobs.Extensions.DurableTask.OrchestrationRuntimeStatus">
            <summary>
            Represents the possible runtime execution status values for an orchestration instance.
            </summary>
        </member>
        <member name="F:Microsoft.Azure.WebJobs.Extensions.DurableTask.OrchestrationRuntimeStatus.Unknown">
            <summary>
            The status of the orchestration could not be determined.
            </summary>
        </member>
        <member name="F:Microsoft.Azure.WebJobs.Extensions.DurableTask.OrchestrationRuntimeStatus.Running">
            <summary>
            The orchestration is running (it may be actively running or waiting for input).
            </summary>
        </member>
        <member name="F:Microsoft.Azure.WebJobs.Extensions.DurableTask.OrchestrationRuntimeStatus.Completed">
            <summary>
            The orchestration ran to completion.
            </summary>
        </member>
        <member name="F:Microsoft.Azure.WebJobs.Extensions.DurableTask.OrchestrationRuntimeStatus.ContinuedAsNew">
            <summary>
            The orchestration completed with ContinueAsNew as is in the process of restarting.
            </summary>
        </member>
        <member name="F:Microsoft.Azure.WebJobs.Extensions.DurableTask.OrchestrationRuntimeStatus.Failed">
            <summary>
            The orchestration failed with an error.
            </summary>
        </member>
        <member name="F:Microsoft.Azure.WebJobs.Extensions.DurableTask.OrchestrationRuntimeStatus.Canceled">
            <summary>
            The orchestration was canceled.
            </summary>
        </member>
        <member name="F:Microsoft.Azure.WebJobs.Extensions.DurableTask.OrchestrationRuntimeStatus.Terminated">
            <summary>
            The orchestration was terminated via an API call.
            </summary>
        </member>
        <member name="F:Microsoft.Azure.WebJobs.Extensions.DurableTask.OrchestrationRuntimeStatus.Pending">
            <summary>
            The orchestration was scheduled but has not yet started.
            </summary>
        </member>
        <member name="T:Microsoft.Azure.WebJobs.Extensions.DurableTask.OrchestrationStatusQueryCondition">
            <summary>
            Query condition for searching the status of orchestration instances.
            </summary>
        </member>
        <member name="P:Microsoft.Azure.WebJobs.Extensions.DurableTask.OrchestrationStatusQueryCondition.RuntimeStatus">
            <summary>
            Return orchestration instances which matches the runtimeStatus.
            </summary>
        </member>
        <member name="P:Microsoft.Azure.WebJobs.Extensions.DurableTask.OrchestrationStatusQueryCondition.CreatedTimeFrom">
            <summary>
            Return orchestration instances which were created after this DateTime.
            </summary>
        </member>
        <member name="P:Microsoft.Azure.WebJobs.Extensions.DurableTask.OrchestrationStatusQueryCondition.CreatedTimeTo">
            <summary>
            Return orchestration instances which were created before this DateTime.
            </summary>
        </member>
        <member name="P:Microsoft.Azure.WebJobs.Extensions.DurableTask.OrchestrationStatusQueryCondition.TaskHubNames">
            <summary>
            Return orchestration instances which matches the TaskHubNames.
            </summary>
        </member>
        <member name="P:Microsoft.Azure.WebJobs.Extensions.DurableTask.OrchestrationStatusQueryCondition.PageSize">
            <summary>
            Number of records per one request. The default value is 100.
            </summary>
        </member>
        <member name="P:Microsoft.Azure.WebJobs.Extensions.DurableTask.OrchestrationStatusQueryCondition.ContinuationToken">
            <summary>
            ContinuationToken of the pager.
            </summary>
        </member>
        <member name="T:Microsoft.Azure.WebJobs.Extensions.DurableTask.OrchestrationStatusQueryResult">
            <summary>
            The status of all orchestration instances with paging for a given query.
            </summary>
        </member>
        <member name="P:Microsoft.Azure.WebJobs.Extensions.DurableTask.OrchestrationStatusQueryResult.DurableOrchestrationState">
            <summary>
            Gets or sets a collection of statuses of orchestration instances matching the query description.
            </summary>
            <value>A collection of orchestration instance status values.</value>
        </member>
        <member name="P:Microsoft.Azure.WebJobs.Extensions.DurableTask.OrchestrationStatusQueryResult.ContinuationToken">
            <summary>
            Gets or sets a token that can be used to resume the query with data not already returned by this query.
            </summary>
            <value>A server-generated continuation token or <c>null</c> if there are no further continuations.</value>
        </member>
        <member name="T:Microsoft.Azure.WebJobs.Extensions.DurableTask.OverridableStates">
            <summary>
            Represents options for different states that an existing orchestrator can be in to be able to be overwritten by
            an attempt to start a new instance with the same instance Id.
            </summary>
        </member>
        <member name="F:Microsoft.Azure.WebJobs.Extensions.DurableTask.OverridableStates.AnyState">
            <summary>
            Option to start a new orchestrator instance with an existing instnace Id when the existing
            instance is in any state.
            </summary>
        </member>
        <member name="F:Microsoft.Azure.WebJobs.Extensions.DurableTask.OverridableStates.NonRunningStates">
            <summary>
            Option to only start a new orchestrator instance with an existing instance Id when the existing
            instance is in a terminated, failed, or completed state.
            </summary>
        </member>
        <member name="T:Microsoft.Azure.WebJobs.Extensions.DurableTask.PurgeHistoryResult">
            <summary>
            Class to hold statistics about this execution of purge history.
            </summary>
        </member>
        <member name="M:Microsoft.Azure.WebJobs.Extensions.DurableTask.PurgeHistoryResult.#ctor(System.Int32)">
            <summary>
            Constructor for purge history statistics.
            </summary>
            <param name="instancesDeleted">Number of instances deleted.</param>
        </member>
        <member name="P:Microsoft.Azure.WebJobs.Extensions.DurableTask.PurgeHistoryResult.InstancesDeleted">
            <summary>
            Gets the number of deleted instances.
            </summary>
            <value>The number of deleted instances.</value>
        </member>
        <member name="T:Microsoft.Azure.WebJobs.Extensions.DurableTask.RetryOptions">
            <summary>
            Defines retry policies that can be passed as parameters to various operations.
            </summary>
        </member>
        <member name="M:Microsoft.Azure.WebJobs.Extensions.DurableTask.RetryOptions.#ctor(System.TimeSpan,System.Int32)">
            <summary>
            Creates a new instance RetryOptions with the supplied first retry and max attempts.
            </summary>
            <param name="firstRetryInterval">Timespan to wait for the first retry.</param>
            <param name="maxNumberOfAttempts">Max number of attempts to retry.</param>
            <exception cref="T:System.ArgumentException">
            The <paramref name="firstRetryInterval"/> value must be greater than <see cref="F:System.TimeSpan.Zero"/>.
            </exception>
        </member>
        <member name="P:Microsoft.Azure.WebJobs.Extensions.DurableTask.RetryOptions.FirstRetryInterval">
            <summary>
            Gets or sets the first retry interval.
            </summary>
            <value>
            The TimeSpan to wait for the first retries.
            </value>
        </member>
        <member name="P:Microsoft.Azure.WebJobs.Extensions.DurableTask.RetryOptions.MaxRetryInterval">
            <summary>
            Gets or sets the max retry interval.
            </summary>
            <value>
            The TimeSpan of the max retry interval, defaults to <see cref="F:System.TimeSpan.MaxValue"/>.
            </value>
        </member>
        <member name="P:Microsoft.Azure.WebJobs.Extensions.DurableTask.RetryOptions.BackoffCoefficient">
            <summary>
            Gets or sets the backoff coefficient.
            </summary>
            <value>
            The backoff coefficient used to determine rate of increase of backoff. Defaults to 1.
            </value>
        </member>
        <member name="P:Microsoft.Azure.WebJobs.Extensions.DurableTask.RetryOptions.RetryTimeout">
            <summary>
            Gets or sets the timeout for retries.
            </summary>
            <value>
            The TimeSpan timeout for retries, defaults to <see cref="F:System.TimeSpan.MaxValue"/>.
            </value>
        </member>
        <member name="P:Microsoft.Azure.WebJobs.Extensions.DurableTask.RetryOptions.MaxNumberOfAttempts">
            <summary>
            Gets or sets the max number of attempts.
            </summary>
            <value>
            The maximum number of retry attempts.
            </value>
        </member>
        <member name="P:Microsoft.Azure.WebJobs.Extensions.DurableTask.RetryOptions.Handle">
            <summary>
            Gets or sets a delegate to call on exception to determine if retries should proceed.
            </summary>
            <value>
            The delegate to handle exception to determie if retries should proceed.
            </value>
        </member>
        <member name="T:Microsoft.Azure.WebJobs.Extensions.DurableTask.StartOrchestrationArgs">
            <summary>
            Parameters for starting a new instance of an orchestration.
            </summary>
            <remarks>
            This class is primarily intended for use with <c>IAsyncCollector&lt;T&gt;</c>.
            </remarks>
        </member>
        <member name="M:Microsoft.Azure.WebJobs.Extensions.DurableTask.StartOrchestrationArgs.#ctor(System.String,System.Object)">
            <summary>
            Initializes a new instance of the <see cref="T:Microsoft.Azure.WebJobs.Extensions.DurableTask.StartOrchestrationArgs"/> class.
            </summary>
            <param name="functionName">The name of the orchestrator function to start.</param>
            <param name="input">The JSON-serializeable input for the orchestrator function.</param>
        </member>
        <member name="M:Microsoft.Azure.WebJobs.Extensions.DurableTask.StartOrchestrationArgs.#ctor">
            <summary>
            Initializes a new instance of the <see cref="T:Microsoft.Azure.WebJobs.Extensions.DurableTask.StartOrchestrationArgs"/> class.
            </summary>
        </member>
        <member name="P:Microsoft.Azure.WebJobs.Extensions.DurableTask.StartOrchestrationArgs.FunctionName">
            <summary>
            Gets or sets the name of the orchestrator function to start.
            </summary>
            <value>The name of the orchestrator function to start.</value>
        </member>
        <member name="P:Microsoft.Azure.WebJobs.Extensions.DurableTask.StartOrchestrationArgs.InstanceId">
            <summary>
            Gets or sets the instance ID to assign to the started orchestration.
            </summary>
            <remarks>
            If this property value is null (the default), then a randomly generated instance ID will be assigned automatically.
            </remarks>
            <value>The instance ID to assign.</value>
        </member>
        <member name="P:Microsoft.Azure.WebJobs.Extensions.DurableTask.StartOrchestrationArgs.Input">
            <summary>
            Gets or sets the JSON-serializeable input data for the orchestrator function.
            </summary>
            <value>JSON-serializeable input value for the orchestrator function.</value>
        </member>
        <member name="T:Microsoft.Azure.WebJobs.Extensions.DurableTask.StatusResponsePayload">
            <summary>
            Response for Orchestration Status Query.
            </summary>
        </member>
        <member name="P:Microsoft.Azure.WebJobs.Extensions.DurableTask.StatusResponsePayload.Name">
            <summary>
            Name.
            </summary>
        </member>
        <member name="P:Microsoft.Azure.WebJobs.Extensions.DurableTask.StatusResponsePayload.InstanceId">
            <summary>
            InstanceId.
            </summary>
        </member>
        <member name="P:Microsoft.Azure.WebJobs.Extensions.DurableTask.StatusResponsePayload.RuntimeStatus">
            <summary>
            Runtime status.
            </summary>
        </member>
        <member name="P:Microsoft.Azure.WebJobs.Extensions.DurableTask.StatusResponsePayload.Input">
            <summary>
            Input.
            </summary>
        </member>
        <member name="P:Microsoft.Azure.WebJobs.Extensions.DurableTask.StatusResponsePayload.CustomStatus">
            <summary>
            Custom status.
            </summary>
        </member>
        <member name="P:Microsoft.Azure.WebJobs.Extensions.DurableTask.StatusResponsePayload.Output">
            <summary>
            Output.
            </summary>
        </member>
        <member name="P:Microsoft.Azure.WebJobs.Extensions.DurableTask.StatusResponsePayload.CreatedTime">
            <summary>
            Created time value.
            </summary>
        </member>
        <member name="P:Microsoft.Azure.WebJobs.Extensions.DurableTask.StatusResponsePayload.LastUpdatedTime">
            <summary>
            Last updated time.
            </summary>
        </member>
        <member name="P:Microsoft.Azure.WebJobs.Extensions.DurableTask.StatusResponsePayload.HistoryEvents">
            <summary>
            JSON object representing history for an orchestration execution.
            </summary>
        </member>
        <member name="T:Microsoft.Azure.WebJobs.Extensions.DurableTask.ActivityTriggerAttribute">
            <summary>
            Trigger attribute used for durable activity functions.
            </summary>
        </member>
        <member name="P:Microsoft.Azure.WebJobs.Extensions.DurableTask.ActivityTriggerAttribute.Activity">
            <summary>
            Gets or sets the name of the activity function.
            </summary>
            <value>
            The name of the activity function or <c>null</c> to use the function name.
            </value>
        </member>
        <member name="T:Microsoft.Azure.WebJobs.Extensions.DurableTask.EntityTriggerAttribute">
            <summary>
            Trigger attribute used for durable entity functions.
            </summary>
        </member>
        <member name="P:Microsoft.Azure.WebJobs.Extensions.DurableTask.EntityTriggerAttribute.EntityName">
            <summary>
            Gets or sets the name of the entity.
            </summary>
            <remarks>
            If not specified, the function name is used as the name of the entity.
            </remarks>
            <value>
            The name of the entity or <c>null</c> to use the function name.
            </value>
        </member>
        <member name="T:Microsoft.Azure.WebJobs.Extensions.DurableTask.OrchestrationTriggerAttribute">
            <summary>
            Trigger attribute used for durable orchestrator functions.
            </summary>
        </member>
        <member name="P:Microsoft.Azure.WebJobs.Extensions.DurableTask.OrchestrationTriggerAttribute.Orchestration">
            <summary>
            Gets or sets the name of the orchestrator function.
            </summary>
            <remarks>
            If not specified, the function name is used as the name of the orchestration.
            </remarks>
            <value>
            The name of the orchestrator function or <c>null</c> to use the function name.
            </value>
        </member>
        <member name="T:Microsoft.Azure.WebJobs.Extensions.DurableTask.WebJobsConnectionStringProvider">
            <summary>
            Connection string provider which resolves connection strings from the WebJobs context.
            </summary>
        </member>
        <member name="M:Microsoft.Azure.WebJobs.Extensions.DurableTask.WebJobsConnectionStringProvider.Resolve(System.String)">
            <inheritdoc />
        </member>
    </members>
</doc><|MERGE_RESOLUTION|>--- conflicted
+++ resolved
@@ -556,6 +556,15 @@
             <param name="showHistory">Boolean marker for including execution history in the response.</param>
             <returns>Returns a task which completes when the status has been fetched.</returns>
         </member>
+        <member name="M:Microsoft.Azure.WebJobs.Extensions.DurableTask.DurableContextExtensions.CreateReplaySafeLogger(Microsoft.Azure.WebJobs.Extensions.DurableTask.IDurableOrchestrationContext,Microsoft.Extensions.Logging.ILogger)">
+            <summary>
+            Returns an instance of ILogger that is replay safe, ensuring the logger logs only when the orchestrator
+            is not replaying that line of code.
+            </summary>
+            <param name="context">The context object.</param>
+            <param name="logger">An instance of ILogger.</param>
+            <returns>An instance of a replay safe ILogger.</returns>
+        </member>
         <member name="T:Microsoft.Azure.WebJobs.Extensions.DurableTask.IDurableActivityContext">
             <summary>
             Provides functionality available to durable activities.
@@ -933,12 +942,7 @@
             <param name="instanceId">The ID of the orchestration instance to purge.</param>
             <returns>Returns an instance of <see cref="T:Microsoft.Azure.WebJobs.Extensions.DurableTask.PurgeHistoryResult"/>.</returns>
         </member>
-<<<<<<< HEAD
         <member name="M:Microsoft.Azure.WebJobs.Extensions.DurableTask.IDurableOrchestrationClient.PurgeInstanceHistoryAsync(System.DateTime,System.Nullable{System.DateTime},System.Collections.Generic.IEnumerable{DurableTask.Core.OrchestrationStatus})">
-=======
-        <member name="T:Microsoft.Azure.WebJobs.Extensions.DurableTask.IConnectionStringResolver">
-
->>>>>>> d767bc3a
             <summary>
             Purge the orchestration history for instances that match the conditions.
             </summary>
@@ -960,12 +964,7 @@
             Provides functionality available to orchestration code.
             </summary>
         </member>
-<<<<<<< HEAD
         <member name="P:Microsoft.Azure.WebJobs.Extensions.DurableTask.IDurableOrchestrationContext.Name">
-=======
-        <member name="M:Microsoft.Azure.WebJobs.Extensions.DurableTask.IDurabilityProviderFactory.GetDurabilityProvider">
-
->>>>>>> d767bc3a
             <summary>
             Gets the name of the current orchestration function.
             </summary>
@@ -2061,20 +2060,7 @@
             <typeparam name="TEntityInterface">Entity interface.</typeparam>
             <returns>Entity proxy.</returns>
         </member>
-<<<<<<< HEAD
         <member name="M:Microsoft.Azure.WebJobs.Extensions.DurableTask.DurableEntityProxyExtensions.CreateEntityProxy``1(Microsoft.Azure.WebJobs.Extensions.DurableTask.IDurableOrchestrationContext,Microsoft.Azure.WebJobs.Extensions.DurableTask.EntityId)">
-=======
-        <member name="M:Microsoft.Azure.WebJobs.DurableContextExtensions.CreateReplaySafeLogger(Microsoft.Azure.WebJobs.IDurableOrchestrationContext,Microsoft.Extensions.Logging.ILogger)">
-            <summary>
-            Returns an instance of ILogger that is replay safe, ensuring the logger logs only when the orchestrator
-            is not replaying that line of code.
-            </summary>
-            <param name="context">The context object.</param>
-            <param name="logger">An instance of ILogger.</param>
-            <returns>An instance of a replay safe ILogger.</returns>
-        </member>
-        <member name="T:Microsoft.Azure.WebJobs.IDurableActivityContext">
->>>>>>> d767bc3a
             <summary>
             Create an entity proxy.
             </summary>
