--- conflicted
+++ resolved
@@ -68,7 +68,6 @@
             string ExtensionVersion,
             bool IsReplay)
         {
-<<<<<<< HEAD
             if (LinuxEventWriter.IsEnabled())
             {
                 Dictionary<string, string> record = new Dictionary<string, string>();
@@ -88,9 +87,6 @@
             {
                 this.WriteEvent(202, TaskHub, AppName, SlotName, FunctionName, InstanceId, Input ?? "(null)", FunctionType, ExtensionVersion, IsReplay);
             }
-=======
-            this.WriteEvent(202, TaskHub, AppName, SlotName, FunctionName, TaskEventId, InstanceId, Input ?? "(null)", FunctionType, ExtensionVersion, IsReplay);
->>>>>>> c01a2262
         }
 
         [Event(203, Level = EventLevel.Informational, Version = 4)]
@@ -205,7 +201,6 @@
             string ExtensionVersion,
             bool IsReplay)
         {
-<<<<<<< HEAD
             if (LinuxEventWriter.IsEnabled())
             {
                 Dictionary<string, string> record = new Dictionary<string, string>();
@@ -225,9 +220,6 @@
             {
                 this.WriteEvent(206, TaskHub, AppName, SlotName, FunctionName, InstanceId, Output ?? "(null)", ContinuedAsNew, FunctionType, ExtensionVersion, IsReplay);
             }
-=======
-            this.WriteEvent(206, TaskHub, AppName, SlotName, FunctionName, TaskEventId, InstanceId, Output ?? "(null)", ContinuedAsNew, FunctionType, ExtensionVersion, IsReplay);
->>>>>>> c01a2262
         }
 
         [Event(207, Level = EventLevel.Warning, Version = 2)]
@@ -275,7 +267,6 @@
             string ExtensionVersion,
             bool IsReplay)
         {
-<<<<<<< HEAD
             if (LinuxEventWriter.IsEnabled())
             {
                 Dictionary<string, string> record = new Dictionary<string, string>();
@@ -294,9 +285,6 @@
             {
                 this.WriteEvent(208, TaskHub, AppName, SlotName, FunctionName, InstanceId, Reason, FunctionType, ExtensionVersion, IsReplay);
             }
-=======
-            this.WriteEvent(208, TaskHub, AppName, SlotName, FunctionName, TaskEventId, InstanceId, Reason, FunctionType, ExtensionVersion, IsReplay);
->>>>>>> c01a2262
         }
 
         [Event(209, Level = EventLevel.Informational, Version = 2)]
