--- conflicted
+++ resolved
@@ -1,11 +1,8 @@
 ﻿// Copyright (c) .NET Foundation. All rights reserved.
 // Licensed under the MIT License. See LICENSE in the project root for license information.
 
-<<<<<<< HEAD
 using System.Threading;
-=======
 using System;
->>>>>>> e303f9c8
 using System.Threading.Tasks;
 
 namespace Microsoft.Azure.WebJobs.Extensions.DurableTask
