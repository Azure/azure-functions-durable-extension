--- conflicted
+++ resolved
@@ -257,14 +257,9 @@
         /// </summary>
         /// <param name="instanceId">The ID of the orchestration instance to query.</param>
         /// <param name="showHistory">Boolean marker for including execution history in the response.</param>
-<<<<<<< HEAD
-        /// <param name="showHistoryOutput">Boolean marker for including input and output in the execution history response.</param>
-        /// <param name="showInput">If set, fetch and return the input for the orchestration instance.</param>
+        /// <param name="showHistoryOutput">Boolean marker for including input and output in the execution history response.</param>        
+        /// <param name="showInput">If set, fetch and return the input for the orchestration instance. If both <c>showHistory</c> and <see cref = "DurableTaskOptions.StoreInputsInOrchestrationHistory" /> are also set to<c>true</c>, then the inputs for activity and sub-orchestration events in the orchestration history will also be returned.</param>
         /// <param name="eventTypes">If set, return the history with the event types filter included.</param>
-=======
-        /// <param name="showHistoryOutput">Boolean marker for including output in the execution history response.</param>
-        /// <param name="showInput">If set, fetch and return the input for the orchestration instance. If both <c>showHistory</c> and <see cref = "DurableTaskOptions.StoreInputsInOrchestrationHistory" /> are also set to<c>true</c>, then the inputs for activity and sub-orchestration events in the orchestration history will also be returned.</param>
->>>>>>> d635b1e9
         /// <returns>Returns a task which completes when the status has been fetched.</returns>
         Task<DurableOrchestrationStatus> GetStatusAsync(string instanceId, bool showHistory = false, bool showHistoryOutput = false, bool showInput = true, IEnumerable<EventType> eventTypes = null);
 
