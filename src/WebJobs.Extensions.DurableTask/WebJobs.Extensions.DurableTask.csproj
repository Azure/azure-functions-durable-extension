--- conflicted
+++ resolved
@@ -52,11 +52,7 @@
   </ItemGroup>
 
   <ItemGroup>
-<<<<<<< HEAD
-    <PackageReference Include="Microsoft.Azure.DurableTask.AzureStorage" Version="1.8.1" />
-=======
     <PackageReference Include="Microsoft.Azure.DurableTask.AzureStorage" Version="1.8.5" />
->>>>>>> 8c7aa1ed
   </ItemGroup>
 
   <!-- NuGet Publishing Metadata -->
