﻿<Project Sdk="Microsoft.NET.Sdk">

  <PropertyGroup>
    <TargetFrameworks>netcoreapp3.1;netstandard2.0;net462</TargetFrameworks>
    <AssemblyName>Microsoft.Azure.WebJobs.Extensions.DurableTask</AssemblyName>
    <RootNamespace>Microsoft.Azure.WebJobs.Extensions.DurableTask</RootNamespace>
    <MajorVersion>2</MajorVersion>
<<<<<<< HEAD
    <MinorVersion>12</MinorVersion>
    <PatchVersion>0</PatchVersion>
    <Version>$(MajorVersion).$(MinorVersion).$(PatchVersion)-entities-preview.2</Version>
=======
    <MinorVersion>13</MinorVersion>
    <PatchVersion>0</PatchVersion>
    <Version>$(MajorVersion).$(MinorVersion).$(PatchVersion)-preview.1</Version>
>>>>>>> bbd7ad6d
    <FileVersion>$(MajorVersion).$(MinorVersion).$(PatchVersion)</FileVersion>
    <AssemblyVersion>$(MajorVersion).0.0.0</AssemblyVersion>
    <Company>Microsoft Corporation</Company>
    <LangVersion>9.0</LangVersion>
    <SignAssembly>true</SignAssembly>
    <AssemblyOriginatorKeyFile>..\..\sign.snk</AssemblyOriginatorKeyFile>
    <PublishRepositoryUrl>true</PublishRepositoryUrl>
    <EmbedUntrackedSources>true</EmbedUntrackedSources>
    <DebugType>embedded</DebugType>
    <!-- See https://github.com/Azure/azure-functions-durable-extension/issues/1433 -->
    <NoWarn>NU5125;SA0001</NoWarn>
  </PropertyGroup>

  <!-- NuGet Publishing Metadata -->
  <PropertyGroup>
    <Title>Azure Functions Durable Task Extension</Title>
    <Authors>Microsoft</Authors>
    <Description>Azure WebJobs SDK Extension for the Durable Task Framework</Description>
    <PackageReleaseNotes>https://github.com/Azure/azure-functions-durable-extension/releases/</PackageReleaseNotes>
    <Copyright>© Microsoft Corporation. All rights reserved.</Copyright>
    <PackageTags>Microsoft Azure WebJobs Durable Extension Orchestration Workflow Functions</PackageTags>
    <PackageRequireLicenseAcceptance>true</PackageRequireLicenseAcceptance>
    <PackageLicenseExpression>MIT</PackageLicenseExpression>
    <PackageProjectUrl>https://github.com/Azure/azure-functions-durable-extension</PackageProjectUrl>
    <RepositoryUrl>https://github.com/Azure/azure-functions-durable-extension/</RepositoryUrl>
    <RepositoryType>git</RepositoryType>
    <GeneratePackageOnBuild>true</GeneratePackageOnBuild>
  </PropertyGroup>

  <!--
    .NET Framework 4.x settings: These are specifically for Functions V1.
  -->
  <PropertyGroup Condition="'$(TargetFramework)' == 'net462'">
    <DefineConstants>$(DefineConstants);FUNCTIONS_V1</DefineConstants>
    <EnableDefaultCompileItems>false</EnableDefaultCompileItems>
  </PropertyGroup>
  <ItemGroup Condition="'$(TargetFramework)' == 'net462'">
    <!-- Don't include Auth and Correlation classes in Function V1. -->
    <Compile Include="**/*.cs" Exclude="Auth/*.cs;Correlation/*.cs;**/obj/**/*.cs" />
    <!-- Don't increase below versions without significantly testing on Functions V1!
         Increasing these versions increments some dependencies that have binding redirects in Functions V1. -->
    <PackageReference Include="Azure.Identity" Version="1.1.1" />
    <PackageReference Include="Microsoft.Azure.WebJobs" Version="2.3.0" />
    <PackageReference Include="Microsoft.Extensions.Options" Version="1.0.2" />
    <PackageReference Include="Microsoft.Extensions.Configuration.Abstractions" Version="1.0.2" />
    <PackageReference Include="Microsoft.AspNetCore.Routing" Version="1.0.4" />
    <PackageReference Include="Microsoft.AspNetCore.Mvc.WebApiCompatShim" Version="1.0.4" />
  </ItemGroup>

  <!-- 
    .NET Standard 2.0 settings: These are for Functions V2 and above but may not contain some V3+ settings.
    This is also the target for extension bundles V2 and V3.
  -->
  <PropertyGroup Condition="'$(TargetFramework)' == 'netstandard2.0'">
    <DefineConstants>$(DefineConstants);FUNCTIONS_V2_OR_GREATER</DefineConstants>
    <!-- We treat the .NET Standard 2.0 public APIs as authoratative and only generate XML docs for those -->
    <DocumentationFile>$(AssemblyName).xml</DocumentationFile>
  </PropertyGroup>
  <ItemGroup Condition="'$(TargetFramework)' == 'netstandard2.0'">
    <PackageReference Include="Azure.Identity" Version="1.5.0" />
    <PackageReference Include="Microsoft.Azure.WebJobs" Version="3.0.31" />
    <PackageReference Include="Microsoft.AspNetCore.Mvc.WebApiCompatShim" Version="2.2.0" />
    <PackageReference Include="Microsoft.AspNetCore.Routing" Version="2.2.0" />
    <PackageReference Include="Microsoft.AspNetCore.Server.Kestrel" Version="2.2.0" />
    <PackageReference Include="Microsoft.Extensions.Azure" Version="1.1.1" />
    <PackageReference Include="Microsoft.Extensions.Http" Version="2.2.0" />
    <PackageReference Include="Microsoft.Azure.DurableTask.ApplicationInsights" Version="0.1.*" />

    <!-- Explicitly pinned transitive dependencies with CVE vulnerabilities.-->
    <PackageReference Include="Microsoft.AspNetCore.Server.Kestrel.Transport.Sockets" Version="2.2.1" />
  </ItemGroup>

  <!--
    .NET Core 3.1 settings: These are for Functions V3 and above.
    This is the target for extension bundles V4 and above.
  -->
  <PropertyGroup Condition="'$(TargetFramework)' == 'netcoreapp3.1'">
    <DefineConstants>$(DefineConstants);FUNCTIONS_V2_OR_GREATER;FUNCTIONS_V3_OR_GREATER</DefineConstants>
  </PropertyGroup>
  <ItemGroup Condition="'$(TargetFramework)' == 'netcoreapp3.1'">
    <PackageReference Include="Azure.Identity" Version="1.5.0" />
    <PackageReference Include="Microsoft.Azure.WebJobs" Version="3.0.37" />
    <PackageReference Include="Microsoft.AspNetCore.Mvc.WebApiCompatShim" Version="2.2.0" />
    <PackageReference Include="Microsoft.AspNetCore.Routing" Version="2.2.0" />
    <PackageReference Include="Microsoft.AspNetCore.Server.Kestrel" Version="2.2.0" />
    <PackageReference Include="Microsoft.Extensions.Azure" Version="1.1.1" />
    <PackageReference Include="Microsoft.Extensions.Http" Version="2.2.0" />
    <PackageReference Include="Microsoft.Azure.DurableTask.ApplicationInsights" Version="0.1.*" />
    <!-- Explicitly pinned transitive dependencies with CVE vulnerabilities.-->
    <PackageReference Include="Microsoft.AspNetCore.Server.Kestrel.Transport.Sockets" Version="2.2.1" />
    <!-- The gRPC dependencies in this package are not compatible with older frameworks, like .NET Core 2.x -->
<<<<<<< HEAD
    <PackageReference Include="Microsoft.DurableTask.Grpc" Version="1.1.0-entities-preview.2" />
=======
    <PackageReference Include="Microsoft.DurableTask.Grpc" Version="1.1.0-preview.1" />
>>>>>>> bbd7ad6d
    <PackageReference Include="Grpc.Core" Version="2.46.6" /> <!-- Bring this in until we move to hosted RPC -->
  </ItemGroup>

  <!-- Common dependencies across all targets -->
  <ItemGroup>
<<<<<<< HEAD
    <PackageReference Include="Microsoft.Azure.DurableTask.Core" Version="2.15.0-entities-preview.2" />
    <PackageReference Include="Microsoft.Azure.DurableTask.AzureStorage" Version="1.16.0-entities-preview.2" />
=======
    <PackageReference Include="Microsoft.Azure.DurableTask.Core" Version="2.16.0-preview.2" />
    <PackageReference Include="Microsoft.Azure.DurableTask.AzureStorage" Version="1.17.0-preview.2" />
>>>>>>> bbd7ad6d
    <PackageReference Include="Microsoft.Azure.WebJobs.Extensions.DurableTask.Analyzers" Version="0.5.*" />
    <!-- Build-time dependencies -->
    <PackageReference Include="Microsoft.SourceLink.GitHub" Version="1.0.*" PrivateAssets="All" />
    <PackageReference Include="StyleCop.Analyzers" Version="1.1.*" PrivateAssets="All" />
    <!-- StyleCop artifacts (CONSDER: we should remove stylecop and standardize on .editorconfig) -->
    <AdditionalFiles Include="..\..\.stylecop\stylecop.json" />
    <Compile Include="..\..\.stylecop\GlobalSuppressions.cs" Link="GlobalSuppressions.cs" />
  </ItemGroup>

  <!-- Release build settings -->
  <PropertyGroup Condition="'$(Configuration)'=='Release'">
    <TreatWarningsAsErrors>true</TreatWarningsAsErrors>
    <WarningsAsErrors />
    <StyleCopTreatErrorsAsWarnings>true</StyleCopTreatErrorsAsWarnings>
  </PropertyGroup>
  <ItemGroup Condition="'$(Configuration)'=='Release'">
    <Content Include="..\..\_manifest\**">
      <Pack>true</Pack>
      <PackagePath>content/SBOM</PackagePath>
    </Content>
  </ItemGroup>

</Project><|MERGE_RESOLUTION|>--- conflicted
+++ resolved
@@ -5,15 +5,9 @@
     <AssemblyName>Microsoft.Azure.WebJobs.Extensions.DurableTask</AssemblyName>
     <RootNamespace>Microsoft.Azure.WebJobs.Extensions.DurableTask</RootNamespace>
     <MajorVersion>2</MajorVersion>
-<<<<<<< HEAD
-    <MinorVersion>12</MinorVersion>
-    <PatchVersion>0</PatchVersion>
-    <Version>$(MajorVersion).$(MinorVersion).$(PatchVersion)-entities-preview.2</Version>
-=======
     <MinorVersion>13</MinorVersion>
     <PatchVersion>0</PatchVersion>
     <Version>$(MajorVersion).$(MinorVersion).$(PatchVersion)-preview.1</Version>
->>>>>>> bbd7ad6d
     <FileVersion>$(MajorVersion).$(MinorVersion).$(PatchVersion)</FileVersion>
     <AssemblyVersion>$(MajorVersion).0.0.0</AssemblyVersion>
     <Company>Microsoft Corporation</Company>
@@ -105,23 +99,14 @@
     <!-- Explicitly pinned transitive dependencies with CVE vulnerabilities.-->
     <PackageReference Include="Microsoft.AspNetCore.Server.Kestrel.Transport.Sockets" Version="2.2.1" />
     <!-- The gRPC dependencies in this package are not compatible with older frameworks, like .NET Core 2.x -->
-<<<<<<< HEAD
-    <PackageReference Include="Microsoft.DurableTask.Grpc" Version="1.1.0-entities-preview.2" />
-=======
     <PackageReference Include="Microsoft.DurableTask.Grpc" Version="1.1.0-preview.1" />
->>>>>>> bbd7ad6d
     <PackageReference Include="Grpc.Core" Version="2.46.6" /> <!-- Bring this in until we move to hosted RPC -->
   </ItemGroup>
 
   <!-- Common dependencies across all targets -->
   <ItemGroup>
-<<<<<<< HEAD
-    <PackageReference Include="Microsoft.Azure.DurableTask.Core" Version="2.15.0-entities-preview.2" />
-    <PackageReference Include="Microsoft.Azure.DurableTask.AzureStorage" Version="1.16.0-entities-preview.2" />
-=======
     <PackageReference Include="Microsoft.Azure.DurableTask.Core" Version="2.16.0-preview.2" />
     <PackageReference Include="Microsoft.Azure.DurableTask.AzureStorage" Version="1.17.0-preview.2" />
->>>>>>> bbd7ad6d
     <PackageReference Include="Microsoft.Azure.WebJobs.Extensions.DurableTask.Analyzers" Version="0.5.*" />
     <!-- Build-time dependencies -->
     <PackageReference Include="Microsoft.SourceLink.GitHub" Version="1.0.*" PrivateAssets="All" />
