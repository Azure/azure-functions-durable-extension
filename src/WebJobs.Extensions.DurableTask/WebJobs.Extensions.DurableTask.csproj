﻿<Project Sdk="Microsoft.NET.Sdk">

  <PropertyGroup>
    <TargetFrameworks>netstandard2.0;net461</TargetFrameworks>
    <AssemblyName>Microsoft.Azure.WebJobs.Extensions.DurableTask.Telemetry</AssemblyName>
    <RootNamespace>Microsoft.Azure.WebJobs.Extensions.DurableTask</RootNamespace>
    <MajorVersion>2</MajorVersion>
<<<<<<< HEAD
    <MinorVersion>2</MinorVersion>
    <PatchVersion>0</PatchVersion>
    <Version>2.2.0-alpha</Version>
=======
    <MinorVersion>3</MinorVersion>
    <PatchVersion>1</PatchVersion>
    <Version>$(MajorVersion).$(MinorVersion).$(PatchVersion)</Version>
>>>>>>> 155671ce
    <FileVersion>$(MajorVersion).$(MinorVersion).$(PatchVersion)</FileVersion>
    <AssemblyVersion>$(MajorVersion).0.0.0</AssemblyVersion>
    <Company>Microsoft Corporation</Company>
    <LangVersion>7.3</LangVersion>
    <SignAssembly>true</SignAssembly>
    <AssemblyOriginatorKeyFile>..\..\sign.snk</AssemblyOriginatorKeyFile>
    <PublishRepositoryUrl>true</PublishRepositoryUrl>
    <EmbedUntrackedSources>true</EmbedUntrackedSources>
    <DebugSymbols>true</DebugSymbols>
    <DebugType>embedded</DebugType>
    <IncludeSymbols>false</IncludeSymbols>
    <!-- See https://github.com/Azure/azure-functions-durable-extension/issues/1433 -->
    <NoWarn>NU5125</NoWarn>
  </PropertyGroup>

  <!-- 
    The docs.microsoft.com infrastructure requires our published API docs to have an
    xml file that matches the assembly name. This doesn't work for multi-targeting so
    we have to choose the most important target, which is currently netstandard2.0.
  -->
  <PropertyGroup Condition="'$(TargetFramework)' == 'netstandard2.0'">
    <DocumentationFile>$(AssemblyName).xml</DocumentationFile>
  </PropertyGroup>
  <PropertyGroup Condition="'$(TargetFramework)' != 'netstandard2.0'">
    <DocumentationFile>$(AssemblyName)-$(TargetFramework).xml</DocumentationFile>
  </PropertyGroup>
  
  <PropertyGroup Condition="'$(Configuration)|$(Platform)'=='Release|AnyCPU'">
    <TreatWarningsAsErrors>true</TreatWarningsAsErrors>
    <WarningsAsErrors />
    <StyleCopTreatErrorsAsWarnings>true</StyleCopTreatErrorsAsWarnings>
  </PropertyGroup>
  
  <PropertyGroup Condition="'$(TargetFramework)' != 'netstandard2.0'">
    <DefineConstants>FUNCTIONS_V1</DefineConstants>
    <EnableDefaultCompileItems>false</EnableDefaultCompileItems>
  </PropertyGroup>

  <ItemGroup>
    <!--Don't include Correlation classes in Function V1.-->
    <Compile Include="**/*.cs" Exclude="Correlation/*.cs;**/obj/**/*.cs" Condition="'$(TargetFramework)' != 'netstandard2.0'" />
  </ItemGroup>

  <ItemGroup Condition="'$(TargetFramework)' != 'netstandard2.0'">
    <PackageReference Include="Microsoft.Azure.WebJobs" Version="2.3.0" />

    <!--Don't increase below versions without significantly testing on Functions V1. Increasing these versions increments
    some dependencies that have binding redirects in Functions V1.-->
    <PackageReference Include="Microsoft.Extensions.Options" Version="1.0.2" />
    <PackageReference Include="Microsoft.Extensions.Configuration.Abstractions" Version="1.0.2" />
<<<<<<< HEAD
    <PackageReference Include="Microsoft.AspNetCore.Routing" Version="1.0.5" />
    <PackageReference Include="Microsoft.AspNetCore.Mvc.WebApiCompatShim" Version="1.0.5" />
    <PackageReference Include="Microsoft.Azure.DurableTask.Core" Version="2.2.3" />
    <PackageReference Include="Microsoft.Azure.DurableTask.AzureStorage" Version="1.7.4" />
=======
    <PackageReference Include="Microsoft.AspNetCore.Routing" Version="1.0.3" />
    <PackageReference Include="Microsoft.AspNetCore.Mvc.WebApiCompatShim" Version="1.0.3" />
>>>>>>> 155671ce
  </ItemGroup>

  <ItemGroup Condition="'$(TargetFramework)' == 'netstandard2.0'">
    <PackageReference Include="Microsoft.Azure.WebJobs" Version="3.0.14" />
    <PackageReference Include="Microsoft.AspNetCore.Mvc.WebApiCompatShim" Version="2.1.0" />
    <PackageReference Include="Microsoft.AspNetCore.Routing" Version="2.2.0" />

    <PackageReference Include="Microsoft.AspNetCore.Server.Kestrel" Version="2.2.0" />
    <PackageReference Include="Microsoft.Extensions.Http" Version="2.2.0" />
<<<<<<< HEAD
    <PackageReference Include="Microsoft.Azure.DurableTask.Core.Telemetry" Version="2.2.3-alpha" />
    <PackageReference Include="Microsoft.Azure.DurableTask.AzureStorage.Telemetry" Version="1.7.4-alpha" />
    <PackageReference Include="Microsoft.ApplicationInsights" Version="2.12.2" />
    <PackageReference Include="Microsoft.ApplicationInsights.DependencyCollector" Version="2.12.2" />
=======
    <PackageReference Include="Mono.Posix.NETStandard" Version="1.0.0" />
>>>>>>> 155671ce
  </ItemGroup>

  <ItemGroup>
    <PackageReference Include="Microsoft.SourceLink.GitHub" Version="1.0.*" PrivateAssets="All" />
    <PackageReference Include="StyleCop.Analyzers" Version="1.1.*" PrivateAssets="All" />
  </ItemGroup>

  <ItemGroup>
    <AdditionalFiles Include="..\..\.stylecop\stylecop.json" />
    <Compile Include="..\..\.stylecop\GlobalSuppressions.cs" Link="GlobalSuppressions.cs" />
  </ItemGroup>

  <ItemGroup>
<<<<<<< HEAD
    <PackageReference Include="Microsoft.Azure.Services.AppAuthentication" Version="1.0.3" />
    <PackageReference Include="Microsoft.Azure.WebJobs.Extensions.DurableTask.Analyzers" Version="0.2.0" />
=======
    <PackageReference Include="Microsoft.Azure.DurableTask.AzureStorage" Version="1.8.1" />
    <PackageReference Include="Microsoft.Azure.WebJobs.Extensions.DurableTask.Analyzers" Version="0.3.2" />
    <PackageReference Include="Azure.Identity" Version="1.1.1" />
>>>>>>> 155671ce
  </ItemGroup>

  <!-- NuGet Publishing Metadata -->
  <PropertyGroup>
    <Title>Azure Functions Durable Task Extension</Title>
    <Authors>Microsoft</Authors>
    <Description>Azure WebJobs SDK Extension for the Durable Task Framework</Description>
    <PackageReleaseNotes>https://github.com/Azure/azure-functions-durable-extension/releases/</PackageReleaseNotes>
    <Copyright>© Microsoft Corporation. All rights reserved.</Copyright>
    <PackageTags>Microsoft;Azure;WebJobs;Durable;Extension;Orchestration;Workflow;Functions</PackageTags>
    <PackageRequireLicenseAcceptance>true</PackageRequireLicenseAcceptance>
    <PackageLicenseUrl>https://go.microsoft.com/fwlink/?linkid=2028464</PackageLicenseUrl>
    <PackageProjectUrl>https://github.com/Azure/azure-functions-durable-extension</PackageProjectUrl>
    <IncludeSymbols>true</IncludeSymbols>
    <IncludeReferenceProjects>true</IncludeReferenceProjects>
    <RepositoryUrl>https://github.com/Azure/azure-functions-durable-extension/</RepositoryUrl>
    <RepositoryType>git</RepositoryType>
    <GeneratePackageOnBuild>true</GeneratePackageOnBuild>
  </PropertyGroup>

</Project><|MERGE_RESOLUTION|>--- conflicted
+++ resolved
@@ -5,15 +5,9 @@
     <AssemblyName>Microsoft.Azure.WebJobs.Extensions.DurableTask.Telemetry</AssemblyName>
     <RootNamespace>Microsoft.Azure.WebJobs.Extensions.DurableTask</RootNamespace>
     <MajorVersion>2</MajorVersion>
-<<<<<<< HEAD
-    <MinorVersion>2</MinorVersion>
-    <PatchVersion>0</PatchVersion>
-    <Version>2.2.0-alpha</Version>
-=======
     <MinorVersion>3</MinorVersion>
     <PatchVersion>1</PatchVersion>
     <Version>$(MajorVersion).$(MinorVersion).$(PatchVersion)</Version>
->>>>>>> 155671ce
     <FileVersion>$(MajorVersion).$(MinorVersion).$(PatchVersion)</FileVersion>
     <AssemblyVersion>$(MajorVersion).0.0.0</AssemblyVersion>
     <Company>Microsoft Corporation</Company>
@@ -64,15 +58,10 @@
     some dependencies that have binding redirects in Functions V1.-->
     <PackageReference Include="Microsoft.Extensions.Options" Version="1.0.2" />
     <PackageReference Include="Microsoft.Extensions.Configuration.Abstractions" Version="1.0.2" />
-<<<<<<< HEAD
-    <PackageReference Include="Microsoft.AspNetCore.Routing" Version="1.0.5" />
-    <PackageReference Include="Microsoft.AspNetCore.Mvc.WebApiCompatShim" Version="1.0.5" />
+    <PackageReference Include="Microsoft.AspNetCore.Routing" Version="1.0.5" /> <!-- used to be 1.0.3 -->
+    <PackageReference Include="Microsoft.AspNetCore.Mvc.WebApiCompatShim" Version="1.0.5" /> <!-- used to be 1.0.3 -->
     <PackageReference Include="Microsoft.Azure.DurableTask.Core" Version="2.2.3" />
     <PackageReference Include="Microsoft.Azure.DurableTask.AzureStorage" Version="1.7.4" />
-=======
-    <PackageReference Include="Microsoft.AspNetCore.Routing" Version="1.0.3" />
-    <PackageReference Include="Microsoft.AspNetCore.Mvc.WebApiCompatShim" Version="1.0.3" />
->>>>>>> 155671ce
   </ItemGroup>
 
   <ItemGroup Condition="'$(TargetFramework)' == 'netstandard2.0'">
@@ -82,14 +71,11 @@
 
     <PackageReference Include="Microsoft.AspNetCore.Server.Kestrel" Version="2.2.0" />
     <PackageReference Include="Microsoft.Extensions.Http" Version="2.2.0" />
-<<<<<<< HEAD
-    <PackageReference Include="Microsoft.Azure.DurableTask.Core.Telemetry" Version="2.2.3-alpha" />
-    <PackageReference Include="Microsoft.Azure.DurableTask.AzureStorage.Telemetry" Version="1.7.4-alpha" />
+    <PackageReference Include="Microsoft.Azure.DurableTask.Core" Version="2.2.3" />
+    <PackageReference Include="Microsoft.Azure.DurableTask.AzureStorage" Version="1.7.4" />
     <PackageReference Include="Microsoft.ApplicationInsights" Version="2.12.2" />
     <PackageReference Include="Microsoft.ApplicationInsights.DependencyCollector" Version="2.12.2" />
-=======
     <PackageReference Include="Mono.Posix.NETStandard" Version="1.0.0" />
->>>>>>> 155671ce
   </ItemGroup>
 
   <ItemGroup>
@@ -103,14 +89,10 @@
   </ItemGroup>
 
   <ItemGroup>
-<<<<<<< HEAD
     <PackageReference Include="Microsoft.Azure.Services.AppAuthentication" Version="1.0.3" />
-    <PackageReference Include="Microsoft.Azure.WebJobs.Extensions.DurableTask.Analyzers" Version="0.2.0" />
-=======
     <PackageReference Include="Microsoft.Azure.DurableTask.AzureStorage" Version="1.8.1" />
     <PackageReference Include="Microsoft.Azure.WebJobs.Extensions.DurableTask.Analyzers" Version="0.3.2" />
     <PackageReference Include="Azure.Identity" Version="1.1.1" />
->>>>>>> 155671ce
   </ItemGroup>
 
   <!-- NuGet Publishing Metadata -->
