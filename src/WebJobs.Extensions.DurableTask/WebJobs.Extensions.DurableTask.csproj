--- conflicted
+++ resolved
@@ -4,18 +4,11 @@
     <TargetFrameworks>netcoreapp3.1;netstandard2.0;net462</TargetFrameworks>
     <AssemblyName>Microsoft.Azure.WebJobs.Extensions.DurableTask</AssemblyName>
     <RootNamespace>Microsoft.Azure.WebJobs.Extensions.DurableTask</RootNamespace>
-<<<<<<< HEAD
     <MajorVersion>3</MajorVersion>
     <MinorVersion>0</MinorVersion>
     <PatchVersion>0</PatchVersion>
     <VersionSuffix>preview.1</VersionSuffix>
     <Version>$(MajorVersion).$(MinorVersion).$(PatchVersion)-$(VersionSuffix)</Version>
-=======
-    <MajorVersion>2</MajorVersion>
-    <MinorVersion>9</MinorVersion>
-    <PatchVersion>4</PatchVersion>
-    <Version>$(MajorVersion).$(MinorVersion).$(PatchVersion)</Version>
->>>>>>> 39fb5f23
     <FileVersion>$(MajorVersion).$(MinorVersion).$(PatchVersion)</FileVersion>
     <AssemblyVersion>$(MajorVersion).0.0.0</AssemblyVersion>
     <Company>Microsoft Corporation</Company>
@@ -110,20 +103,18 @@
     <PackageReference Include="Microsoft.DurableTask.Sidecar.Protobuf" Version="1.0.0" />
   </ItemGroup>
 
+  <!-- The below versions must align with the Functions Host -->
+  <ItemGroup>
+    <PackageReference Include="Azure.Core" Version="1.25.0" />
+    <PackageReference Include="Azure.Storage.Blobs" Version="12.13.0" />
+  </ItemGroup>
+
   <!-- Common dependencies across all targets -->
   <ItemGroup>
-<<<<<<< HEAD
-    <PackageReference Include="Azure.Core" Version="1.27.0" />
-    <PackageReference Include="Azure.Data.Tables" Version="12.7.1" />
-    <!-- The below version of Azure.Storage.Blobs must align with the Functions Host -->
-    <PackageReference Include="Azure.Storage.Blobs" Version="12.13.0" />
+    <PackageReference Include="Azure.Data.Tables" Version="12.6.1" />
     <PackageReference Include="Azure.Storage.Queues" Version="12.12.0" />
-    <PackageReference Include="Microsoft.Azure.DurableTask.Core" Version="2.12.1" />
-    <PackageReference Include="Microsoft.Azure.DurableTask.AzureStorage" Version="2.0.0-preview.1" />
-=======
+    <PackageReference Include="Microsoft.Azure.DurableTask.AzureStorage" Version="2.0.0-preview.2" />
     <PackageReference Include="Microsoft.Azure.DurableTask.Core" Version="2.13.*" />
-    <PackageReference Include="Microsoft.Azure.DurableTask.AzureStorage" Version="1.13.*" />
->>>>>>> 39fb5f23
     <PackageReference Include="Microsoft.Azure.WebJobs.Extensions.DurableTask.Analyzers" Version="0.5.*" />
     <!-- Build-time dependencies -->
     <PackageReference Include="Microsoft.SourceLink.GitHub" Version="1.0.*" PrivateAssets="All" />
