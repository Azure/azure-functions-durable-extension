﻿<Project Sdk="Microsoft.NET.Sdk">

  <PropertyGroup>
    <TargetFrameworks>net6.0;netstandard2.0;net461</TargetFrameworks>
    <AssemblyName>Microsoft.Azure.WebJobs.Extensions.DurableTask</AssemblyName>
    <RootNamespace>Microsoft.Azure.WebJobs.Extensions.DurableTask</RootNamespace>
    <MajorVersion>2</MajorVersion>
    <MinorVersion>7</MinorVersion>
    <PatchVersion>0</PatchVersion>
    <Version>$(MajorVersion).$(MinorVersion).$(PatchVersion)</Version>
    <FileVersion>$(MajorVersion).$(MinorVersion).$(PatchVersion)</FileVersion>
    <AssemblyVersion>$(MajorVersion).0.0.0</AssemblyVersion>
    <Company>Microsoft Corporation</Company>
    <LangVersion>9.0</LangVersion>
    <SignAssembly>true</SignAssembly>
    <AssemblyOriginatorKeyFile>..\..\sign.snk</AssemblyOriginatorKeyFile>
    <PublishRepositoryUrl>true</PublishRepositoryUrl>
    <EmbedUntrackedSources>true</EmbedUntrackedSources>
    <DebugSymbols>true</DebugSymbols>
    <DebugType>embedded</DebugType>
    <!-- See https://github.com/Azure/azure-functions-durable-extension/issues/1433 -->
    <NoWarn>NU5125</NoWarn>
  </PropertyGroup>

  <!-- 
    The docs.microsoft.com infrastructure requires our published API docs to have an
    xml file that matches the assembly name. This doesn't work for multi-targeting so
    we have to choose the most important target, which is currently netstandard2.0.
  -->
  <PropertyGroup Condition="'$(TargetFramework)' == 'net6.0'">
    <DocumentationFile>$(AssemblyName).xml</DocumentationFile>
  </PropertyGroup>
  <PropertyGroup Condition="'$(TargetFramework)' != 'net6.0'">
    <DocumentationFile>$(AssemblyName)-$(TargetFramework).xml</DocumentationFile>
  </PropertyGroup>

  <PropertyGroup Condition="'$(Configuration)|$(Platform)'=='Release|AnyCPU'">
    <TreatWarningsAsErrors>true</TreatWarningsAsErrors>
    <WarningsAsErrors />
    <StyleCopTreatErrorsAsWarnings>true</StyleCopTreatErrorsAsWarnings>
  </PropertyGroup>
<<<<<<< HEAD
  
  <PropertyGroup Condition="'$(TargetFramework)' == 'net461'">
=======

  <PropertyGroup Condition="'$(TargetFramework)' != 'netstandard2.0'">
>>>>>>> d719198e
    <DefineConstants>FUNCTIONS_V1</DefineConstants>
    <EnableDefaultCompileItems>false</EnableDefaultCompileItems>
  </PropertyGroup>

  <ItemGroup>
<<<<<<< HEAD
    <!--Don't include Correlation classes in Function V1.-->
    <Compile Include="**/*.cs" Exclude="Correlation/*.cs;**/obj/**/*.cs" Condition="'$(TargetFramework)' == 'net461'" />
  </ItemGroup>

  <ItemGroup Condition="'$(TargetFramework)' == 'net461'">
=======
    <!--Don't include Auth and Correlation classes in Function V1.-->
    <Compile Include="**/*.cs" Exclude="Auth/*.cs;Correlation/*.cs;**/obj/**/*.cs" Condition="'$(TargetFramework)' != 'netstandard2.0'" />
  </ItemGroup>

  <ItemGroup Condition="'$(TargetFramework)' != 'netstandard2.0'">
    <PackageReference Include="Azure.Identity" Version="1.1.1" />
>>>>>>> d719198e
    <PackageReference Include="Microsoft.Azure.WebJobs" Version="2.3.0" />

    <!--Don't increase below versions without significantly testing on Functions V1. Increasing these versions increments
    some dependencies that have binding redirects in Functions V1.-->
    <PackageReference Include="Microsoft.Extensions.Options" Version="1.0.2" />
    <PackageReference Include="Microsoft.Extensions.Configuration.Abstractions" Version="1.0.2" />
    <PackageReference Include="Microsoft.AspNetCore.Routing" Version="1.0.4" />
    <PackageReference Include="Microsoft.AspNetCore.Mvc.WebApiCompatShim" Version="1.0.4" />
  </ItemGroup>

<<<<<<< HEAD
  <ItemGroup Condition="'$(TargetFramework)' != 'net461'">
    <PackageReference Include="Microsoft.Azure.WebJobs" Version="3.0.14" />
=======
  <ItemGroup Condition="'$(TargetFramework)' == 'netstandard2.0'">
    <PackageReference Include="Azure.Identity" Version="1.5.0" />
    <PackageReference Include="Microsoft.Azure.WebJobs" Version="3.0.31" />
>>>>>>> d719198e
    <PackageReference Include="Microsoft.AspNetCore.Mvc.WebApiCompatShim" Version="2.1.0" />
    <PackageReference Include="Microsoft.AspNetCore.Routing" Version="2.2.0" />
    <PackageReference Include="Microsoft.AspNetCore.Server.Kestrel" Version="2.2.0" />
    <PackageReference Include="Microsoft.Extensions.Azure" Version="1.1.1" />
    <PackageReference Include="Microsoft.Extensions.Http" Version="2.2.0" />
    <PackageReference Include="Microsoft.ApplicationInsights" Version="2.12.2" />

    <!-- Explicitly pinned transitive dependencies with CVE vulnerabilities.-->
    <PackageReference Include="Microsoft.AspNetCore.Server.Kestrel.Transport.Sockets" Version="2.2.1" />
  </ItemGroup>

  <ItemGroup Condition="'$(TargetFramework)' == 'net6.0'">
    <PackageReference Include="Microsoft.DurableTask.Sidecar" Version="0.2.0" />
  </ItemGroup>

  <ItemGroup>
    <PackageReference Include="Microsoft.SourceLink.GitHub" Version="1.0.*" PrivateAssets="All" />
    <PackageReference Include="StyleCop.Analyzers" Version="1.1.*" PrivateAssets="All" />
  </ItemGroup>

  <ItemGroup>
    <AdditionalFiles Include="..\..\.stylecop\stylecop.json" />
    <Compile Include="..\..\.stylecop\GlobalSuppressions.cs" Link="GlobalSuppressions.cs" />
  </ItemGroup>

  <ItemGroup>
<<<<<<< HEAD
    <PackageReference Include="Microsoft.Azure.DurableTask.AzureStorage" Version="1.10.*" />
    <PackageReference Include="Microsoft.Azure.WebJobs.Extensions.DurableTask.Analyzers" Version="0.4.*" />
    <PackageReference Include="Azure.Identity" Version="1.3.0" />
=======
    <PackageReference Include="Microsoft.Azure.DurableTask.AzureStorage" Version="1.10.1" />
    <PackageReference Include="Microsoft.Azure.WebJobs.Extensions.DurableTask.Analyzers" Version="0.4.2" />
>>>>>>> d719198e

    <!-- Explicitly pinned transitive dependencies with CVE vulnerabilities.-->
    <PackageReference Include="System.Text.Encodings.Web" Version="4.7.2" />
  </ItemGroup>

  <!-- NuGet Publishing Metadata -->
  <PropertyGroup>
    <Title>Azure Functions Durable Task Extension</Title>
    <Authors>Microsoft</Authors>
    <Description>Azure WebJobs SDK Extension for the Durable Task Framework</Description>
    <PackageReleaseNotes>https://github.com/Azure/azure-functions-durable-extension/releases/</PackageReleaseNotes>
    <Copyright>© Microsoft Corporation. All rights reserved.</Copyright>
    <PackageTags>Microsoft;Azure;WebJobs;Durable;Extension;Orchestration;Workflow;Functions</PackageTags>
    <PackageRequireLicenseAcceptance>true</PackageRequireLicenseAcceptance>
    <PackageLicenseExpression>MIT</PackageLicenseExpression>
    <PackageProjectUrl>https://github.com/Azure/azure-functions-durable-extension</PackageProjectUrl>
    <IncludeSymbols>true</IncludeSymbols>
    <IncludeReferenceProjects>true</IncludeReferenceProjects>
    <RepositoryUrl>https://github.com/Azure/azure-functions-durable-extension/</RepositoryUrl>
    <RepositoryType>git</RepositoryType>
    <GeneratePackageOnBuild>true</GeneratePackageOnBuild>
  </PropertyGroup>

</Project><|MERGE_RESOLUTION|>--- conflicted
+++ resolved
@@ -39,32 +39,19 @@
     <WarningsAsErrors />
     <StyleCopTreatErrorsAsWarnings>true</StyleCopTreatErrorsAsWarnings>
   </PropertyGroup>
-<<<<<<< HEAD
   
   <PropertyGroup Condition="'$(TargetFramework)' == 'net461'">
-=======
-
-  <PropertyGroup Condition="'$(TargetFramework)' != 'netstandard2.0'">
->>>>>>> d719198e
     <DefineConstants>FUNCTIONS_V1</DefineConstants>
     <EnableDefaultCompileItems>false</EnableDefaultCompileItems>
   </PropertyGroup>
 
   <ItemGroup>
-<<<<<<< HEAD
-    <!--Don't include Correlation classes in Function V1.-->
-    <Compile Include="**/*.cs" Exclude="Correlation/*.cs;**/obj/**/*.cs" Condition="'$(TargetFramework)' == 'net461'" />
+    <!--Don't include Auth and Correlation classes in Function V1.-->
+    <Compile Include="**/*.cs" Exclude="Auth/*.cs;Correlation/*.cs;**/obj/**/*.cs" Condition="'$(TargetFramework)' == 'net461'" />
   </ItemGroup>
 
   <ItemGroup Condition="'$(TargetFramework)' == 'net461'">
-=======
-    <!--Don't include Auth and Correlation classes in Function V1.-->
-    <Compile Include="**/*.cs" Exclude="Auth/*.cs;Correlation/*.cs;**/obj/**/*.cs" Condition="'$(TargetFramework)' != 'netstandard2.0'" />
-  </ItemGroup>
-
-  <ItemGroup Condition="'$(TargetFramework)' != 'netstandard2.0'">
     <PackageReference Include="Azure.Identity" Version="1.1.1" />
->>>>>>> d719198e
     <PackageReference Include="Microsoft.Azure.WebJobs" Version="2.3.0" />
 
     <!--Don't increase below versions without significantly testing on Functions V1. Increasing these versions increments
@@ -75,14 +62,9 @@
     <PackageReference Include="Microsoft.AspNetCore.Mvc.WebApiCompatShim" Version="1.0.4" />
   </ItemGroup>
 
-<<<<<<< HEAD
   <ItemGroup Condition="'$(TargetFramework)' != 'net461'">
-    <PackageReference Include="Microsoft.Azure.WebJobs" Version="3.0.14" />
-=======
-  <ItemGroup Condition="'$(TargetFramework)' == 'netstandard2.0'">
     <PackageReference Include="Azure.Identity" Version="1.5.0" />
     <PackageReference Include="Microsoft.Azure.WebJobs" Version="3.0.31" />
->>>>>>> d719198e
     <PackageReference Include="Microsoft.AspNetCore.Mvc.WebApiCompatShim" Version="2.1.0" />
     <PackageReference Include="Microsoft.AspNetCore.Routing" Version="2.2.0" />
     <PackageReference Include="Microsoft.AspNetCore.Server.Kestrel" Version="2.2.0" />
@@ -109,14 +91,8 @@
   </ItemGroup>
 
   <ItemGroup>
-<<<<<<< HEAD
     <PackageReference Include="Microsoft.Azure.DurableTask.AzureStorage" Version="1.10.*" />
     <PackageReference Include="Microsoft.Azure.WebJobs.Extensions.DurableTask.Analyzers" Version="0.4.*" />
-    <PackageReference Include="Azure.Identity" Version="1.3.0" />
-=======
-    <PackageReference Include="Microsoft.Azure.DurableTask.AzureStorage" Version="1.10.1" />
-    <PackageReference Include="Microsoft.Azure.WebJobs.Extensions.DurableTask.Analyzers" Version="0.4.2" />
->>>>>>> d719198e
 
     <!-- Explicitly pinned transitive dependencies with CVE vulnerabilities.-->
     <PackageReference Include="System.Text.Encodings.Web" Version="4.7.2" />
