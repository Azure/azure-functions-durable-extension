﻿<Project Sdk="Microsoft.NET.Sdk">

  <PropertyGroup>
    <TargetFrameworks>netstandard2.0;net461</TargetFrameworks>
    <AssemblyName>Microsoft.Azure.WebJobs.Extensions.DurableTask</AssemblyName>
    <RootNamespace>Microsoft.Azure.WebJobs.Extensions.DurableTask</RootNamespace>
    <MajorVersion>2</MajorVersion>
    <MinorVersion>4</MinorVersion>
    <PatchVersion>0</PatchVersion>
    <Version>$(MajorVersion).$(MinorVersion).$(PatchVersion)</Version>
    <FileVersion>$(MajorVersion).$(MinorVersion).$(PatchVersion)</FileVersion>
    <AssemblyVersion>$(MajorVersion).0.0.0</AssemblyVersion>
    <Company>Microsoft Corporation</Company>
    <LangVersion>7.3</LangVersion>
    <SignAssembly>true</SignAssembly>
    <AssemblyOriginatorKeyFile>..\..\sign.snk</AssemblyOriginatorKeyFile>
    <PublishRepositoryUrl>true</PublishRepositoryUrl>
    <EmbedUntrackedSources>true</EmbedUntrackedSources>
    <DebugSymbols>true</DebugSymbols>
    <DebugType>embedded</DebugType>
    <IncludeSymbols>false</IncludeSymbols>
    <!-- See https://github.com/Azure/azure-functions-durable-extension/issues/1433 -->
    <NoWarn>NU5125</NoWarn>
  </PropertyGroup>

  <!-- 
    The docs.microsoft.com infrastructure requires our published API docs to have an
    xml file that matches the assembly name. This doesn't work for multi-targeting so
    we have to choose the most important target, which is currently netstandard2.0.
  -->
  <PropertyGroup Condition="'$(TargetFramework)' == 'netstandard2.0'">
    <DocumentationFile>$(AssemblyName).xml</DocumentationFile>
  </PropertyGroup>
  <PropertyGroup Condition="'$(TargetFramework)' != 'netstandard2.0'">
    <DocumentationFile>$(AssemblyName)-$(TargetFramework).xml</DocumentationFile>
  </PropertyGroup>
  
  <PropertyGroup Condition="'$(Configuration)|$(Platform)'=='Release|AnyCPU'">
    <TreatWarningsAsErrors>true</TreatWarningsAsErrors>
    <WarningsAsErrors />
    <StyleCopTreatErrorsAsWarnings>true</StyleCopTreatErrorsAsWarnings>
  </PropertyGroup>
  
  <PropertyGroup Condition="'$(TargetFramework)' != 'netstandard2.0'">
    <DefineConstants>FUNCTIONS_V1</DefineConstants>
    <EnableDefaultCompileItems>false</EnableDefaultCompileItems>
  </PropertyGroup>

  <ItemGroup>
    <!--Don't include Correlation classes in Function V1.-->
    <Compile Include="**/*.cs" Exclude="Correlation/*.cs;**/obj/**/*.cs" Condition="'$(TargetFramework)' != 'netstandard2.0'" />
  </ItemGroup>

  <ItemGroup Condition="'$(TargetFramework)' != 'netstandard2.0'">
    <PackageReference Include="Microsoft.Azure.WebJobs" Version="2.3.0" />

    <!--Don't increase below versions without significantly testing on Functions V1. Increasing these versions increments
    some dependencies that have binding redirects in Functions V1.-->
    <PackageReference Include="Microsoft.Extensions.Options" Version="1.0.2" />
    <PackageReference Include="Microsoft.Extensions.Configuration.Abstractions" Version="1.0.2" />
    <PackageReference Include="Microsoft.AspNetCore.Routing" Version="1.0.3" />
    <PackageReference Include="Microsoft.AspNetCore.Mvc.WebApiCompatShim" Version="1.0.3" />
  </ItemGroup>

  <ItemGroup Condition="'$(TargetFramework)' == 'netstandard2.0'">
    <PackageReference Include="Microsoft.Azure.WebJobs" Version="3.0.14" />
    <PackageReference Include="Microsoft.AspNetCore.Mvc.WebApiCompatShim" Version="2.1.0" />
    <PackageReference Include="Microsoft.AspNetCore.Routing" Version="2.2.0" />
    <PackageReference Include="Microsoft.AspNetCore.Server.Kestrel" Version="2.2.0" />
    <PackageReference Include="Microsoft.Extensions.Http" Version="2.2.0" />
    <PackageReference Include="Microsoft.ApplicationInsights" Version="2.12.2" />
<<<<<<< HEAD
    <PackageReference Include="Microsoft.ApplicationInsights.DependencyCollector" Version="2.12.2" />
=======
    <PackageReference Include="Mono.Posix.NETStandard" Version="1.0.0" />
>>>>>>> 6c9627cd
  </ItemGroup>

  <ItemGroup>
    <PackageReference Include="Microsoft.SourceLink.GitHub" Version="1.0.*" PrivateAssets="All" />
    <PackageReference Include="StyleCop.Analyzers" Version="1.1.*" PrivateAssets="All" />
  </ItemGroup>

  <ItemGroup>
    <AdditionalFiles Include="..\..\.stylecop\stylecop.json" />
    <Compile Include="..\..\.stylecop\GlobalSuppressions.cs" Link="GlobalSuppressions.cs" />
  </ItemGroup>

  <ItemGroup>
    <PackageReference Include="Microsoft.Azure.DurableTask.AzureStorage" Version="1.8.3" />
    <PackageReference Include="Microsoft.Azure.WebJobs.Extensions.DurableTask.Analyzers" Version="0.3.2" />
    <PackageReference Include="Azure.Identity" Version="1.1.1" />
  </ItemGroup>

  <!-- NuGet Publishing Metadata -->
  <PropertyGroup>
    <Title>Azure Functions Durable Task Extension</Title>
    <Authors>Microsoft</Authors>
    <Description>Azure WebJobs SDK Extension for the Durable Task Framework</Description>
    <PackageReleaseNotes>https://github.com/Azure/azure-functions-durable-extension/releases/</PackageReleaseNotes>
    <Copyright>© Microsoft Corporation. All rights reserved.</Copyright>
    <PackageTags>Microsoft;Azure;WebJobs;Durable;Extension;Orchestration;Workflow;Functions</PackageTags>
    <PackageRequireLicenseAcceptance>true</PackageRequireLicenseAcceptance>
    <PackageLicenseUrl>https://go.microsoft.com/fwlink/?linkid=2028464</PackageLicenseUrl>
    <PackageProjectUrl>https://github.com/Azure/azure-functions-durable-extension</PackageProjectUrl>
    <IncludeSymbols>true</IncludeSymbols>
    <IncludeReferenceProjects>true</IncludeReferenceProjects>
    <RepositoryUrl>https://github.com/Azure/azure-functions-durable-extension/</RepositoryUrl>
    <RepositoryType>git</RepositoryType>
    <GeneratePackageOnBuild>true</GeneratePackageOnBuild>
  </PropertyGroup>

</Project><|MERGE_RESOLUTION|>--- conflicted
+++ resolved
@@ -69,11 +69,6 @@
     <PackageReference Include="Microsoft.AspNetCore.Server.Kestrel" Version="2.2.0" />
     <PackageReference Include="Microsoft.Extensions.Http" Version="2.2.0" />
     <PackageReference Include="Microsoft.ApplicationInsights" Version="2.12.2" />
-<<<<<<< HEAD
-    <PackageReference Include="Microsoft.ApplicationInsights.DependencyCollector" Version="2.12.2" />
-=======
-    <PackageReference Include="Mono.Posix.NETStandard" Version="1.0.0" />
->>>>>>> 6c9627cd
   </ItemGroup>
 
   <ItemGroup>
