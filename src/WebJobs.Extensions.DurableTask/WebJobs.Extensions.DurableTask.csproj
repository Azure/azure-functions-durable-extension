--- conflicted
+++ resolved
@@ -88,16 +88,9 @@
   </ItemGroup>
 
   <ItemGroup>
-<<<<<<< HEAD
-    <PackageReference Include="Microsoft.Azure.DurableTask.Core" Version="2.7.0" />
     <PackageReference Include="Microsoft.Azure.DurableTask.AzureStorage" Version="1.10.*" />
     <PackageReference Include="Microsoft.Azure.WebJobs.Extensions.DurableTask.Analyzers" Version="0.4.*" />
     <PackageReference Include="Azure.Identity" Version="1.3.0" />
-=======
-    <PackageReference Include="Microsoft.Azure.DurableTask.AzureStorage" Version="1.10.1" />
-    <PackageReference Include="Microsoft.Azure.WebJobs.Extensions.DurableTask.Analyzers" Version="0.4.2" />
-    <PackageReference Include="Azure.Identity" Version="1.1.1" />
->>>>>>> 1da8d529
 
     <!-- Explicitly pinned transitive dependencies with CVE vulnerabilities.-->
     <PackageReference Include="System.Text.Encodings.Web" Version="4.7.2" />
