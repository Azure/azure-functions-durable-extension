﻿<Project Sdk="Microsoft.NET.Sdk">

  <PropertyGroup>
    <TargetFrameworks>netcoreapp3.1;netstandard2.0;net462</TargetFrameworks>
    <AssemblyName>Microsoft.Azure.WebJobs.Extensions.DurableTask</AssemblyName>
    <RootNamespace>Microsoft.Azure.WebJobs.Extensions.DurableTask</RootNamespace>
<<<<<<< HEAD
    <MajorVersion>3</MajorVersion>
    <MinorVersion>0</MinorVersion>
=======
    <MajorVersion>2</MajorVersion>
    <MinorVersion>11</MinorVersion>
>>>>>>> 44b25339
    <PatchVersion>0</PatchVersion>
    <VersionSuffix>preview.2</VersionSuffix>
    <Version>$(MajorVersion).$(MinorVersion).$(PatchVersion)-$(VersionSuffix)</Version>
    <FileVersion>$(MajorVersion).$(MinorVersion).$(PatchVersion)</FileVersion>
    <AssemblyVersion>$(MajorVersion).0.0.0</AssemblyVersion>
    <Company>Microsoft Corporation</Company>
    <LangVersion>9.0</LangVersion>
    <SignAssembly>true</SignAssembly>
    <AssemblyOriginatorKeyFile>..\..\sign.snk</AssemblyOriginatorKeyFile>
    <PublishRepositoryUrl>true</PublishRepositoryUrl>
    <EmbedUntrackedSources>true</EmbedUntrackedSources>
    <DebugType>embedded</DebugType>
    <!-- See https://github.com/Azure/azure-functions-durable-extension/issues/1433 -->
    <NoWarn>NU5125;SA0001</NoWarn>
  </PropertyGroup>

  <!-- NuGet Publishing Metadata -->
  <PropertyGroup>
    <Title>Azure Functions Durable Task Extension</Title>
    <Authors>Microsoft</Authors>
    <Description>Azure WebJobs SDK Extension for the Durable Task Framework</Description>
    <PackageReleaseNotes>https://github.com/Azure/azure-functions-durable-extension/releases/</PackageReleaseNotes>
    <Copyright>© Microsoft Corporation. All rights reserved.</Copyright>
    <PackageTags>Microsoft Azure WebJobs Durable Extension Orchestration Workflow Functions</PackageTags>
    <PackageRequireLicenseAcceptance>true</PackageRequireLicenseAcceptance>
    <PackageLicenseExpression>MIT</PackageLicenseExpression>
    <PackageProjectUrl>https://github.com/Azure/azure-functions-durable-extension</PackageProjectUrl>
    <RepositoryUrl>https://github.com/Azure/azure-functions-durable-extension/</RepositoryUrl>
    <RepositoryType>git</RepositoryType>
    <GeneratePackageOnBuild>true</GeneratePackageOnBuild>
  </PropertyGroup>

  <!--
    .NET Framework 4.x settings: These are specifically for Functions V1.
  -->
  <PropertyGroup Condition="'$(TargetFramework)' == 'net462'">
    <DefineConstants>$(DefineConstants);FUNCTIONS_V1</DefineConstants>
    <EnableDefaultCompileItems>false</EnableDefaultCompileItems>
  </PropertyGroup>
  <ItemGroup Condition="'$(TargetFramework)' == 'net462'">
    <!-- Don't include Correlation classes in Function V1. -->
    <Compile Include="**/*.cs" Exclude="Storage/*ClientProvider.cs;Correlation/*.cs;**/obj/**/*.cs" />
    <!-- Don't increase below versions without significantly testing on Functions V1!
         Increasing these versions increments some dependencies that have binding redirects in Functions V1. -->
    <PackageReference Include="Azure.Identity" Version="1.1.1" />
    <PackageReference Include="Microsoft.AspNetCore.Hosting.Abstractions" Version="1.0.3" />
    <PackageReference Include="Microsoft.AspNetCore.Http.Abstractions" Version="1.0.3" />
    <PackageReference Include="Microsoft.AspNetCore.Http.Features" Version="1.0.3" />
    <PackageReference Include="Microsoft.AspNetCore.Mvc.Abstractions" Version="1.0.4" />
    <PackageReference Include="Microsoft.AspNetCore.Mvc.Core" Version="1.0.4" />
    <PackageReference Include="Microsoft.AspNetCore.Mvc.WebApiCompatShim" Version="1.0.4" />
    <PackageReference Include="Microsoft.AspNetCore.Routing" Version="1.0.4" />
    <PackageReference Include="Microsoft.AspNetCore.Routing.Abstractions" Version="1.0.4" />
    <PackageReference Include="Microsoft.Azure.WebJobs" Version="2.3.0" />
    <PackageReference Include="Microsoft.Azure.WebJobs.Core" Version="2.3.0" />
    <PackageReference Include="Microsoft.Extensions.Configuration.Abstractions" Version="1.0.2" />
    <PackageReference Include="Microsoft.Extensions.DependencyInjection.Abstractions" Version="1.0.2" />
    <PackageReference Include="Microsoft.Extensions.Logging.Abstractions" Version="1.1.1" />
    <PackageReference Include="Microsoft.Extensions.Options" Version="1.0.2" />
    <PackageReference Include="Microsoft.Extensions.Primitives" Version="1.0.1" />
  </ItemGroup>

  <!--
    .NET Standard 2.0 settings: These are for Functions V2 and above but may not contain some V3+ settings.
    This is also the target for extension bundles V2 and V3.
  -->
  <PropertyGroup Condition="'$(TargetFramework)' == 'netstandard2.0'">
    <DefineConstants>$(DefineConstants);FUNCTIONS_V2_OR_GREATER</DefineConstants>
    <!-- We treat the .NET Standard 2.0 public APIs as authoratative and only generate XML docs for those -->
    <DocumentationFile>$(AssemblyName).xml</DocumentationFile>
  </PropertyGroup>
  <ItemGroup Condition="'$(TargetFramework)' == 'netstandard2.0'">
    <PackageReference Include="Azure.Identity" Version="1.5.0" />
    <PackageReference Include="Microsoft.Azure.WebJobs" Version="3.0.31" />
    <PackageReference Include="Microsoft.AspNetCore.Mvc.WebApiCompatShim" Version="2.2.0" />
    <PackageReference Include="Microsoft.AspNetCore.Routing" Version="2.2.0" />
    <PackageReference Include="Microsoft.AspNetCore.Server.Kestrel" Version="2.2.0" />
    <PackageReference Include="Microsoft.Extensions.Azure" Version="1.1.1" />
    <PackageReference Include="Microsoft.Extensions.Http" Version="2.2.0" />
    <PackageReference Include="Microsoft.Azure.DurableTask.ApplicationInsights" Version="0.1.0" />

    <!-- Explicitly pinned transitive dependencies with CVE vulnerabilities.-->
    <PackageReference Include="Microsoft.AspNetCore.Server.Kestrel.Transport.Sockets" Version="2.2.1" />
  </ItemGroup>

  <!--
    .NET Core 3.1 settings: These are for Functions V3 and above.
    This is the target for extension bundles V4 and above.
  -->
  <PropertyGroup Condition="'$(TargetFramework)' == 'netcoreapp3.1'">
    <DefineConstants>$(DefineConstants);FUNCTIONS_V2_OR_GREATER;FUNCTIONS_V3_OR_GREATER</DefineConstants>
  </PropertyGroup>
  <ItemGroup Condition="'$(TargetFramework)' == 'netcoreapp3.1'">
    <PackageReference Include="Azure.Identity" Version="1.5.0" />
    <PackageReference Include="Microsoft.Azure.WebJobs" Version="3.0.31" />
    <PackageReference Include="Microsoft.AspNetCore.Mvc.WebApiCompatShim" Version="2.2.0" />
    <PackageReference Include="Microsoft.AspNetCore.Routing" Version="2.2.0" />
    <PackageReference Include="Microsoft.AspNetCore.Server.Kestrel" Version="2.2.0" />
    <PackageReference Include="Microsoft.Extensions.Azure" Version="1.1.1" />
    <PackageReference Include="Microsoft.Extensions.Http" Version="2.2.0" />
    <PackageReference Include="Microsoft.Azure.DurableTask.ApplicationInsights" Version="0.1.0" />
    <!-- Explicitly pinned transitive dependencies with CVE vulnerabilities.-->
    <PackageReference Include="Microsoft.AspNetCore.Server.Kestrel.Transport.Sockets" Version="2.2.1" />
    <!-- The gRPC dependencies in this package are not compatible with older frameworks, like .NET Core 2.x -->
    <PackageReference Include="Microsoft.DurableTask.Sidecar.Protobuf" Version="1.0.0" />
  </ItemGroup>

  <!-- Common dependencies across all targets -->
  <ItemGroup>
<<<<<<< HEAD
    <PackageReference Include="Azure.Core" Version="1.34.0" />
    <PackageReference Include="Azure.Data.Tables" Version="12.8.1" />
    <PackageReference Include="Azure.Storage.Blobs" Version="12.17.0" />
    <PackageReference Include="Azure.Storage.Queues" Version="12.15.0" />
    <PackageReference Include="Microsoft.Azure.DurableTask.AzureStorage" Version="2.0.0-preview.4" />
    <PackageReference Include="Microsoft.Azure.DurableTask.Core" Version="2.13.*" />
=======
    <PackageReference Include="Microsoft.Azure.DurableTask.Core" Version="2.14.*" />
    <PackageReference Include="Microsoft.Azure.DurableTask.AzureStorage" Version="1.15.*" />
>>>>>>> 44b25339
    <PackageReference Include="Microsoft.Azure.WebJobs.Extensions.DurableTask.Analyzers" Version="0.5.*" />
    <!-- Build-time dependencies -->
    <PackageReference Include="Microsoft.SourceLink.GitHub" Version="1.0.*" PrivateAssets="All" />
    <PackageReference Include="StyleCop.Analyzers" Version="1.1.*" PrivateAssets="All" />
    <!-- StyleCop artifacts (CONSDER: we should remove stylecop and standardize on .editorconfig) -->
    <AdditionalFiles Include="..\..\.stylecop\stylecop.json" />
    <Compile Include="..\..\.stylecop\GlobalSuppressions.cs" Link="GlobalSuppressions.cs" />
  </ItemGroup>

  <!-- Release build settings -->
  <PropertyGroup Condition="'$(Configuration)'=='Release'">
    <TreatWarningsAsErrors>true</TreatWarningsAsErrors>
    <WarningsAsErrors />
    <StyleCopTreatErrorsAsWarnings>true</StyleCopTreatErrorsAsWarnings>
  </PropertyGroup>
  <ItemGroup Condition="'$(Configuration)'=='Release'">
    <Content Include="..\..\_manifest\**">
      <Pack>true</Pack>
      <PackagePath>content/SBOM</PackagePath>
    </Content>
  </ItemGroup>

</Project><|MERGE_RESOLUTION|>--- conflicted
+++ resolved
@@ -4,13 +4,8 @@
     <TargetFrameworks>netcoreapp3.1;netstandard2.0;net462</TargetFrameworks>
     <AssemblyName>Microsoft.Azure.WebJobs.Extensions.DurableTask</AssemblyName>
     <RootNamespace>Microsoft.Azure.WebJobs.Extensions.DurableTask</RootNamespace>
-<<<<<<< HEAD
     <MajorVersion>3</MajorVersion>
     <MinorVersion>0</MinorVersion>
-=======
-    <MajorVersion>2</MajorVersion>
-    <MinorVersion>11</MinorVersion>
->>>>>>> 44b25339
     <PatchVersion>0</PatchVersion>
     <VersionSuffix>preview.2</VersionSuffix>
     <Version>$(MajorVersion).$(MinorVersion).$(PatchVersion)-$(VersionSuffix)</Version>
@@ -120,17 +115,12 @@
 
   <!-- Common dependencies across all targets -->
   <ItemGroup>
-<<<<<<< HEAD
     <PackageReference Include="Azure.Core" Version="1.34.0" />
     <PackageReference Include="Azure.Data.Tables" Version="12.8.1" />
     <PackageReference Include="Azure.Storage.Blobs" Version="12.17.0" />
     <PackageReference Include="Azure.Storage.Queues" Version="12.15.0" />
     <PackageReference Include="Microsoft.Azure.DurableTask.AzureStorage" Version="2.0.0-preview.4" />
-    <PackageReference Include="Microsoft.Azure.DurableTask.Core" Version="2.13.*" />
-=======
     <PackageReference Include="Microsoft.Azure.DurableTask.Core" Version="2.14.*" />
-    <PackageReference Include="Microsoft.Azure.DurableTask.AzureStorage" Version="1.15.*" />
->>>>>>> 44b25339
     <PackageReference Include="Microsoft.Azure.WebJobs.Extensions.DurableTask.Analyzers" Version="0.5.*" />
     <!-- Build-time dependencies -->
     <PackageReference Include="Microsoft.SourceLink.GitHub" Version="1.0.*" PrivateAssets="All" />
