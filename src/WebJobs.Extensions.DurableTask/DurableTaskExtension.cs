--- conflicted
+++ resolved
@@ -1,1600 +1,1590 @@
-// Copyright (c) .NET Foundation. All rights reserved.
-// Licensed under the MIT License. See LICENSE in the project root for license information.
-
-using System;
-using System.Collections.Concurrent;
-using System.Collections.Generic;
-using System.Diagnostics;
-using System.Linq;
-using System.Net;
-using System.Net.Http;
-using System.Reflection;
-using System.Text;
-using System.Threading;
-using System.Threading.Tasks;
-using DurableTask.AzureStorage;
-using DurableTask.Core;
-using DurableTask.Core.Exceptions;
-using DurableTask.Core.History;
-using DurableTask.Core.Middleware;
-using Microsoft.Azure.WebJobs.Description;
-#if !FUNCTIONS_V1
-using Microsoft.Azure.WebJobs.Extensions.DurableTask.Correlation;
-using Microsoft.Azure.WebJobs.Host.Scale;
-#endif
-using Microsoft.Azure.WebJobs.Extensions.DurableTask.Listener;
-using Microsoft.Azure.WebJobs.Host;
-using Microsoft.Azure.WebJobs.Host.Config;
-using Microsoft.Azure.WebJobs.Host.Executors;
-using Microsoft.Azure.WebJobs.Logging;
-using Microsoft.Extensions.Logging;
-using Microsoft.Extensions.Options;
-using Newtonsoft.Json;
-using Newtonsoft.Json.Linq;
-
-namespace Microsoft.Azure.WebJobs.Extensions.DurableTask
-{
-    /// <summary>
-    /// Configuration for the Durable Functions extension.
-    /// </summary>
-#if !FUNCTIONS_V1
-    [Extension("DurableTask", "DurableTask")]
-#endif
-    public class DurableTaskExtension :
-        IExtensionConfigProvider,
-        IDisposable,
-        IAsyncConverter<HttpRequestMessage, HttpResponseMessage>,
-        INameVersionObjectManager<TaskOrchestration>,
-        INameVersionObjectManager<TaskActivity>
-    {
-        private const string DefaultProvider = AzureStorageDurabilityProviderFactory.ProviderName;
-
-        internal static readonly string LoggerCategoryName = LogCategories.CreateTriggerCategory("DurableTask");
-
-        // Creating client objects is expensive, so we cache them when the attributes match.
-        // Note that DurableClientAttribute defines a custom equality comparer.
-        private readonly ConcurrentDictionary<DurableClientAttribute, DurableClient> cachedClients =
-            new ConcurrentDictionary<DurableClientAttribute, DurableClient>();
-
-        private readonly ConcurrentDictionary<FunctionName, RegisteredFunctionInfo> knownOrchestrators =
-            new ConcurrentDictionary<FunctionName, RegisteredFunctionInfo>();
-
-        private readonly ConcurrentDictionary<FunctionName, RegisteredFunctionInfo> knownEntities =
-            new ConcurrentDictionary<FunctionName, RegisteredFunctionInfo>();
-
-        private readonly ConcurrentDictionary<FunctionName, RegisteredFunctionInfo> knownActivities =
-            new ConcurrentDictionary<FunctionName, RegisteredFunctionInfo>();
-
-        private readonly AsyncLock taskHubLock = new AsyncLock();
-#if !FUNCTIONS_V1
-#pragma warning disable CS0169
-        private readonly ITelemetryActivator telemetryActivator;
-#pragma warning restore CS0169
-#endif
-#if NET6_0_OR_GREATER
-        private readonly LocalGrpcListener localGrpcListener;
-#endif
-        private readonly bool isOptionsConfigured;
-#pragma warning disable CS0612 // Type or member is obsolete
-#pragma warning disable SA1401 // Fields should be private
-        internal IPlatformInformation PlatformInformationService;
-#pragma warning restore SA1401 // Fields should be private
-#pragma warning restore CS0612 // Type or member is obsolete
-        private IDurabilityProviderFactory durabilityProviderFactory;
-        private INameResolver nameResolver;
-        private ILoggerFactory loggerFactory;
-        private DurabilityProvider defaultDurabilityProvider;
-        private TaskHubWorker taskHubWorker;
-        private bool isTaskHubWorkerStarted;
-        private HttpClient durableHttpClient;
-        private EventSourceListener eventSourceListener;
-
-#if FUNCTIONS_V1
-        private IConnectionInfoResolver connectionInfoResolver;
-
-        /// <summary>
-        /// Obsolete. Please use an alternate constructor overload.
-        /// </summary>
-        [Obsolete("The default constructor is obsolete and will be removed in future versions")]
-        public DurableTaskExtension()
-        {
-            // Options initialization happens later
-            this.Options = new DurableTaskOptions();
-            this.isOptionsConfigured = false;
-        }
-#endif
-
-#pragma warning disable CS1572 // XML comment has a param tag for 'XXX', but there is no parameter by that name
-        /// <summary>
-        /// Initializes a new instance of the <see cref="DurableTaskExtension"/>.
-        /// </summary>
-        /// <param name="options">The configuration options for this extension.</param>
-        /// <param name="loggerFactory">The logger factory used for extension-specific logging and orchestration tracking.</param>
-        /// <param name="nameResolver">The name resolver to use for looking up application settings.</param>
-        /// <param name="orchestrationServiceFactories">The factories used to create orchestration service based on the configured storage provider.</param>
-        /// <param name="durableHttpMessageHandlerFactory">The HTTP message handler that handles HTTP requests and HTTP responses.</param>
-        /// <param name="hostLifetimeService">The host shutdown notification service for detecting and reacting to host shutdowns.</param>
-        /// <param name="lifeCycleNotificationHelper">The lifecycle notification helper used for custom orchestration tracking.</param>
-        /// <param name="messageSerializerSettingsFactory">The factory used to create <see cref="JsonSerializerSettings"/> for message settings.</param>
-        /// <param name="errorSerializerSettingsFactory">The factory used to create <see cref="JsonSerializerSettings"/> for error settings.</param>
-        /// <param name="webhookProvider">Provides webhook urls for HTTP management APIs.</param>
-        /// <param name="telemetryActivator">The activator of DistributedTracing. .netstandard2.0 only.</param>
-        /// <param name="platformInformationService">The platform information provider to inspect the OS, app service plan, and other enviroment information.</param>
-        public DurableTaskExtension(
-            IOptions<DurableTaskOptions> options,
-            ILoggerFactory loggerFactory,
-            INameResolver nameResolver,
-            IEnumerable<IDurabilityProviderFactory> orchestrationServiceFactories,
-            IApplicationLifetimeWrapper hostLifetimeService,
-            IDurableHttpMessageHandlerFactory durableHttpMessageHandlerFactory = null,
-            ILifeCycleNotificationHelper lifeCycleNotificationHelper = null,
-            IMessageSerializerSettingsFactory messageSerializerSettingsFactory = null,
-#pragma warning disable CS0612 // Type or member is obsolete
-            IPlatformInformation platformInformationService = null,
-#pragma warning restore CS0612 // Type or member is obsolete
-#if !FUNCTIONS_V1
-            IErrorSerializerSettingsFactory errorSerializerSettingsFactory = null,
-#pragma warning disable CS0618 // Type or member is obsolete
-            IWebHookProvider webhookProvider = null,
-#pragma warning restore CS0618 // Type or member is obsolete
-            ITelemetryActivator telemetryActivator = null)
-#else
-            IErrorSerializerSettingsFactory errorSerializerSettingsFactory = null)
-#endif
-#pragma warning restore CS1572 // XML comment has a param tag for 'XXX', but there is no parameter by that name
-        {
-            // Options will be null in Functions v1 runtime - populated later.
-            this.Options = options?.Value ?? new DurableTaskOptions();
-            this.nameResolver = nameResolver ?? throw new ArgumentNullException(nameof(nameResolver));
-            this.loggerFactory = loggerFactory ?? throw new ArgumentNullException(nameof(loggerFactory));
-            this.PlatformInformationService = platformInformationService ?? throw new ArgumentNullException(nameof(platformInformationService));
-            this.ResolveAppSettingOptions();
-
-            ILogger logger = loggerFactory.CreateLogger(LoggerCategoryName);
-
-            this.TraceHelper = new EndToEndTraceHelper(logger, this.Options.Tracing.TraceReplayEvents);
-            this.LifeCycleNotificationHelper = lifeCycleNotificationHelper ?? this.CreateLifeCycleNotificationHelper();
-            this.durabilityProviderFactory = this.GetDurabilityProviderFactory(this.Options, logger, orchestrationServiceFactories);
-            this.defaultDurabilityProvider = this.durabilityProviderFactory.GetDurabilityProvider();
-            this.isOptionsConfigured = true;
-
-            if (durableHttpMessageHandlerFactory == null)
-            {
-                durableHttpMessageHandlerFactory = new DurableHttpMessageHandlerFactory();
-            }
-
-            DurableHttpClientFactory durableHttpClientFactory = new DurableHttpClientFactory();
-            this.durableHttpClient = durableHttpClientFactory.GetClient(durableHttpMessageHandlerFactory);
-
-            this.MessageDataConverter = CreateMessageDataConverter(messageSerializerSettingsFactory);
-            this.ErrorDataConverter = this.CreateErrorDataConverter(errorSerializerSettingsFactory);
-
-            this.TypedCodeProvider = new TypedCodeProvider();
-            this.TypedCodeProvider.Initialize();
-
-            this.HttpApiHandler = new HttpApiHandler(this, logger);
-#if !FUNCTIONS_V1
-            // This line ensure every time we need the webhook URI, we get it directly from the
-            // function runtime, which has the most up-to-date knowledge about the site hostname.
-            Func<Uri> webhookDelegate = () => webhookProvider.GetUrl(this);
-            this.HttpApiHandler.RegisterWebhookProvider(
-                this.Options.WebhookUriProviderOverride ??
-                webhookDelegate);
-#endif
-
-            this.HostLifetimeService = hostLifetimeService;
-
-#if !FUNCTIONS_V1
-            // The RPC server is started when the extension is initialized.
-            // The RPC server is stopped when the host has finished shutting down.
-            this.HostLifetimeService.OnStopped.Register(this.StopLocalHttpServer);
-            this.telemetryActivator = telemetryActivator;
-            this.telemetryActivator?.Initialize(logger);
-#endif
-
-            // Starting with .NET isolated and Java, we have a more efficient out-of-process
-            // function invocation protocol. Other languages will use the existing protocol.
-            WorkerRuntimeType runtimeType = this.PlatformInformationService.GetWorkerRuntimeType();
-            if (runtimeType == WorkerRuntimeType.DotNetIsolated || runtimeType == WorkerRuntimeType.Java)
-            {
-                this.OutOfProcProtocol = OutOfProcOrchestrationProtocol.MiddlewarePassthrough;
-#if NET6_0_OR_GREATER
-                this.localGrpcListener = new LocalGrpcListener(
-                    this,
-                    this.loggerFactory,
-                    this.defaultDurabilityProvider,
-                    this.defaultDurabilityProvider);
-                this.HostLifetimeService.OnStopped.Register(this.StopLocalGrpcServer);
-#endif
-            }
-            else
-            {
-                this.OutOfProcProtocol = OutOfProcOrchestrationProtocol.OrchestratorShim;
-            }
-        }
-
-#if FUNCTIONS_V1
-        internal DurableTaskExtension(
-            IOptions<DurableTaskOptions> options,
-            ILoggerFactory loggerFactory,
-            INameResolver nameResolver,
-            IEnumerable<IDurabilityProviderFactory> orchestrationServiceFactories,
-            IConnectionInfoResolver connectionInfoResolver,
-            IApplicationLifetimeWrapper shutdownNotification,
-            IDurableHttpMessageHandlerFactory durableHttpMessageHandlerFactory,
-#pragma warning disable CS0612 // Type or member is obsolete
-            IPlatformInformation platformInformationService)
-#pragma warning restore CS0612 // Type or member is obsolete
-
-            : this(options, loggerFactory, nameResolver, orchestrationServiceFactories, shutdownNotification, durableHttpMessageHandlerFactory)
-        {
-            this.connectionInfoResolver = connectionInfoResolver;
-        }
-
-        /// <summary>
-        /// Gets or sets default task hub name to be used by all <see cref="IDurableClient"/>, <see cref="IDurableOrchestrationClient"/>, <see cref="IDurableEntityClient"/>,
-        /// <see cref="IDurableOrchestrationContext"/>, and <see cref="IDurableActivityContext"/> instances.
-        /// </summary>
-        /// <remarks>
-        /// A task hub is a logical grouping of storage resources. Alternate task hub names can be used to isolate
-        /// multiple Durable Functions applications from each other, even if they are using the same storage backend.
-        /// </remarks>
-        /// <value>The name of the default task hub.</value>
-        public string HubName
-        {
-            get { return this.Options.HubName; }
-            set { this.Options.HubName = value; }
-        }
-#endif
-
-        internal DurableTaskOptions Options { get; }
-
-        internal HttpApiHandler HttpApiHandler { get; private set; }
-
-        internal ILifeCycleNotificationHelper LifeCycleNotificationHelper { get; private set; }
-
-        internal EndToEndTraceHelper TraceHelper { get; private set; }
-
-        internal MessagePayloadDataConverter MessageDataConverter { get; private set; }
-
-        internal MessagePayloadDataConverter ErrorDataConverter { get; private set; }
-
-        internal TypedCodeProvider TypedCodeProvider { get; private set; }
-
-        internal TimeSpan MessageReorderWindow
-            => this.defaultDurabilityProvider.GuaranteesOrderedDelivery ? TimeSpan.Zero : TimeSpan.FromMinutes(this.Options.EntityMessageReorderWindowInMinutes);
-
-        internal IApplicationLifetimeWrapper HostLifetimeService { get; } = HostLifecycleService.NoOp;
-
-        internal OutOfProcOrchestrationProtocol OutOfProcProtocol { get; }
-
-        internal static MessagePayloadDataConverter CreateMessageDataConverter(IMessageSerializerSettingsFactory messageSerializerSettingsFactory)
-        {
-            bool isDefault;
-            if (messageSerializerSettingsFactory == null)
-            {
-                messageSerializerSettingsFactory = new MessageSerializerSettingsFactory();
-            }
-
-            isDefault = messageSerializerSettingsFactory is MessageSerializerSettingsFactory;
-
-            return new MessagePayloadDataConverter(messageSerializerSettingsFactory.CreateJsonSerializerSettings(), isDefault);
-        }
-
-        private MessagePayloadDataConverter CreateErrorDataConverter(IErrorSerializerSettingsFactory errorSerializerSettingsFactory)
-        {
-            bool isDefault;
-            if (errorSerializerSettingsFactory == null)
-            {
-                errorSerializerSettingsFactory = new ErrorSerializerSettingsFactory();
-            }
-
-            isDefault = errorSerializerSettingsFactory is ErrorSerializerSettingsFactory;
-
-            return new MessagePayloadDataConverter(errorSerializerSettingsFactory.CreateJsonSerializerSettings(), isDefault);
-        }
-
-        private IDurabilityProviderFactory GetDurabilityProviderFactory(DurableTaskOptions options, ILogger logger, IEnumerable<IDurabilityProviderFactory> orchestrationServiceFactories)
-        {
-            bool storageTypeIsConfigured = options.StorageProvider.TryGetValue("type", out object storageType);
-
-            if (!storageTypeIsConfigured)
-            {
-                try
-                {
-                    IDurabilityProviderFactory defaultFactory = orchestrationServiceFactories.First(f => f.Name.Equals(DefaultProvider));
-                    logger.LogInformation($"Using the default storage provider: {DefaultProvider}.");
-                    return defaultFactory;
-                }
-                catch (InvalidOperationException e)
-                {
-                    throw new InvalidOperationException($"Couldn't find the default storage provider: {DefaultProvider}.", e);
-                }
-            }
-
-            try
-            {
-                IDurabilityProviderFactory selectedFactory = orchestrationServiceFactories.First(f => string.Equals(f.Name, storageType.ToString(), StringComparison.OrdinalIgnoreCase));
-                logger.LogInformation($"Using the {storageType} storage provider.");
-                return selectedFactory;
-            }
-            catch (InvalidOperationException e)
-            {
-                IList<string> factoryNames = orchestrationServiceFactories.Select(f => f.Name).ToList();
-                throw new InvalidOperationException($"Storage provider type ({storageType}) was not found. Available storage providers: {string.Join(", ", factoryNames)}.", e);
-            }
-        }
-
-        internal string GetBackendInfo()
-        {
-            return this.defaultDurabilityProvider.GetBackendInfo();
-        }
-
-        /// <summary>
-        /// Internal initialization call from the WebJobs host.
-        /// </summary>
-        /// <param name="context">Extension context provided by WebJobs.</param>
-        void IExtensionConfigProvider.Initialize(ExtensionConfigContext context)
-        {
-#if !FUNCTIONS_V1
-            // .NET461 is not supported in linux, so this is conditionally compiled
-            // We initialize linux logging early on in case any initialization steps below were to trigger a log event.
-            if (this.PlatformInformationService.GetOperatingSystem() == OperatingSystem.Linux)
-            {
-                this.InitializeLinuxLogging();
-            }
-#endif
-
-            ConfigureLoaderHooks();
-
-            // Functions V1 has it's configuration initialized at startup time (now).
-            // For Functions V2 (and for some unit tests) configuration happens earlier in the pipeline.
-            if (!this.isOptionsConfigured)
-            {
-                this.InitializeForFunctionsV1(context);
-            }
-
-            // Throw if any of the configured options are invalid
-            this.Options.Validate(this.nameResolver, this.TraceHelper);
-
-#pragma warning disable CS0618 // Type or member is obsolete
-
-            // Invoke webhook handler to make functions runtime register extension endpoints.
-            var initialWebhookUri = context.GetWebhookHandler();
-
-#if FUNCTIONS_V1
-            // In Functions V1, there is no notion of an IWebhookProvider that
-            // we can dynamically call to fetch the webhook URI, and since context.GetWebhookHandler()
-            // only works in the scope of the Initialize() function, we just have to live with the static URI
-            // we grab now.
-            Func<Uri> staticWebhookHandler = () => initialWebhookUri;
-            this.HttpApiHandler.RegisterWebhookProvider(
-                this.Options.WebhookUriProviderOverride ??
-                staticWebhookHandler);
-#endif
-#pragma warning restore CS0618 // Type or member is obsolete
-
-            this.TraceConfigurationSettings();
-
-            var bindings = new BindingHelper(this);
-
-            // Note that the order of the rules is important
-            var rule = context.AddBindingRule<DurableClientAttribute>()
-                .AddConverter<string, StartOrchestrationArgs>(bindings.StringToStartOrchestrationArgs)
-                .AddConverter<JObject, StartOrchestrationArgs>(bindings.JObjectToStartOrchestrationArgs)
-                .AddConverter<IDurableClient, string>(bindings.DurableOrchestrationClientToString);
-
-            rule.BindToCollector<StartOrchestrationArgs>(bindings.CreateAsyncCollector);
-            rule.BindToInput<IDurableOrchestrationClient>(this.GetClient);
-            rule.BindToInput<IDurableEntityClient>(this.GetClient);
-            rule.BindToInput<IDurableClient>(this.GetClient);
-
-            if (this.TypedCodeProvider.IsInitialized)
-            {
-                rule.Bind(new TypedDurableClientBindingProvider(this.TypedCodeProvider, this.GetClient));
-            }
-
-            // We add a binding rule to support the now deprecated `orchestrationClient` binding
-            // A cleaner solution would be to have the prior rule have an OR-style selector between
-            // DurableClientAttribute and OrchestrationClientAttribute, but it's unclear if that's
-            // possible (for now).
-#pragma warning disable CS0618 // Type or member is obsolete
-            var backwardsCompRule = context.AddBindingRule<OrchestrationClientAttribute>()
-#pragma warning restore CS0618 // Type or member is obsolete
-                .AddConverter<string, StartOrchestrationArgs>(bindings.StringToStartOrchestrationArgs)
-                .AddConverter<JObject, StartOrchestrationArgs>(bindings.JObjectToStartOrchestrationArgs)
-                .AddConverter<IDurableClient, string>(bindings.DurableOrchestrationClientToString);
-
-            backwardsCompRule.BindToCollector<StartOrchestrationArgs>(bindings.CreateAsyncCollector);
-            backwardsCompRule.BindToInput<IDurableOrchestrationClient>(this.GetClient);
-            backwardsCompRule.BindToInput<IDurableEntityClient>(this.GetClient);
-            backwardsCompRule.BindToInput<IDurableClient>(this.GetClient);
-
-            if (this.TypedCodeProvider.IsInitialized)
-            {
-                backwardsCompRule.Bind(new TypedDurableClientBindingProvider(this.TypedCodeProvider, this.GetClient));
-            }
-
-            string connectionName = this.durabilityProviderFactory is AzureStorageDurabilityProviderFactory azureStorageDurabilityProviderFactory
-                ? azureStorageDurabilityProviderFactory.DefaultConnectionName
-                : null;
-
-            context.AddBindingRule<OrchestrationTriggerAttribute>()
-<<<<<<< HEAD
-                .BindToTrigger(new OrchestrationTriggerAttributeBindingProvider(this, storageConnectionString));
-
-            context.AddBindingRule<ActivityTriggerAttribute>()
-                .BindToTrigger(new ActivityTriggerAttributeBindingProvider(this, storageConnectionString));
-
-            context.AddBindingRule<EntityTriggerAttribute>()
-                .BindToTrigger(new EntityTriggerAttributeBindingProvider(this, storageConnectionString));
-=======
-                .BindToTrigger(new OrchestrationTriggerAttributeBindingProvider(this, context, connectionName, this.TraceHelper));
-
-            context.AddBindingRule<ActivityTriggerAttribute>()
-                .BindToTrigger(new ActivityTriggerAttributeBindingProvider(this, context, connectionName, this.TraceHelper));
-
-            context.AddBindingRule<EntityTriggerAttribute>()
-                .BindToTrigger(new EntityTriggerAttributeBindingProvider(this, context, connectionName, this.TraceHelper));
->>>>>>> d719198e
-
-            this.taskHubWorker = new TaskHubWorker(this.defaultDurabilityProvider, this, this, this.loggerFactory);
-
-            // Add middleware to the DTFx dispatcher so that we can inject our own logic
-            // into and customize the orchestration execution pipeline.
-            // Note that the order of the middleware added determines the order in which it executes.
-            if (this.OutOfProcProtocol == OutOfProcOrchestrationProtocol.MiddlewarePassthrough)
-            {
-                // This is a newer, more performant flavor of orchestration/activity middleware that is being
-                // enabled for newer language runtimes. Support for entities in this model is TBD.
-                var ooprocMiddleware = new OutOfProcMiddleware(this);
-                this.taskHubWorker.AddActivityDispatcherMiddleware(ooprocMiddleware.CallActivityAsync);
-                this.taskHubWorker.AddOrchestrationDispatcherMiddleware(ooprocMiddleware.CallOrchestratorAsync);
-            }
-            else
-            {
-                // This is the older middleware implementation that is currently in use for in-process .NET
-                // and the older out-of-proc languages, like Node.js, Python, and PowerShell.
-                this.taskHubWorker.AddActivityDispatcherMiddleware(this.ActivityMiddleware);
-                this.taskHubWorker.AddOrchestrationDispatcherMiddleware(this.EntityMiddleware);
-                this.taskHubWorker.AddOrchestrationDispatcherMiddleware(this.OrchestrationMiddleware);
-            }
-
-#if !FUNCTIONS_V1
-            // The RPC server needs to be started sometime before any functions can be triggered
-            // and this is the latest point in the pipeline available to us.
-            this.StartLocalHttpServer();
-#endif
-#if NET6_0_OR_GREATER
-            if (this.OutOfProcProtocol == OutOfProcOrchestrationProtocol.MiddlewarePassthrough)
-            {
-                this.StartLocalGrpcServer();
-            }
-#endif
-        }
-
-        internal string GetLocalRpcAddress()
-        {
-#if NET6_0_OR_GREATER
-            if (this.OutOfProcProtocol == OutOfProcOrchestrationProtocol.MiddlewarePassthrough)
-            {
-                return this.localGrpcListener.ListenAddress;
-            }
-#endif
-
-            return this.HttpApiHandler.GetBaseUrl();
-        }
-
-        /// <summary>
-        /// Initializes the logging service for App Service if it detects that we are running in
-        /// the linux platform.
-        /// </summary>
-        private void InitializeLinuxLogging()
-        {
-            // Determine host platform
-            bool inConsumption = this.PlatformInformationService.IsInConsumptionPlan();
-
-            string tenant = this.PlatformInformationService.GetLinuxTenant();
-            string stampName = this.PlatformInformationService.GetLinuxStampName();
-            string containerName = this.PlatformInformationService.GetContainerName();
-
-            // If running in linux, initialize the EventSource listener with the appropiate logger.
-            LinuxAppServiceLogger linuxLogger;
-            if (!inConsumption)
-            {
-                linuxLogger = new LinuxAppServiceLogger(writeToConsole: false, containerName, tenant, stampName);
-            }
-            else
-            {
-                linuxLogger = new LinuxAppServiceLogger(writeToConsole: true, containerName, tenant, stampName);
-            }
-
-            // The logging service for linux works by capturing EventSource messages,
-            // which our linux platform does not recognize, and logging them via a
-            // different strategy such as writing to console or to a file.
-
-            // Since our logging payload can be quite large, linux telemetry by default
-            // disables verbose-level telemetry to avoid a performance hit.
-            bool enableVerbose = this.Options.Tracing.AllowVerboseLinuxTelemetry;
-            this.eventSourceListener = new EventSourceListener(linuxLogger, enableVerbose, this.TraceHelper, this.defaultDurabilityProvider.EventSourceName);
-        }
-
-        /// <inheritdoc />
-        public void Dispose()
-        {
-            // Not flushing the linux logger may lead to lost logs
-            // 40 seconds timeout because we write normally every 30 seconds, so we're just
-            // adding an extra 10 seconds to flush.
-            LinuxAppServiceLogger.Logger?.Stop(TimeSpan.FromSeconds(40));
-            this.HttpApiHandler?.Dispose();
-            this.eventSourceListener?.Dispose();
-        }
-
-#if !FUNCTIONS_V1
-        private void StartLocalHttpServer()
-        {
-            bool? shouldEnable = this.Options.LocalRpcEndpointEnabled;
-            if (!shouldEnable.HasValue)
-            {
-                WorkerRuntimeType runtimeType = this.PlatformInformationService.GetWorkerRuntimeType();
-                shouldEnable = runtimeType switch
-                {
-                    // dotnet runs in process
-                    WorkerRuntimeType.DotNet => false,
-
-                    // dotnet-isolated and java use a gRPC server instead of the HTTP server
-                    WorkerRuntimeType.DotNetIsolated => false,
-                    WorkerRuntimeType.Java => false,
-
-                    // everything else - assume the HTTP server
-                    WorkerRuntimeType.Python => true,
-                    WorkerRuntimeType.Node => true,
-                    WorkerRuntimeType.PowerShell => true,
-                    WorkerRuntimeType.Unknown => true,
-                    _ => true,
-                };
-            }
-
-            if (shouldEnable == true)
-            {
-                this.HttpApiHandler.StartLocalHttpServerAsync().GetAwaiter().GetResult();
-            }
-        }
-
-        private void StopLocalHttpServer()
-        {
-            this.HttpApiHandler.StopLocalHttpServerAsync().GetAwaiter().GetResult();
-        }
-#endif
-
-#if NET6_0_OR_GREATER
-        private void StartLocalGrpcServer()
-        {
-            this.localGrpcListener.StartAsync().GetAwaiter().GetResult();
-        }
-
-        private void StopLocalGrpcServer()
-        {
-            this.localGrpcListener.StopAsync().GetAwaiter().GetResult();
-        }
-#endif
-
-        private void ResolveAppSettingOptions()
-        {
-            if (this.Options == null)
-            {
-                throw new InvalidOperationException($"{nameof(this.Options)} must be set before resolving app settings.");
-            }
-
-            if (this.nameResolver == null)
-            {
-                throw new InvalidOperationException($"{nameof(this.nameResolver)} must be set before resolving app settings.");
-            }
-
-            if (this.nameResolver.TryResolveWholeString(this.Options.HubName, out string taskHubName))
-            {
-                // use the resolved task hub name
-                this.Options.HubName = taskHubName;
-            }
-        }
-
-        private void InitializeForFunctionsV1(ExtensionConfigContext context)
-        {
-#if FUNCTIONS_V1
-            context.ApplyConfig(this.Options, "DurableTask");
-            this.nameResolver = context.Config.NameResolver;
-            this.loggerFactory = context.Config.LoggerFactory;
-            this.ResolveAppSettingOptions();
-            ILogger logger = this.loggerFactory.CreateLogger(LoggerCategoryName);
-            this.TraceHelper = new EndToEndTraceHelper(logger, this.Options.Tracing.TraceReplayEvents);
-            this.connectionInfoResolver = new WebJobsConnectionInfoProvider();
-            this.PlatformInformationService = new DefaultPlatformInformation(this.nameResolver, this.loggerFactory);
-            this.durabilityProviderFactory = new AzureStorageDurabilityProviderFactory(
-                new OptionsWrapper<DurableTaskOptions>(this.Options),
-                new AzureStorageAccountProvider(this.connectionInfoResolver),
-                this.nameResolver,
-                this.loggerFactory,
-                this.PlatformInformationService);
-            this.defaultDurabilityProvider = this.durabilityProviderFactory.GetDurabilityProvider();
-            this.LifeCycleNotificationHelper = this.CreateLifeCycleNotificationHelper();
-            var messageSerializerSettingsFactory = new MessageSerializerSettingsFactory();
-            var errorSerializerSettingsFactory = new ErrorSerializerSettingsFactory();
-            this.MessageDataConverter = new MessagePayloadDataConverter(messageSerializerSettingsFactory.CreateJsonSerializerSettings(), true);
-            this.ErrorDataConverter = new MessagePayloadDataConverter(errorSerializerSettingsFactory.CreateJsonSerializerSettings(), true);
-            this.HttpApiHandler = new HttpApiHandler(this, logger);
-            this.TypedCodeProvider = new TypedCodeProvider();
-            this.TypedCodeProvider.Initialize();
-#endif
-        }
-
-        private void TraceConfigurationSettings()
-        {
-            this.Options.TraceConfiguration(
-                this.TraceHelper,
-                this.defaultDurabilityProvider.ConfigurationJson);
-        }
-
-        private ILifeCycleNotificationHelper CreateLifeCycleNotificationHelper()
-        {
-            // First: EventGrid
-            if (this.Options.Notifications.EventGrid != null
-                && (!string.IsNullOrEmpty(this.Options.Notifications.EventGrid.TopicEndpoint) || !string.IsNullOrEmpty(this.Options.Notifications.EventGrid.KeySettingName)))
-            {
-                return new EventGridLifeCycleNotificationHelper(this.Options, this.nameResolver, this.TraceHelper);
-            }
-
-            // Fallback: Disable Notification
-            return new NullLifeCycleNotificationHelper();
-        }
-
-        /// <summary>
-        /// Deletes all data stored in the current task hub.
-        /// </summary>
-        /// <returns>A task representing the async delete operation.</returns>
-        public Task DeleteTaskHubAsync()
-        {
-            return this.defaultDurabilityProvider.DeleteAsync();
-        }
-
-        /// <summary>
-        /// Called by the Durable Task Framework: Not used.
-        /// </summary>
-        /// <param name="creator">This parameter is not used.</param>
-        void INameVersionObjectManager<TaskOrchestration>.Add(ObjectCreator<TaskOrchestration> creator)
-        {
-            throw new InvalidOperationException("Orchestrations should never be added explicitly.");
-        }
-
-        /// <summary>
-        /// Called by the Durable Task Framework: Returns the specified <see cref="TaskOrchestration"/>.
-        /// </summary>
-        /// <param name="name">The name of the orchestration to return.</param>
-        /// <param name="version">Not used.</param>
-        /// <returns>An orchestration shim that delegates execution to an orchestrator function.</returns>
-        TaskOrchestration INameVersionObjectManager<TaskOrchestration>.GetObject(string name, string version)
-        {
-            if (name.StartsWith("@"))
-            {
-                return new TaskEntityShim(this, this.defaultDurabilityProvider, name);
-            }
-            else
-            {
-                return new TaskOrchestrationShim(this, this.defaultDurabilityProvider, name);
-            }
-        }
-
-        /// <summary>
-        /// Called by the durable task framework: Not used.
-        /// </summary>
-        /// <param name="creator">This parameter is not used.</param>
-        void INameVersionObjectManager<TaskActivity>.Add(ObjectCreator<TaskActivity> creator)
-        {
-            throw new InvalidOperationException("Activities should never be added explicitly.");
-        }
-
-        /// <summary>
-        /// Called by the Durable Task Framework: Returns the specified <see cref="TaskActivity"/>.
-        /// </summary>
-        /// <param name="name">The name of the activity to return.</param>
-        /// <param name="version">Not used.</param>
-        /// <returns>An activity shim that delegates execution to an activity function.</returns>
-        TaskActivity INameVersionObjectManager<TaskActivity>.GetObject(string name, string version)
-        {
-            if (IsDurableHttpTask(name))
-            {
-                return new TaskHttpActivityShim(this, this.durableHttpClient);
-            }
-
-            FunctionName activityFunction = new FunctionName(name);
-
-            RegisteredFunctionInfo info;
-            if (!this.knownActivities.TryGetValue(activityFunction, out info))
-            {
-                return new TaskNonexistentActivityShim(this, name);
-            }
-
-            return new TaskActivityShim(this, info.Executor, this.HostLifetimeService, name);
-        }
-
-        /// <summary>
-        /// This DTFx activity middleware allows us to add context to the activity function shim
-        /// before it actually starts running.
-        /// </summary>
-        /// <param name="dispatchContext">A property bag containing useful DTFx context.</param>
-        /// <param name="next">The handler for running the next middleware in the pipeline.</param>
-        private Task ActivityMiddleware(DispatchMiddlewareContext dispatchContext, Func<Task> next)
-        {
-            if (dispatchContext.GetProperty<TaskActivity>() is TaskActivityShim shim)
-            {
-                TaskScheduledEvent @event = dispatchContext.GetProperty<TaskScheduledEvent>();
-                shim.SetTaskEventId(@event?.EventId ?? -1);
-            }
-
-            // Move to the next stage of the DTFx pipeline to trigger the activity shim.
-            return next();
-        }
-
-        /// <summary>
-        /// This DTFx orchestration middleware allows us to initialize Durable Functions-specific context
-        /// and make the execution happen in a way that plays nice with the Azure Functions execution pipeline.
-        /// </summary>
-        /// <param name="dispatchContext">A property bag containing useful DTFx context.</param>
-        /// <param name="next">The handler for running the next middleware in the pipeline.</param>
-        private async Task OrchestrationMiddleware(DispatchMiddlewareContext dispatchContext, Func<Task> next)
-        {
-            TaskOrchestrationShim shim = dispatchContext.GetProperty<TaskOrchestration>() as TaskOrchestrationShim;
-            if (shim == null)
-            {
-                // This is not an orchestration - skip.
-                await next();
-                return;
-            }
-
-            DurableOrchestrationContext context = (DurableOrchestrationContext)shim.Context;
-
-            OrchestrationRuntimeState orchestrationRuntimeState = dispatchContext.GetProperty<OrchestrationRuntimeState>();
-
-            if (orchestrationRuntimeState.ParentInstance != null)
-            {
-                context.ParentInstanceId = orchestrationRuntimeState.ParentInstance.OrchestrationInstance.InstanceId;
-            }
-
-            context.InstanceId = orchestrationRuntimeState.OrchestrationInstance?.InstanceId;
-            context.ExecutionId = orchestrationRuntimeState.OrchestrationInstance?.ExecutionId;
-            context.IsReplaying = orchestrationRuntimeState.ExecutionStartedEvent.IsPlayed;
-            context.History = orchestrationRuntimeState.Events;
-            context.RawInput = orchestrationRuntimeState.Input;
-
-            RegisteredFunctionInfo info = shim.GetFunctionInfo();
-            if (info == null)
-            {
-                string message = this.GetInvalidOrchestratorFunctionMessage(context.FunctionName);
-
-                this.TraceHelper.ExtensionWarningEvent(
-                    this.Options.HubName,
-                    orchestrationRuntimeState.Name,
-                    orchestrationRuntimeState.OrchestrationInstance.InstanceId,
-                    message);
-
-                Func<Task<OrchestrationFailureException>> nonExistentException = () => throw new OrchestrationFailureException(message);
-                shim.SetFunctionInvocationCallback(nonExistentException);
-                await next();
-            }
-            else
-            {
-                // 1. Start the functions invocation pipeline (billing, logging, bindings, and timeout tracking).
-                WrappedFunctionResult result = await FunctionExecutionHelper.ExecuteFunctionInOrchestrationMiddleware(
-                    info.Executor,
-                    new TriggeredFunctionData
-                    {
-                        TriggerValue = context,
-
-#pragma warning disable CS0618 // Approved for use by this extension
-                        InvokeHandler = async userCodeInvoker =>
-                        {
-                            context.ExecutorCalledBack = true;
-
-                            // 2. Configure the shim with the inner invoker to execute the user code.
-                            shim.SetFunctionInvocationCallback(userCodeInvoker);
-
-                            // 3. Move to the next stage of the DTFx pipeline to trigger the orchestrator shim.
-                            await next();
-
-                            // 4. If an activity failed, indicate to the functions Host that this execution failed via an exception
-                            if (context.IsCompleted && context.OrchestrationException != null)
-                            {
-                                context.OrchestrationException.Throw();
-                            }
-                        },
-#pragma warning restore CS0618
-                    },
-                    shim,
-                    context,
-                    this.HostLifetimeService.OnStopping);
-
-                if (result.ExecutionStatus == WrappedFunctionResult.FunctionResultStatus.FunctionsRuntimeError
-                    || result.ExecutionStatus == WrappedFunctionResult.FunctionResultStatus.FunctionsHostStoppingError)
-                {
-                    this.TraceHelper.FunctionAborted(
-                        this.Options.HubName,
-                        context.FunctionName,
-                        context.InstanceId,
-                        $"An internal error occurred while attempting to execute this function. The execution will be aborted and retried. Details: {result.Exception}",
-                        functionType: FunctionType.Orchestrator);
-
-                    // This will abort the execution and cause the message to go back onto the queue for re-processing
-                    throw new SessionAbortedException(
-                        $"An internal error occurred while attempting to execute '{context.FunctionName}'.", result.Exception);
-                }
-            }
-
-            if (!context.IsCompleted && !context.IsLongRunningTimer)
-            {
-                this.TraceHelper.FunctionAwaited(
-                    context.HubName,
-                    context.Name,
-                    FunctionType.Orchestrator,
-                    context.InstanceId,
-                    context.IsReplaying);
-            }
-
-            if (context.IsCompleted &&
-                context.PreserveUnprocessedEvents)
-            {
-                // Reschedule any unprocessed external events so that they can be picked up
-                // in the next iteration.
-                context.RescheduleBufferedExternalEvents();
-            }
-
-            await context.RunDeferredTasks();
-        }
-
-        /// <summary>
-        /// This DTFx orchestration middleware (for entities) allows us to add context and set state
-        /// to the entity shim orchestration before it starts executing the actual entity logic.
-        /// </summary>
-        /// <param name="dispatchContext">A property bag containing useful DTFx context.</param>
-        /// <param name="next">The handler for running the next middleware in the pipeline.</param>
-        private async Task EntityMiddleware(DispatchMiddlewareContext dispatchContext, Func<Task> next)
-        {
-            var entityShim = dispatchContext.GetProperty<TaskOrchestration>() as TaskEntityShim;
-            if (entityShim == null)
-            {
-                // This is not an entity - skip.
-                await next();
-                return;
-            }
-
-            OrchestrationRuntimeState runtimeState = dispatchContext.GetProperty<OrchestrationRuntimeState>();
-            DurableEntityContext entityContext = (DurableEntityContext)entityShim.Context;
-            entityContext.InstanceId = runtimeState.OrchestrationInstance.InstanceId;
-            entityContext.ExecutionId = runtimeState.OrchestrationInstance.ExecutionId;
-            entityContext.History = runtimeState.Events;
-            entityContext.RawInput = runtimeState.Input;
-
-            Queue<RequestMessage> lockHolderMessages = null;
-
-            try
-            {
-                // 1. First time through the history
-                // we count events, add any under-lock op to the batch, and process lock releases
-                foreach (HistoryEvent e in runtimeState.Events)
-                {
-                    switch (e.EventType)
-                    {
-                        case EventType.ExecutionStarted:
-                            entityShim.Rehydrate(runtimeState.Input);
-                            break;
-
-                        case EventType.EventRaised:
-                            EventRaisedEvent eventRaisedEvent = (EventRaisedEvent)e;
-
-                            this.TraceHelper.DeliveringEntityMessage(
-                                entityContext.InstanceId,
-                                entityContext.ExecutionId,
-                                e.EventId,
-                                eventRaisedEvent.Name,
-                                eventRaisedEvent.Input);
-
-                            entityShim.NumberEventsToReceive++;
-
-                            if (EntityMessageEventNames.IsRequestMessage(eventRaisedEvent.Name))
-                            {
-                                // we are receiving an operation request or a lock request
-                                var requestMessage = this.MessageDataConverter.Deserialize<RequestMessage>(eventRaisedEvent.Input);
-
-                                IEnumerable<RequestMessage> deliverNow;
-
-                                if (requestMessage.ScheduledTime.HasValue)
-                                {
-                                    if ((requestMessage.ScheduledTime.Value - DateTime.UtcNow) > TimeSpan.FromMilliseconds(100))
-                                    {
-                                        // message was delivered too early. This can happen if the durability provider imposes
-                                        // a limit on the delay. We handle this by rescheduling the message instead of processing it.
-                                        deliverNow = Array.Empty<RequestMessage>();
-                                        entityShim.AddMessageToBeRescheduled(requestMessage);
-                                    }
-                                    else
-                                    {
-                                        // the message is scheduled to be delivered immediately.
-                                        // There are no FIFO guarantees for scheduled messages, so we skip the message sorter.
-                                        deliverNow = new RequestMessage[] { requestMessage };
-                                    }
-                                }
-                                else
-                                {
-                                    // run this through the message sorter to help with reordering and duplicate filtering
-                                    deliverNow = entityContext.State.MessageSorter.ReceiveInOrder(requestMessage, this.MessageReorderWindow);
-                                }
-
-                                foreach (var message in deliverNow)
-                                {
-                                    if (entityContext.State.LockedBy == message.ParentInstanceId)
-                                    {
-                                        if (lockHolderMessages == null)
-                                        {
-                                            lockHolderMessages = new Queue<RequestMessage>();
-                                        }
-
-                                        lockHolderMessages.Enqueue(message);
-                                    }
-                                    else
-                                    {
-                                        entityContext.State.Enqueue(message);
-                                    }
-                                }
-                            }
-                            else if (EntityMessageEventNames.IsReleaseMessage(eventRaisedEvent.Name))
-                            {
-                                // we are receiving a lock release
-                                var message = this.MessageDataConverter.Deserialize<ReleaseMessage>(eventRaisedEvent.Input);
-
-                                if (entityContext.State.LockedBy == message.ParentInstanceId)
-                                {
-                                    this.TraceHelper.EntityLockReleased(
-                                        entityContext.HubName,
-                                        entityContext.Name,
-                                        entityContext.InstanceId,
-                                        message.ParentInstanceId,
-                                        message.LockRequestId,
-                                        isReplay: false);
-
-                                    entityContext.State.LockedBy = null;
-                                }
-                            }
-                            else
-                            {
-                                // this is a continue message.
-                                // Resumes processing of previously queued operations, if any.
-                                entityContext.State.Suspended = false;
-                            }
-
-                            break;
-                    }
-                }
-
-                // lock holder messages go to the front of the queue
-                if (lockHolderMessages != null)
-                {
-                    entityContext.State.PutBack(lockHolderMessages);
-                }
-
-                if (!entityContext.State.Suspended)
-                {
-                    // 2. We add as many requests from the queue to the batch as possible,
-                    // stopping at lock requests or when the maximum batch size is reached
-                    while (entityContext.State.MayDequeue())
-                    {
-                        if (entityShim.OperationBatch.Count == this.Options.MaxEntityOperationBatchSize)
-                        {
-                            // we have reached the maximum batch size already
-                            // insert a delay after this batch to ensure write back
-                            entityShim.ToBeContinuedWithDelay();
-                            break;
-                        }
-
-                        var request = entityContext.State.Dequeue();
-
-                        if (request.IsLockRequest)
-                        {
-                            entityShim.AddLockRequestToBatch(request);
-                            break;
-                        }
-                        else
-                        {
-                            entityShim.AddOperationToBatch(request);
-                        }
-                    }
-                }
-            }
-            catch (Exception e)
-            {
-                entityContext.CaptureInternalError(e);
-            }
-
-            WrappedFunctionResult result;
-
-            if (entityShim.OperationBatch.Count > 0 && !this.HostLifetimeService.OnStopping.IsCancellationRequested)
-            {
-                // 3a. Start the functions invocation pipeline (billing, logging, bindings, and timeout tracking).
-                result = await FunctionExecutionHelper.ExecuteFunctionInOrchestrationMiddleware(
-                    entityShim.GetFunctionInfo().Executor,
-                    new TriggeredFunctionData
-                    {
-                        TriggerValue = entityShim.Context,
-#pragma warning disable CS0618 // Approved for use by this extension
-                        InvokeHandler = async userCodeInvoker =>
-                            {
-                                entityContext.ExecutorCalledBack = true;
-
-                                entityShim.SetFunctionInvocationCallback(userCodeInvoker);
-
-                                this.TraceHelper.FunctionStarting(
-                                    entityContext.HubName,
-                                    entityContext.Name,
-                                    entityContext.InstanceId,
-                                    this.GetIntputOutputTrace(runtimeState.Input),
-                                    FunctionType.Entity,
-                                    isReplay: false);
-
-                                // 3. Run all the operations in the batch
-                                if (entityContext.InternalError == null)
-                                {
-                                    try
-                                    {
-                                        await entityShim.ExecuteBatch(this.HostLifetimeService.OnStopping);
-                                    }
-                                    catch (Exception e)
-                                    {
-                                        entityContext.CaptureInternalError(e);
-                                    }
-                                }
-
-                                // 4. Run the DTFx orchestration to persist the effects,
-                                // send the outbox, and continue as new
-                                await next();
-
-                                // 5. If there were internal or application errors, trace them for DF
-                                if (entityContext.ErrorsPresent(out var description))
-                                {
-                                    this.TraceHelper.FunctionFailed(
-                                        entityContext.HubName,
-                                        entityContext.Name,
-                                        entityContext.InstanceId,
-                                        description,
-                                        functionType: FunctionType.Entity,
-                                        isReplay: false);
-                                }
-                                else
-                                {
-                                    this.TraceHelper.FunctionCompleted(
-                                        entityContext.HubName,
-                                        entityContext.Name,
-                                        entityContext.InstanceId,
-                                        this.GetIntputOutputTrace(entityContext.State.EntityState),
-                                        continuedAsNew: true,
-                                        functionType: FunctionType.Entity,
-                                        isReplay: false);
-                                }
-
-                                // 6. If there were internal or application errors, also rethrow them here so the functions host gets to see them
-                                entityContext.ThrowInternalExceptionIfAny();
-                                entityContext.ThrowApplicationExceptionsIfAny();
-                            },
-#pragma warning restore CS0618
-                    },
-                    entityShim,
-                    entityContext,
-                    this.HostLifetimeService.OnStopping);
-
-                if (result.ExecutionStatus == WrappedFunctionResult.FunctionResultStatus.FunctionTimeoutError)
-                {
-                    await entityShim.TimeoutTask;
-                }
-
-                if (result.ExecutionStatus == WrappedFunctionResult.FunctionResultStatus.FunctionsRuntimeError
-                    || result.ExecutionStatus == WrappedFunctionResult.FunctionResultStatus.FunctionsHostStoppingError)
-                {
-                    this.TraceHelper.FunctionAborted(
-                      this.Options.HubName,
-                      entityContext.FunctionName,
-                      entityContext.InstanceId,
-                      $"An internal error occurred while attempting to execute this function. The execution will be aborted and retried. Details: {result.Exception}",
-                      functionType: FunctionType.Entity);
-
-                    // This will abort the execution and cause the message to go back onto the queue for re-processing
-                    throw new SessionAbortedException(
-                        $"An internal error occurred while attempting to execute '{entityContext.FunctionName}'.",
-                        result.Exception);
-                }
-            }
-            else
-            {
-                // 3b. We do not need to call into user code because we are not going to run any operations.
-                // In this case we can execute without involving the functions runtime.
-                if (entityContext.InternalError == null)
-                {
-                    try
-                    {
-                        await entityShim.ExecuteBatch(this.HostLifetimeService.OnStopping);
-                        await next();
-                    }
-                    catch (Exception e)
-                    {
-                        entityContext.CaptureInternalError(e);
-                    }
-                }
-            }
-
-            await entityContext.RunDeferredTasks();
-
-            // If there were internal errors, do not commit the batch, but instead rethrow
-            // here so DTFx can abort the batch and back off the work item
-            entityContext.ThrowInternalExceptionIfAny();
-        }
-
-        internal string GetDefaultConnectionName()
-        {
-            return this.defaultDurabilityProvider.ConnectionName;
-        }
-
-        internal RegisteredFunctionInfo GetOrchestratorInfo(FunctionName orchestratorFunction)
-        {
-            this.knownOrchestrators.TryGetValue(orchestratorFunction, out var info);
-            return info;
-        }
-
-        internal bool TryGetActivityInfo(FunctionName activityFunction, out RegisteredFunctionInfo info)
-        {
-            return this.knownActivities.TryGetValue(activityFunction, out info);
-        }
-
-        internal RegisteredFunctionInfo GetEntityInfo(FunctionName entityFunction)
-        {
-            this.knownEntities.TryGetValue(entityFunction, out var info);
-            return info;
-        }
-
-        // This is temporary until script loading
-        private static void ConfigureLoaderHooks()
-        {
-#if FUNCTIONS_V1
-            AppDomain.CurrentDomain.AssemblyResolve += ResolveAssembly;
-#endif
-        }
-
-        private static Assembly ResolveAssembly(object sender, ResolveEventArgs args)
-        {
-            if (args.Name.StartsWith("DurableTask.Core"))
-            {
-                return typeof(TaskOrchestration).Assembly;
-            }
-            else if (args.Name.StartsWith("DurableTask.AzureStorage"))
-            {
-                return typeof(AzureStorageOrchestrationService).Assembly;
-            }
-            else if (args.Name.StartsWith("Microsoft.Azure.WebJobs.DurableTask"))
-            {
-                return typeof(DurableTaskExtension).Assembly;
-            }
-
-            return null;
-        }
-
-        /// <summary>
-        /// Gets a <see cref="IDurableClient"/> using configuration from a <see cref="DurableClientAttribute"/> instance.
-        /// </summary>
-        /// <param name="attribute">The attribute containing the client configuration parameters.</param>
-        /// <returns>Returns a <see cref="IDurableClient"/> instance. The returned instance may be a cached instance.</returns>
-        protected internal virtual IDurableClient GetClient(DurableClientAttribute attribute)
-        {
-            DurableClient client = this.cachedClients.GetOrAdd(
-                attribute,
-                attr =>
-                {
-                    DurabilityProvider innerClient = this.durabilityProviderFactory.GetDurabilityProvider(attribute);
-                    return new DurableClient(innerClient, this, this.HttpApiHandler, attr);
-                });
-
-            return client;
-        }
-
-        internal void RegisterOrchestrator(FunctionName orchestratorFunction, RegisteredFunctionInfo orchestratorInfo)
-        {
-            if (orchestratorInfo != null)
-            {
-                orchestratorInfo.IsDeregistered = false;
-            }
-
-            if (this.knownOrchestrators.TryAdd(orchestratorFunction, orchestratorInfo))
-            {
-                this.TraceHelper.ExtensionInformationalEvent(
-                    this.Options.HubName,
-                    instanceId: string.Empty,
-                    functionName: orchestratorFunction.Name,
-                    message: $"Registered orchestrator function named {orchestratorFunction}.",
-                    writeToUserLogs: false);
-            }
-            else
-            {
-                this.knownOrchestrators[orchestratorFunction] = orchestratorInfo;
-            }
-        }
-
-        internal void DeregisterOrchestrator(FunctionName orchestratorFunction)
-        {
-            RegisteredFunctionInfo existing;
-            if (this.knownOrchestrators.TryGetValue(orchestratorFunction, out existing) && !existing.IsDeregistered)
-            {
-                existing.IsDeregistered = true;
-
-                this.TraceHelper.ExtensionInformationalEvent(
-                    this.Options.HubName,
-                    instanceId: string.Empty,
-                    functionName: orchestratorFunction.Name,
-                    message: $"Deregistered orchestrator function named {orchestratorFunction}.",
-                    writeToUserLogs: false);
-            }
-        }
-
-        internal void RegisterActivity(FunctionName activityFunction, ITriggeredFunctionExecutor executor)
-        {
-            if (this.knownActivities.TryGetValue(activityFunction, out RegisteredFunctionInfo existing))
-            {
-                existing.Executor = executor;
-            }
-            else
-            {
-                var info = new RegisteredFunctionInfo(executor, isOutOfProc: false);
-                this.knownActivities[activityFunction] = info;
-
-                this.TraceHelper.ExtensionInformationalEvent(
-                    this.Options.HubName,
-                    instanceId: string.Empty,
-                    functionName: activityFunction.Name,
-                    message: $"Registered activity function named {activityFunction}.",
-                    writeToUserLogs: false);
-            }
-        }
-
-        internal void DeregisterActivity(FunctionName activityFunction)
-        {
-            RegisteredFunctionInfo info;
-            if (this.knownActivities.TryGetValue(activityFunction, out info) && !info.IsDeregistered)
-            {
-                info.IsDeregistered = true;
-
-                this.TraceHelper.ExtensionInformationalEvent(
-                    this.Options.HubName,
-                    instanceId: string.Empty,
-                    functionName: activityFunction.Name,
-                    message: $"Deregistered activity function named {activityFunction}.",
-                    writeToUserLogs: false);
-            }
-        }
-
-        internal void RegisterEntity(FunctionName entityFunction, RegisteredFunctionInfo entityInfo)
-        {
-            if (entityInfo != null)
-            {
-                entityInfo.IsDeregistered = false;
-            }
-
-            if (this.knownEntities.TryAdd(entityFunction, entityInfo))
-            {
-                this.TraceHelper.ExtensionInformationalEvent(
-                    this.Options.HubName,
-                    instanceId: string.Empty,
-                    functionName: entityFunction.Name,
-                    message: $"Registered entity function named {entityFunction}.",
-                    writeToUserLogs: false);
-            }
-            else
-            {
-                this.knownEntities[entityFunction] = entityInfo;
-            }
-        }
-
-        internal void DeregisterEntity(FunctionName entityFunction)
-        {
-            RegisteredFunctionInfo existing;
-            if (this.knownEntities.TryGetValue(entityFunction, out existing) && !existing.IsDeregistered)
-            {
-                existing.IsDeregistered = true;
-
-                this.TraceHelper.ExtensionInformationalEvent(
-                    this.Options.HubName,
-                    instanceId: string.Empty,
-                    functionName: entityFunction.Name,
-                    message: $"Deregistered entity function named {entityFunction}.",
-                    writeToUserLogs: false);
-            }
-        }
-
-        internal void ThrowIfFunctionDoesNotExist(string name, FunctionType functionType)
-        {
-            if (IsDurableHttpTask(name))
-            {
-                return;
-            }
-
-            var functionName = new FunctionName(name);
-
-            if (functionType == FunctionType.Activity && !this.knownActivities.ContainsKey(functionName))
-            {
-                throw new ArgumentException(this.GetInvalidActivityFunctionMessage(name));
-            }
-            else if (functionType == FunctionType.Orchestrator && !this.knownOrchestrators.ContainsKey(functionName))
-            {
-                throw new ArgumentException(this.GetInvalidOrchestratorFunctionMessage(name));
-            }
-            else if (functionType == FunctionType.Entity && !this.knownEntities.ContainsKey(functionName))
-            {
-                throw new ArgumentException(this.GetInvalidEntityFunctionMessage(name));
-            }
-        }
-
-        private static bool IsDurableHttpTask(string functionName)
-        {
-            return string.Equals(functionName, HttpOptions.HttpTaskActivityReservedName);
-        }
-
-        internal string GetInvalidActivityFunctionMessage(string name)
-        {
-            string message = $"The function '{name}' doesn't exist, is disabled, or is not an activity function. Additional info: ";
-            if (this.knownActivities.Keys.Count > 0)
-            {
-                message += $"The following are the known activity functions: '{string.Join("', '", this.knownActivities.Keys)}'.";
-            }
-            else
-            {
-                message += "No activity functions are currently registered!";
-            }
-
-            return message;
-        }
-
-        internal string GetInvalidOrchestratorFunctionMessage(string name)
-        {
-            string message = $"The function '{name}' doesn't exist, is disabled, or is not an orchestrator function. Additional info: ";
-            if (this.knownOrchestrators.Keys.Count > 0)
-            {
-                message += $"The following are the known orchestrator functions: '{string.Join("', '", this.knownOrchestrators.Keys)}'.";
-            }
-            else
-            {
-                message += "No orchestrator functions are currently registered!";
-            }
-
-            return message;
-        }
-
-        internal string GetInvalidEntityFunctionMessage(string name)
-        {
-            string message = $"The function '{name}' doesn't exist, is disabled, or is not an entity function. Additional info: ";
-            if (this.knownOrchestrators.Keys.Count > 0)
-            {
-                message += $"The following are the known entity functions: '{string.Join("', '", this.knownEntities.Keys)}'.";
-            }
-            else
-            {
-                message += "No entity functions are currently registered!";
-            }
-
-            return message;
-        }
-
-        internal async Task<bool> StartTaskHubWorkerIfNotStartedAsync()
-        {
-            if (!this.isTaskHubWorkerStarted)
-            {
-                using (await this.taskHubLock.AcquireAsync())
-                {
-                    if (!this.isTaskHubWorkerStarted)
-                    {
-                        this.TraceHelper.ExtensionInformationalEvent(
-                            this.Options.HubName,
-                            instanceId: string.Empty,
-                            functionName: string.Empty,
-                            message: "Starting task hub worker",
-                            writeToUserLogs: true);
-
-                        Stopwatch sw = Stopwatch.StartNew();
-                        await this.defaultDurabilityProvider.CreateIfNotExistsAsync();
-                        await this.taskHubWorker.StartAsync();
-
-                        this.TraceHelper.ExtensionInformationalEvent(
-                            this.Options.HubName,
-                            instanceId: string.Empty,
-                            functionName: string.Empty,
-                            message: $"Task hub worker started. Latency: {sw.Elapsed}",
-                            writeToUserLogs: true);
-
-                        // Enable flowing exception information from activities
-                        // to the parent orchestration code.
-                        if (this.taskHubWorker.TaskActivityDispatcher != null)
-                        {
-                            this.taskHubWorker.TaskActivityDispatcher.IncludeDetails = true;
-                        }
-
-                        if (this.taskHubWorker.TaskOrchestrationDispatcher != null)
-                        {
-                            this.taskHubWorker.TaskOrchestrationDispatcher.IncludeDetails = true;
-                        }
-
-                        this.isTaskHubWorkerStarted = true;
-                        return true;
-                    }
-                }
-            }
-
-            return false;
-        }
-
-        internal async Task<bool> StopTaskHubWorkerIfIdleAsync()
-        {
-            using (await this.taskHubLock.AcquireAsync())
-            {
-                bool HasActiveListeners(RegisteredFunctionInfo info)
-                    => info?.HasActiveListener ?? false; // info can be null if function is disabled via attribute
-
-                // Wait to shut down the task hub worker until all function listeners have been shut down.
-                if (this.isTaskHubWorkerStarted &&
-                    !this.knownOrchestrators.Values.Any(HasActiveListeners) &&
-                    !this.knownActivities.Values.Any(HasActiveListeners) &&
-                    !this.knownEntities.Values.Any(HasActiveListeners))
-                {
-                    bool isGracefulStop = this.Options.UseGracefulShutdown;
-
-                    this.TraceHelper.ExtensionInformationalEvent(
-                        this.Options.HubName,
-                        instanceId: string.Empty,
-                        functionName: string.Empty,
-                        message: $"Stopping task hub worker. IsGracefulStop: {isGracefulStop}",
-                        writeToUserLogs: true);
-
-                    Stopwatch sw = Stopwatch.StartNew();
-                    await this.taskHubWorker.StopAsync(isForced: !isGracefulStop);
-                    this.isTaskHubWorkerStarted = false;
-
-                    this.TraceHelper.ExtensionInformationalEvent(
-                        this.Options.HubName,
-                        instanceId: string.Empty,
-                        functionName: string.Empty,
-                        message: $"Task hub worker stopped. IsGracefulStop: {isGracefulStop}. Latency: {sw.Elapsed}",
-                        writeToUserLogs: true);
-
-                    return true;
-                }
-            }
-
-            return false;
-        }
-
-        internal string GetIntputOutputTrace(string rawInputOutputData)
-        {
-            if (this.Options.Tracing.TraceInputsAndOutputs)
-            {
-                return rawInputOutputData;
-            }
-            else if (rawInputOutputData == null)
-            {
-                return "(null)";
-            }
-            else
-            {
-                // Azure Storage uses UTF-32 encoding for string payloads
-                return "(" + Encoding.UTF32.GetByteCount(rawInputOutputData) + " bytes)";
-            }
-        }
-
-        internal string GetExceptionTrace(string rawExceptionData)
-        {
-            if (rawExceptionData == null)
-            {
-                return "(null)";
-            }
-            else
-            {
-                return rawExceptionData;
-            }
-        }
-
-        /// <inheritdoc/>
-        Task<HttpResponseMessage> IAsyncConverter<HttpRequestMessage, HttpResponseMessage>.ConvertAsync(
-            HttpRequestMessage request,
-            CancellationToken cancellationToken)
-        {
-            return this.HttpApiHandler.HandleRequestAsync(request);
-        }
-
-        internal static string ValidatePayloadSize(string payload)
-        {
-            // The payload gets written to Azure Table Storage and to Azure Queues, which have
-            // strict storage limitations (64 KB). Until we support large messages, we need to block them.
-            // https://github.com/Azure/azure-functions-durable-extension/issues/79
-            // We limit to 60 KB (UTF-32 encoding) to leave room for metadata.
-            if (Encoding.UTF32.GetByteCount(payload) > 60 * 1024)
-            {
-                throw new ArgumentException("The size of the JSON-serialized payload must not exceed 60 KB of UTF-32 encoded text.");
-            }
-
-            return payload;
-        }
-
-#if !FUNCTIONS_V1
-        /// <summary>
-        /// Tags the current Activity with metadata: DurableFunctionsType, DurableFunctionsInstanceId, DurableFunctionsRuntimeStatus.
-        /// This metadata will show up in Application Insights, if enabled.
-        /// </summary>
-        internal static void TagActivityWithOrchestrationStatus(OrchestrationRuntimeStatus status, string instanceId, bool isEntity = false)
-        {
-            // Adding "Tags" to activity allows using Application Insights to query current state of orchestrations
-            Activity activity = Activity.Current;
-            string functionsType = isEntity ? "Entity" : "Orchestrator";
-
-            // The activity may be null when running unit tests, but should be non-null otherwise
-            if (activity != null)
-            {
-                string statusStr = Enum.GetName(status.GetType(), status);
-                activity.AddTag("DurableFunctionsType", functionsType);
-                activity.AddTag("DurableFunctionsInstanceId", instanceId);
-                activity.AddTag("DurableFunctionsRuntimeStatus", statusStr);
-            }
-        }
-
-        internal IScaleMonitor GetScaleMonitor(string functionId, FunctionName functionName, string connectionName)
-        {
-            if (this.defaultDurabilityProvider.TryGetScaleMonitor(
-                    functionId,
-                    functionName.Name,
-                    this.Options.HubName,
-                    connectionName,
-                    out IScaleMonitor scaleMonitor))
-            {
-                return scaleMonitor;
-            }
-            else
-            {
-                // the durability provider does not support runtime scaling.
-                // Create an empty scale monitor to avoid exceptions (unless runtime scaling is actually turned on).
-                return new NoOpScaleMonitor($"{functionId}-DurableTaskTrigger-{this.Options.HubName}".ToLower());
-            }
-        }
-
-        /// <summary>
-        /// A placeholder scale monitor, can be used by durability providers that do not support runtime scaling.
-        /// This is required to allow operation of those providers even if runtime scaling is turned off
-        /// see discussion https://github.com/Azure/azure-functions-durable-extension/pull/1009/files#r341767018.
-        /// </summary>
-        private sealed class NoOpScaleMonitor : IScaleMonitor
-        {
-            /// <summary>
-            /// Construct a placeholder scale monitor.
-            /// </summary>
-            /// <param name="name">A descriptive name.</param>
-            public NoOpScaleMonitor(string name)
-            {
-                this.Descriptor = new ScaleMonitorDescriptor(name);
-            }
-
-            /// <summary>
-            /// A descriptive name.
-            /// </summary>
-            public ScaleMonitorDescriptor Descriptor { get; private set; }
-
-            /// <inheritdoc/>
-            Task<ScaleMetrics> IScaleMonitor.GetMetricsAsync()
-            {
-                throw new InvalidOperationException("The current DurableTask backend configuration does not support runtime scaling");
-            }
-
-            /// <inheritdoc/>
-            ScaleStatus IScaleMonitor.GetScaleStatus(ScaleStatusContext context)
-            {
-                throw new InvalidOperationException("The current DurableTask backend configuration does not support runtime scaling");
-            }
-        }
-#endif
-    }
-}
+// Copyright (c) .NET Foundation. All rights reserved.
+// Licensed under the MIT License. See LICENSE in the project root for license information.
+
+using System;
+using System.Collections.Concurrent;
+using System.Collections.Generic;
+using System.Diagnostics;
+using System.Linq;
+using System.Net;
+using System.Net.Http;
+using System.Reflection;
+using System.Text;
+using System.Threading;
+using System.Threading.Tasks;
+using DurableTask.AzureStorage;
+using DurableTask.Core;
+using DurableTask.Core.Exceptions;
+using DurableTask.Core.History;
+using DurableTask.Core.Middleware;
+using Microsoft.Azure.WebJobs.Description;
+#if !FUNCTIONS_V1
+using Microsoft.Azure.WebJobs.Extensions.DurableTask.Correlation;
+using Microsoft.Azure.WebJobs.Host.Scale;
+#endif
+using Microsoft.Azure.WebJobs.Extensions.DurableTask.Listener;
+using Microsoft.Azure.WebJobs.Host;
+using Microsoft.Azure.WebJobs.Host.Config;
+using Microsoft.Azure.WebJobs.Host.Executors;
+using Microsoft.Azure.WebJobs.Logging;
+using Microsoft.Extensions.Logging;
+using Microsoft.Extensions.Options;
+using Newtonsoft.Json;
+using Newtonsoft.Json.Linq;
+
+namespace Microsoft.Azure.WebJobs.Extensions.DurableTask
+{
+    /// <summary>
+    /// Configuration for the Durable Functions extension.
+    /// </summary>
+#if !FUNCTIONS_V1
+    [Extension("DurableTask", "DurableTask")]
+#endif
+    public class DurableTaskExtension :
+        IExtensionConfigProvider,
+        IDisposable,
+        IAsyncConverter<HttpRequestMessage, HttpResponseMessage>,
+        INameVersionObjectManager<TaskOrchestration>,
+        INameVersionObjectManager<TaskActivity>
+    {
+        private const string DefaultProvider = AzureStorageDurabilityProviderFactory.ProviderName;
+
+        internal static readonly string LoggerCategoryName = LogCategories.CreateTriggerCategory("DurableTask");
+
+        // Creating client objects is expensive, so we cache them when the attributes match.
+        // Note that DurableClientAttribute defines a custom equality comparer.
+        private readonly ConcurrentDictionary<DurableClientAttribute, DurableClient> cachedClients =
+            new ConcurrentDictionary<DurableClientAttribute, DurableClient>();
+
+        private readonly ConcurrentDictionary<FunctionName, RegisteredFunctionInfo> knownOrchestrators =
+            new ConcurrentDictionary<FunctionName, RegisteredFunctionInfo>();
+
+        private readonly ConcurrentDictionary<FunctionName, RegisteredFunctionInfo> knownEntities =
+            new ConcurrentDictionary<FunctionName, RegisteredFunctionInfo>();
+
+        private readonly ConcurrentDictionary<FunctionName, RegisteredFunctionInfo> knownActivities =
+            new ConcurrentDictionary<FunctionName, RegisteredFunctionInfo>();
+
+        private readonly AsyncLock taskHubLock = new AsyncLock();
+#if !FUNCTIONS_V1
+#pragma warning disable CS0169
+        private readonly ITelemetryActivator telemetryActivator;
+#pragma warning restore CS0169
+#endif
+#if NET6_0_OR_GREATER
+        private readonly LocalGrpcListener localGrpcListener;
+#endif
+        private readonly bool isOptionsConfigured;
+#pragma warning disable CS0612 // Type or member is obsolete
+#pragma warning disable SA1401 // Fields should be private
+        internal IPlatformInformation PlatformInformationService;
+#pragma warning restore SA1401 // Fields should be private
+#pragma warning restore CS0612 // Type or member is obsolete
+        private IDurabilityProviderFactory durabilityProviderFactory;
+        private INameResolver nameResolver;
+        private ILoggerFactory loggerFactory;
+        private DurabilityProvider defaultDurabilityProvider;
+        private TaskHubWorker taskHubWorker;
+        private bool isTaskHubWorkerStarted;
+        private HttpClient durableHttpClient;
+        private EventSourceListener eventSourceListener;
+
+#if FUNCTIONS_V1
+        private IConnectionInfoResolver connectionInfoResolver;
+
+        /// <summary>
+        /// Obsolete. Please use an alternate constructor overload.
+        /// </summary>
+        [Obsolete("The default constructor is obsolete and will be removed in future versions")]
+        public DurableTaskExtension()
+        {
+            // Options initialization happens later
+            this.Options = new DurableTaskOptions();
+            this.isOptionsConfigured = false;
+        }
+#endif
+
+#pragma warning disable CS1572 // XML comment has a param tag for 'XXX', but there is no parameter by that name
+        /// <summary>
+        /// Initializes a new instance of the <see cref="DurableTaskExtension"/>.
+        /// </summary>
+        /// <param name="options">The configuration options for this extension.</param>
+        /// <param name="loggerFactory">The logger factory used for extension-specific logging and orchestration tracking.</param>
+        /// <param name="nameResolver">The name resolver to use for looking up application settings.</param>
+        /// <param name="orchestrationServiceFactories">The factories used to create orchestration service based on the configured storage provider.</param>
+        /// <param name="durableHttpMessageHandlerFactory">The HTTP message handler that handles HTTP requests and HTTP responses.</param>
+        /// <param name="hostLifetimeService">The host shutdown notification service for detecting and reacting to host shutdowns.</param>
+        /// <param name="lifeCycleNotificationHelper">The lifecycle notification helper used for custom orchestration tracking.</param>
+        /// <param name="messageSerializerSettingsFactory">The factory used to create <see cref="JsonSerializerSettings"/> for message settings.</param>
+        /// <param name="errorSerializerSettingsFactory">The factory used to create <see cref="JsonSerializerSettings"/> for error settings.</param>
+        /// <param name="webhookProvider">Provides webhook urls for HTTP management APIs.</param>
+        /// <param name="telemetryActivator">The activator of DistributedTracing. .netstandard2.0 only.</param>
+        /// <param name="platformInformationService">The platform information provider to inspect the OS, app service plan, and other enviroment information.</param>
+        public DurableTaskExtension(
+            IOptions<DurableTaskOptions> options,
+            ILoggerFactory loggerFactory,
+            INameResolver nameResolver,
+            IEnumerable<IDurabilityProviderFactory> orchestrationServiceFactories,
+            IApplicationLifetimeWrapper hostLifetimeService,
+            IDurableHttpMessageHandlerFactory durableHttpMessageHandlerFactory = null,
+            ILifeCycleNotificationHelper lifeCycleNotificationHelper = null,
+            IMessageSerializerSettingsFactory messageSerializerSettingsFactory = null,
+#pragma warning disable CS0612 // Type or member is obsolete
+            IPlatformInformation platformInformationService = null,
+#pragma warning restore CS0612 // Type or member is obsolete
+#if !FUNCTIONS_V1
+            IErrorSerializerSettingsFactory errorSerializerSettingsFactory = null,
+#pragma warning disable CS0618 // Type or member is obsolete
+            IWebHookProvider webhookProvider = null,
+#pragma warning restore CS0618 // Type or member is obsolete
+            ITelemetryActivator telemetryActivator = null)
+#else
+            IErrorSerializerSettingsFactory errorSerializerSettingsFactory = null)
+#endif
+#pragma warning restore CS1572 // XML comment has a param tag for 'XXX', but there is no parameter by that name
+        {
+            // Options will be null in Functions v1 runtime - populated later.
+            this.Options = options?.Value ?? new DurableTaskOptions();
+            this.nameResolver = nameResolver ?? throw new ArgumentNullException(nameof(nameResolver));
+            this.loggerFactory = loggerFactory ?? throw new ArgumentNullException(nameof(loggerFactory));
+            this.PlatformInformationService = platformInformationService ?? throw new ArgumentNullException(nameof(platformInformationService));
+            this.ResolveAppSettingOptions();
+
+            ILogger logger = loggerFactory.CreateLogger(LoggerCategoryName);
+
+            this.TraceHelper = new EndToEndTraceHelper(logger, this.Options.Tracing.TraceReplayEvents);
+            this.LifeCycleNotificationHelper = lifeCycleNotificationHelper ?? this.CreateLifeCycleNotificationHelper();
+            this.durabilityProviderFactory = this.GetDurabilityProviderFactory(this.Options, logger, orchestrationServiceFactories);
+            this.defaultDurabilityProvider = this.durabilityProviderFactory.GetDurabilityProvider();
+            this.isOptionsConfigured = true;
+
+            if (durableHttpMessageHandlerFactory == null)
+            {
+                durableHttpMessageHandlerFactory = new DurableHttpMessageHandlerFactory();
+            }
+
+            DurableHttpClientFactory durableHttpClientFactory = new DurableHttpClientFactory();
+            this.durableHttpClient = durableHttpClientFactory.GetClient(durableHttpMessageHandlerFactory);
+
+            this.MessageDataConverter = CreateMessageDataConverter(messageSerializerSettingsFactory);
+            this.ErrorDataConverter = this.CreateErrorDataConverter(errorSerializerSettingsFactory);
+
+            this.TypedCodeProvider = new TypedCodeProvider();
+            this.TypedCodeProvider.Initialize();
+
+            this.HttpApiHandler = new HttpApiHandler(this, logger);
+#if !FUNCTIONS_V1
+            // This line ensure every time we need the webhook URI, we get it directly from the
+            // function runtime, which has the most up-to-date knowledge about the site hostname.
+            Func<Uri> webhookDelegate = () => webhookProvider.GetUrl(this);
+            this.HttpApiHandler.RegisterWebhookProvider(
+                this.Options.WebhookUriProviderOverride ??
+                webhookDelegate);
+#endif
+
+            this.HostLifetimeService = hostLifetimeService;
+
+#if !FUNCTIONS_V1
+            // The RPC server is started when the extension is initialized.
+            // The RPC server is stopped when the host has finished shutting down.
+            this.HostLifetimeService.OnStopped.Register(this.StopLocalHttpServer);
+            this.telemetryActivator = telemetryActivator;
+            this.telemetryActivator?.Initialize(logger);
+#endif
+
+            // Starting with .NET isolated and Java, we have a more efficient out-of-process
+            // function invocation protocol. Other languages will use the existing protocol.
+            WorkerRuntimeType runtimeType = this.PlatformInformationService.GetWorkerRuntimeType();
+            if (runtimeType == WorkerRuntimeType.DotNetIsolated || runtimeType == WorkerRuntimeType.Java)
+            {
+                this.OutOfProcProtocol = OutOfProcOrchestrationProtocol.MiddlewarePassthrough;
+#if NET6_0_OR_GREATER
+                this.localGrpcListener = new LocalGrpcListener(
+                    this,
+                    this.loggerFactory,
+                    this.defaultDurabilityProvider,
+                    this.defaultDurabilityProvider);
+                this.HostLifetimeService.OnStopped.Register(this.StopLocalGrpcServer);
+#endif
+            }
+            else
+            {
+                this.OutOfProcProtocol = OutOfProcOrchestrationProtocol.OrchestratorShim;
+            }
+        }
+
+#if FUNCTIONS_V1
+        internal DurableTaskExtension(
+            IOptions<DurableTaskOptions> options,
+            ILoggerFactory loggerFactory,
+            INameResolver nameResolver,
+            IEnumerable<IDurabilityProviderFactory> orchestrationServiceFactories,
+            IConnectionInfoResolver connectionInfoResolver,
+            IApplicationLifetimeWrapper shutdownNotification,
+            IDurableHttpMessageHandlerFactory durableHttpMessageHandlerFactory,
+#pragma warning disable CS0612 // Type or member is obsolete
+            IPlatformInformation platformInformationService)
+#pragma warning restore CS0612 // Type or member is obsolete
+
+            : this(options, loggerFactory, nameResolver, orchestrationServiceFactories, shutdownNotification, durableHttpMessageHandlerFactory)
+        {
+            this.connectionInfoResolver = connectionInfoResolver;
+        }
+
+        /// <summary>
+        /// Gets or sets default task hub name to be used by all <see cref="IDurableClient"/>, <see cref="IDurableOrchestrationClient"/>, <see cref="IDurableEntityClient"/>,
+        /// <see cref="IDurableOrchestrationContext"/>, and <see cref="IDurableActivityContext"/> instances.
+        /// </summary>
+        /// <remarks>
+        /// A task hub is a logical grouping of storage resources. Alternate task hub names can be used to isolate
+        /// multiple Durable Functions applications from each other, even if they are using the same storage backend.
+        /// </remarks>
+        /// <value>The name of the default task hub.</value>
+        public string HubName
+        {
+            get { return this.Options.HubName; }
+            set { this.Options.HubName = value; }
+        }
+#endif
+
+        internal DurableTaskOptions Options { get; }
+
+        internal HttpApiHandler HttpApiHandler { get; private set; }
+
+        internal ILifeCycleNotificationHelper LifeCycleNotificationHelper { get; private set; }
+
+        internal EndToEndTraceHelper TraceHelper { get; private set; }
+
+        internal MessagePayloadDataConverter MessageDataConverter { get; private set; }
+
+        internal MessagePayloadDataConverter ErrorDataConverter { get; private set; }
+
+        internal TypedCodeProvider TypedCodeProvider { get; private set; }
+
+        internal TimeSpan MessageReorderWindow
+            => this.defaultDurabilityProvider.GuaranteesOrderedDelivery ? TimeSpan.Zero : TimeSpan.FromMinutes(this.Options.EntityMessageReorderWindowInMinutes);
+
+        internal IApplicationLifetimeWrapper HostLifetimeService { get; } = HostLifecycleService.NoOp;
+
+        internal OutOfProcOrchestrationProtocol OutOfProcProtocol { get; }
+
+        internal static MessagePayloadDataConverter CreateMessageDataConverter(IMessageSerializerSettingsFactory messageSerializerSettingsFactory)
+        {
+            bool isDefault;
+            if (messageSerializerSettingsFactory == null)
+            {
+                messageSerializerSettingsFactory = new MessageSerializerSettingsFactory();
+            }
+
+            isDefault = messageSerializerSettingsFactory is MessageSerializerSettingsFactory;
+
+            return new MessagePayloadDataConverter(messageSerializerSettingsFactory.CreateJsonSerializerSettings(), isDefault);
+        }
+
+        private MessagePayloadDataConverter CreateErrorDataConverter(IErrorSerializerSettingsFactory errorSerializerSettingsFactory)
+        {
+            bool isDefault;
+            if (errorSerializerSettingsFactory == null)
+            {
+                errorSerializerSettingsFactory = new ErrorSerializerSettingsFactory();
+            }
+
+            isDefault = errorSerializerSettingsFactory is ErrorSerializerSettingsFactory;
+
+            return new MessagePayloadDataConverter(errorSerializerSettingsFactory.CreateJsonSerializerSettings(), isDefault);
+        }
+
+        private IDurabilityProviderFactory GetDurabilityProviderFactory(DurableTaskOptions options, ILogger logger, IEnumerable<IDurabilityProviderFactory> orchestrationServiceFactories)
+        {
+            bool storageTypeIsConfigured = options.StorageProvider.TryGetValue("type", out object storageType);
+
+            if (!storageTypeIsConfigured)
+            {
+                try
+                {
+                    IDurabilityProviderFactory defaultFactory = orchestrationServiceFactories.First(f => f.Name.Equals(DefaultProvider));
+                    logger.LogInformation($"Using the default storage provider: {DefaultProvider}.");
+                    return defaultFactory;
+                }
+                catch (InvalidOperationException e)
+                {
+                    throw new InvalidOperationException($"Couldn't find the default storage provider: {DefaultProvider}.", e);
+                }
+            }
+
+            try
+            {
+                IDurabilityProviderFactory selectedFactory = orchestrationServiceFactories.First(f => string.Equals(f.Name, storageType.ToString(), StringComparison.OrdinalIgnoreCase));
+                logger.LogInformation($"Using the {storageType} storage provider.");
+                return selectedFactory;
+            }
+            catch (InvalidOperationException e)
+            {
+                IList<string> factoryNames = orchestrationServiceFactories.Select(f => f.Name).ToList();
+                throw new InvalidOperationException($"Storage provider type ({storageType}) was not found. Available storage providers: {string.Join(", ", factoryNames)}.", e);
+            }
+        }
+
+        internal string GetBackendInfo()
+        {
+            return this.defaultDurabilityProvider.GetBackendInfo();
+        }
+
+        /// <summary>
+        /// Internal initialization call from the WebJobs host.
+        /// </summary>
+        /// <param name="context">Extension context provided by WebJobs.</param>
+        void IExtensionConfigProvider.Initialize(ExtensionConfigContext context)
+        {
+#if !FUNCTIONS_V1
+            // .NET461 is not supported in linux, so this is conditionally compiled
+            // We initialize linux logging early on in case any initialization steps below were to trigger a log event.
+            if (this.PlatformInformationService.GetOperatingSystem() == OperatingSystem.Linux)
+            {
+                this.InitializeLinuxLogging();
+            }
+#endif
+
+            ConfigureLoaderHooks();
+
+            // Functions V1 has it's configuration initialized at startup time (now).
+            // For Functions V2 (and for some unit tests) configuration happens earlier in the pipeline.
+            if (!this.isOptionsConfigured)
+            {
+                this.InitializeForFunctionsV1(context);
+            }
+
+            // Throw if any of the configured options are invalid
+            this.Options.Validate(this.nameResolver, this.TraceHelper);
+
+#pragma warning disable CS0618 // Type or member is obsolete
+
+            // Invoke webhook handler to make functions runtime register extension endpoints.
+            var initialWebhookUri = context.GetWebhookHandler();
+
+#if FUNCTIONS_V1
+            // In Functions V1, there is no notion of an IWebhookProvider that
+            // we can dynamically call to fetch the webhook URI, and since context.GetWebhookHandler()
+            // only works in the scope of the Initialize() function, we just have to live with the static URI
+            // we grab now.
+            Func<Uri> staticWebhookHandler = () => initialWebhookUri;
+            this.HttpApiHandler.RegisterWebhookProvider(
+                this.Options.WebhookUriProviderOverride ??
+                staticWebhookHandler);
+#endif
+#pragma warning restore CS0618 // Type or member is obsolete
+
+            this.TraceConfigurationSettings();
+
+            var bindings = new BindingHelper(this);
+
+            // Note that the order of the rules is important
+            var rule = context.AddBindingRule<DurableClientAttribute>()
+                .AddConverter<string, StartOrchestrationArgs>(bindings.StringToStartOrchestrationArgs)
+                .AddConverter<JObject, StartOrchestrationArgs>(bindings.JObjectToStartOrchestrationArgs)
+                .AddConverter<IDurableClient, string>(bindings.DurableOrchestrationClientToString);
+
+            rule.BindToCollector<StartOrchestrationArgs>(bindings.CreateAsyncCollector);
+            rule.BindToInput<IDurableOrchestrationClient>(this.GetClient);
+            rule.BindToInput<IDurableEntityClient>(this.GetClient);
+            rule.BindToInput<IDurableClient>(this.GetClient);
+
+            if (this.TypedCodeProvider.IsInitialized)
+            {
+                rule.Bind(new TypedDurableClientBindingProvider(this.TypedCodeProvider, this.GetClient));
+            }
+
+            // We add a binding rule to support the now deprecated `orchestrationClient` binding
+            // A cleaner solution would be to have the prior rule have an OR-style selector between
+            // DurableClientAttribute and OrchestrationClientAttribute, but it's unclear if that's
+            // possible (for now).
+#pragma warning disable CS0618 // Type or member is obsolete
+            var backwardsCompRule = context.AddBindingRule<OrchestrationClientAttribute>()
+#pragma warning restore CS0618 // Type or member is obsolete
+                .AddConverter<string, StartOrchestrationArgs>(bindings.StringToStartOrchestrationArgs)
+                .AddConverter<JObject, StartOrchestrationArgs>(bindings.JObjectToStartOrchestrationArgs)
+                .AddConverter<IDurableClient, string>(bindings.DurableOrchestrationClientToString);
+
+            backwardsCompRule.BindToCollector<StartOrchestrationArgs>(bindings.CreateAsyncCollector);
+            backwardsCompRule.BindToInput<IDurableOrchestrationClient>(this.GetClient);
+            backwardsCompRule.BindToInput<IDurableEntityClient>(this.GetClient);
+            backwardsCompRule.BindToInput<IDurableClient>(this.GetClient);
+
+            if (this.TypedCodeProvider.IsInitialized)
+            {
+                backwardsCompRule.Bind(new TypedDurableClientBindingProvider(this.TypedCodeProvider, this.GetClient));
+            }
+
+            string connectionName = this.durabilityProviderFactory is AzureStorageDurabilityProviderFactory azureStorageDurabilityProviderFactory
+                ? azureStorageDurabilityProviderFactory.DefaultConnectionName
+                : null;
+
+            context.AddBindingRule<OrchestrationTriggerAttribute>()
+                .BindToTrigger(new OrchestrationTriggerAttributeBindingProvider(this, connectionName));
+
+            context.AddBindingRule<ActivityTriggerAttribute>()
+                .BindToTrigger(new ActivityTriggerAttributeBindingProvider(this, connectionName));
+
+            context.AddBindingRule<EntityTriggerAttribute>()
+                .BindToTrigger(new EntityTriggerAttributeBindingProvider(this, connectionName));
+
+            this.taskHubWorker = new TaskHubWorker(this.defaultDurabilityProvider, this, this, this.loggerFactory);
+
+            // Add middleware to the DTFx dispatcher so that we can inject our own logic
+            // into and customize the orchestration execution pipeline.
+            // Note that the order of the middleware added determines the order in which it executes.
+            if (this.OutOfProcProtocol == OutOfProcOrchestrationProtocol.MiddlewarePassthrough)
+            {
+                // This is a newer, more performant flavor of orchestration/activity middleware that is being
+                // enabled for newer language runtimes. Support for entities in this model is TBD.
+                var ooprocMiddleware = new OutOfProcMiddleware(this);
+                this.taskHubWorker.AddActivityDispatcherMiddleware(ooprocMiddleware.CallActivityAsync);
+                this.taskHubWorker.AddOrchestrationDispatcherMiddleware(ooprocMiddleware.CallOrchestratorAsync);
+            }
+            else
+            {
+                // This is the older middleware implementation that is currently in use for in-process .NET
+                // and the older out-of-proc languages, like Node.js, Python, and PowerShell.
+                this.taskHubWorker.AddActivityDispatcherMiddleware(this.ActivityMiddleware);
+                this.taskHubWorker.AddOrchestrationDispatcherMiddleware(this.EntityMiddleware);
+                this.taskHubWorker.AddOrchestrationDispatcherMiddleware(this.OrchestrationMiddleware);
+            }
+
+#if !FUNCTIONS_V1
+            // The RPC server needs to be started sometime before any functions can be triggered
+            // and this is the latest point in the pipeline available to us.
+            this.StartLocalHttpServer();
+#endif
+#if NET6_0_OR_GREATER
+            if (this.OutOfProcProtocol == OutOfProcOrchestrationProtocol.MiddlewarePassthrough)
+            {
+                this.StartLocalGrpcServer();
+            }
+#endif
+        }
+
+        internal string GetLocalRpcAddress()
+        {
+#if NET6_0_OR_GREATER
+            if (this.OutOfProcProtocol == OutOfProcOrchestrationProtocol.MiddlewarePassthrough)
+            {
+                return this.localGrpcListener.ListenAddress;
+            }
+#endif
+
+            return this.HttpApiHandler.GetBaseUrl();
+        }
+
+        /// <summary>
+        /// Initializes the logging service for App Service if it detects that we are running in
+        /// the linux platform.
+        /// </summary>
+        private void InitializeLinuxLogging()
+        {
+            // Determine host platform
+            bool inConsumption = this.PlatformInformationService.IsInConsumptionPlan();
+
+            string tenant = this.PlatformInformationService.GetLinuxTenant();
+            string stampName = this.PlatformInformationService.GetLinuxStampName();
+            string containerName = this.PlatformInformationService.GetContainerName();
+
+            // If running in linux, initialize the EventSource listener with the appropiate logger.
+            LinuxAppServiceLogger linuxLogger;
+            if (!inConsumption)
+            {
+                linuxLogger = new LinuxAppServiceLogger(writeToConsole: false, containerName, tenant, stampName);
+            }
+            else
+            {
+                linuxLogger = new LinuxAppServiceLogger(writeToConsole: true, containerName, tenant, stampName);
+            }
+
+            // The logging service for linux works by capturing EventSource messages,
+            // which our linux platform does not recognize, and logging them via a
+            // different strategy such as writing to console or to a file.
+
+            // Since our logging payload can be quite large, linux telemetry by default
+            // disables verbose-level telemetry to avoid a performance hit.
+            bool enableVerbose = this.Options.Tracing.AllowVerboseLinuxTelemetry;
+            this.eventSourceListener = new EventSourceListener(linuxLogger, enableVerbose, this.TraceHelper, this.defaultDurabilityProvider.EventSourceName);
+        }
+
+        /// <inheritdoc />
+        public void Dispose()
+        {
+            // Not flushing the linux logger may lead to lost logs
+            // 40 seconds timeout because we write normally every 30 seconds, so we're just
+            // adding an extra 10 seconds to flush.
+            LinuxAppServiceLogger.Logger?.Stop(TimeSpan.FromSeconds(40));
+            this.HttpApiHandler?.Dispose();
+            this.eventSourceListener?.Dispose();
+        }
+
+#if !FUNCTIONS_V1
+        private void StartLocalHttpServer()
+        {
+            bool? shouldEnable = this.Options.LocalRpcEndpointEnabled;
+            if (!shouldEnable.HasValue)
+            {
+                WorkerRuntimeType runtimeType = this.PlatformInformationService.GetWorkerRuntimeType();
+                shouldEnable = runtimeType switch
+                {
+                    // dotnet runs in process
+                    WorkerRuntimeType.DotNet => false,
+
+                    // dotnet-isolated and java use a gRPC server instead of the HTTP server
+                    WorkerRuntimeType.DotNetIsolated => false,
+                    WorkerRuntimeType.Java => false,
+
+                    // everything else - assume the HTTP server
+                    WorkerRuntimeType.Python => true,
+                    WorkerRuntimeType.Node => true,
+                    WorkerRuntimeType.PowerShell => true,
+                    WorkerRuntimeType.Unknown => true,
+                    _ => true,
+                };
+            }
+
+            if (shouldEnable == true)
+            {
+                this.HttpApiHandler.StartLocalHttpServerAsync().GetAwaiter().GetResult();
+            }
+        }
+
+        private void StopLocalHttpServer()
+        {
+            this.HttpApiHandler.StopLocalHttpServerAsync().GetAwaiter().GetResult();
+        }
+#endif
+
+#if NET6_0_OR_GREATER
+        private void StartLocalGrpcServer()
+        {
+            this.localGrpcListener.StartAsync().GetAwaiter().GetResult();
+        }
+
+        private void StopLocalGrpcServer()
+        {
+            this.localGrpcListener.StopAsync().GetAwaiter().GetResult();
+        }
+#endif
+
+        private void ResolveAppSettingOptions()
+        {
+            if (this.Options == null)
+            {
+                throw new InvalidOperationException($"{nameof(this.Options)} must be set before resolving app settings.");
+            }
+
+            if (this.nameResolver == null)
+            {
+                throw new InvalidOperationException($"{nameof(this.nameResolver)} must be set before resolving app settings.");
+            }
+
+            if (this.nameResolver.TryResolveWholeString(this.Options.HubName, out string taskHubName))
+            {
+                // use the resolved task hub name
+                this.Options.HubName = taskHubName;
+            }
+        }
+
+        private void InitializeForFunctionsV1(ExtensionConfigContext context)
+        {
+#if FUNCTIONS_V1
+            context.ApplyConfig(this.Options, "DurableTask");
+            this.nameResolver = context.Config.NameResolver;
+            this.loggerFactory = context.Config.LoggerFactory;
+            this.ResolveAppSettingOptions();
+            ILogger logger = this.loggerFactory.CreateLogger(LoggerCategoryName);
+            this.TraceHelper = new EndToEndTraceHelper(logger, this.Options.Tracing.TraceReplayEvents);
+            this.connectionInfoResolver = new WebJobsConnectionInfoProvider();
+            this.PlatformInformationService = new DefaultPlatformInformation(this.nameResolver, this.loggerFactory);
+            this.durabilityProviderFactory = new AzureStorageDurabilityProviderFactory(
+                new OptionsWrapper<DurableTaskOptions>(this.Options),
+                new AzureStorageAccountProvider(this.connectionInfoResolver),
+                this.nameResolver,
+                this.loggerFactory,
+                this.PlatformInformationService);
+            this.defaultDurabilityProvider = this.durabilityProviderFactory.GetDurabilityProvider();
+            this.LifeCycleNotificationHelper = this.CreateLifeCycleNotificationHelper();
+            var messageSerializerSettingsFactory = new MessageSerializerSettingsFactory();
+            var errorSerializerSettingsFactory = new ErrorSerializerSettingsFactory();
+            this.MessageDataConverter = new MessagePayloadDataConverter(messageSerializerSettingsFactory.CreateJsonSerializerSettings(), true);
+            this.ErrorDataConverter = new MessagePayloadDataConverter(errorSerializerSettingsFactory.CreateJsonSerializerSettings(), true);
+            this.HttpApiHandler = new HttpApiHandler(this, logger);
+            this.TypedCodeProvider = new TypedCodeProvider();
+            this.TypedCodeProvider.Initialize();
+#endif
+        }
+
+        private void TraceConfigurationSettings()
+        {
+            this.Options.TraceConfiguration(
+                this.TraceHelper,
+                this.defaultDurabilityProvider.ConfigurationJson);
+        }
+
+        private ILifeCycleNotificationHelper CreateLifeCycleNotificationHelper()
+        {
+            // First: EventGrid
+            if (this.Options.Notifications.EventGrid != null
+                && (!string.IsNullOrEmpty(this.Options.Notifications.EventGrid.TopicEndpoint) || !string.IsNullOrEmpty(this.Options.Notifications.EventGrid.KeySettingName)))
+            {
+                return new EventGridLifeCycleNotificationHelper(this.Options, this.nameResolver, this.TraceHelper);
+            }
+
+            // Fallback: Disable Notification
+            return new NullLifeCycleNotificationHelper();
+        }
+
+        /// <summary>
+        /// Deletes all data stored in the current task hub.
+        /// </summary>
+        /// <returns>A task representing the async delete operation.</returns>
+        public Task DeleteTaskHubAsync()
+        {
+            return this.defaultDurabilityProvider.DeleteAsync();
+        }
+
+        /// <summary>
+        /// Called by the Durable Task Framework: Not used.
+        /// </summary>
+        /// <param name="creator">This parameter is not used.</param>
+        void INameVersionObjectManager<TaskOrchestration>.Add(ObjectCreator<TaskOrchestration> creator)
+        {
+            throw new InvalidOperationException("Orchestrations should never be added explicitly.");
+        }
+
+        /// <summary>
+        /// Called by the Durable Task Framework: Returns the specified <see cref="TaskOrchestration"/>.
+        /// </summary>
+        /// <param name="name">The name of the orchestration to return.</param>
+        /// <param name="version">Not used.</param>
+        /// <returns>An orchestration shim that delegates execution to an orchestrator function.</returns>
+        TaskOrchestration INameVersionObjectManager<TaskOrchestration>.GetObject(string name, string version)
+        {
+            if (name.StartsWith("@"))
+            {
+                return new TaskEntityShim(this, this.defaultDurabilityProvider, name);
+            }
+            else
+            {
+                return new TaskOrchestrationShim(this, this.defaultDurabilityProvider, name);
+            }
+        }
+
+        /// <summary>
+        /// Called by the durable task framework: Not used.
+        /// </summary>
+        /// <param name="creator">This parameter is not used.</param>
+        void INameVersionObjectManager<TaskActivity>.Add(ObjectCreator<TaskActivity> creator)
+        {
+            throw new InvalidOperationException("Activities should never be added explicitly.");
+        }
+
+        /// <summary>
+        /// Called by the Durable Task Framework: Returns the specified <see cref="TaskActivity"/>.
+        /// </summary>
+        /// <param name="name">The name of the activity to return.</param>
+        /// <param name="version">Not used.</param>
+        /// <returns>An activity shim that delegates execution to an activity function.</returns>
+        TaskActivity INameVersionObjectManager<TaskActivity>.GetObject(string name, string version)
+        {
+            if (IsDurableHttpTask(name))
+            {
+                return new TaskHttpActivityShim(this, this.durableHttpClient);
+            }
+
+            FunctionName activityFunction = new FunctionName(name);
+
+            RegisteredFunctionInfo info;
+            if (!this.knownActivities.TryGetValue(activityFunction, out info))
+            {
+                return new TaskNonexistentActivityShim(this, name);
+            }
+
+            return new TaskActivityShim(this, info.Executor, this.HostLifetimeService, name);
+        }
+
+        /// <summary>
+        /// This DTFx activity middleware allows us to add context to the activity function shim
+        /// before it actually starts running.
+        /// </summary>
+        /// <param name="dispatchContext">A property bag containing useful DTFx context.</param>
+        /// <param name="next">The handler for running the next middleware in the pipeline.</param>
+        private Task ActivityMiddleware(DispatchMiddlewareContext dispatchContext, Func<Task> next)
+        {
+            if (dispatchContext.GetProperty<TaskActivity>() is TaskActivityShim shim)
+            {
+                TaskScheduledEvent @event = dispatchContext.GetProperty<TaskScheduledEvent>();
+                shim.SetTaskEventId(@event?.EventId ?? -1);
+            }
+
+            // Move to the next stage of the DTFx pipeline to trigger the activity shim.
+            return next();
+        }
+
+        /// <summary>
+        /// This DTFx orchestration middleware allows us to initialize Durable Functions-specific context
+        /// and make the execution happen in a way that plays nice with the Azure Functions execution pipeline.
+        /// </summary>
+        /// <param name="dispatchContext">A property bag containing useful DTFx context.</param>
+        /// <param name="next">The handler for running the next middleware in the pipeline.</param>
+        private async Task OrchestrationMiddleware(DispatchMiddlewareContext dispatchContext, Func<Task> next)
+        {
+            TaskOrchestrationShim shim = dispatchContext.GetProperty<TaskOrchestration>() as TaskOrchestrationShim;
+            if (shim == null)
+            {
+                // This is not an orchestration - skip.
+                await next();
+                return;
+            }
+
+            DurableOrchestrationContext context = (DurableOrchestrationContext)shim.Context;
+
+            OrchestrationRuntimeState orchestrationRuntimeState = dispatchContext.GetProperty<OrchestrationRuntimeState>();
+
+            if (orchestrationRuntimeState.ParentInstance != null)
+            {
+                context.ParentInstanceId = orchestrationRuntimeState.ParentInstance.OrchestrationInstance.InstanceId;
+            }
+
+            context.InstanceId = orchestrationRuntimeState.OrchestrationInstance?.InstanceId;
+            context.ExecutionId = orchestrationRuntimeState.OrchestrationInstance?.ExecutionId;
+            context.IsReplaying = orchestrationRuntimeState.ExecutionStartedEvent.IsPlayed;
+            context.History = orchestrationRuntimeState.Events;
+            context.RawInput = orchestrationRuntimeState.Input;
+
+            RegisteredFunctionInfo info = shim.GetFunctionInfo();
+            if (info == null)
+            {
+                string message = this.GetInvalidOrchestratorFunctionMessage(context.FunctionName);
+
+                this.TraceHelper.ExtensionWarningEvent(
+                    this.Options.HubName,
+                    orchestrationRuntimeState.Name,
+                    orchestrationRuntimeState.OrchestrationInstance.InstanceId,
+                    message);
+
+                Func<Task<OrchestrationFailureException>> nonExistentException = () => throw new OrchestrationFailureException(message);
+                shim.SetFunctionInvocationCallback(nonExistentException);
+                await next();
+            }
+            else
+            {
+                // 1. Start the functions invocation pipeline (billing, logging, bindings, and timeout tracking).
+                WrappedFunctionResult result = await FunctionExecutionHelper.ExecuteFunctionInOrchestrationMiddleware(
+                    info.Executor,
+                    new TriggeredFunctionData
+                    {
+                        TriggerValue = context,
+
+#pragma warning disable CS0618 // Approved for use by this extension
+                        InvokeHandler = async userCodeInvoker =>
+                        {
+                            context.ExecutorCalledBack = true;
+
+                            // 2. Configure the shim with the inner invoker to execute the user code.
+                            shim.SetFunctionInvocationCallback(userCodeInvoker);
+
+                            // 3. Move to the next stage of the DTFx pipeline to trigger the orchestrator shim.
+                            await next();
+
+                            // 4. If an activity failed, indicate to the functions Host that this execution failed via an exception
+                            if (context.IsCompleted && context.OrchestrationException != null)
+                            {
+                                context.OrchestrationException.Throw();
+                            }
+                        },
+#pragma warning restore CS0618
+                    },
+                    shim,
+                    context,
+                    this.HostLifetimeService.OnStopping);
+
+                if (result.ExecutionStatus == WrappedFunctionResult.FunctionResultStatus.FunctionsRuntimeError
+                    || result.ExecutionStatus == WrappedFunctionResult.FunctionResultStatus.FunctionsHostStoppingError)
+                {
+                    this.TraceHelper.FunctionAborted(
+                        this.Options.HubName,
+                        context.FunctionName,
+                        context.InstanceId,
+                        $"An internal error occurred while attempting to execute this function. The execution will be aborted and retried. Details: {result.Exception}",
+                        functionType: FunctionType.Orchestrator);
+
+                    // This will abort the execution and cause the message to go back onto the queue for re-processing
+                    throw new SessionAbortedException(
+                        $"An internal error occurred while attempting to execute '{context.FunctionName}'.", result.Exception);
+                }
+            }
+
+            if (!context.IsCompleted && !context.IsLongRunningTimer)
+            {
+                this.TraceHelper.FunctionAwaited(
+                    context.HubName,
+                    context.Name,
+                    FunctionType.Orchestrator,
+                    context.InstanceId,
+                    context.IsReplaying);
+            }
+
+            if (context.IsCompleted &&
+                context.PreserveUnprocessedEvents)
+            {
+                // Reschedule any unprocessed external events so that they can be picked up
+                // in the next iteration.
+                context.RescheduleBufferedExternalEvents();
+            }
+
+            await context.RunDeferredTasks();
+        }
+
+        /// <summary>
+        /// This DTFx orchestration middleware (for entities) allows us to add context and set state
+        /// to the entity shim orchestration before it starts executing the actual entity logic.
+        /// </summary>
+        /// <param name="dispatchContext">A property bag containing useful DTFx context.</param>
+        /// <param name="next">The handler for running the next middleware in the pipeline.</param>
+        private async Task EntityMiddleware(DispatchMiddlewareContext dispatchContext, Func<Task> next)
+        {
+            var entityShim = dispatchContext.GetProperty<TaskOrchestration>() as TaskEntityShim;
+            if (entityShim == null)
+            {
+                // This is not an entity - skip.
+                await next();
+                return;
+            }
+
+            OrchestrationRuntimeState runtimeState = dispatchContext.GetProperty<OrchestrationRuntimeState>();
+            DurableEntityContext entityContext = (DurableEntityContext)entityShim.Context;
+            entityContext.InstanceId = runtimeState.OrchestrationInstance.InstanceId;
+            entityContext.ExecutionId = runtimeState.OrchestrationInstance.ExecutionId;
+            entityContext.History = runtimeState.Events;
+            entityContext.RawInput = runtimeState.Input;
+
+            Queue<RequestMessage> lockHolderMessages = null;
+
+            try
+            {
+                // 1. First time through the history
+                // we count events, add any under-lock op to the batch, and process lock releases
+                foreach (HistoryEvent e in runtimeState.Events)
+                {
+                    switch (e.EventType)
+                    {
+                        case EventType.ExecutionStarted:
+                            entityShim.Rehydrate(runtimeState.Input);
+                            break;
+
+                        case EventType.EventRaised:
+                            EventRaisedEvent eventRaisedEvent = (EventRaisedEvent)e;
+
+                            this.TraceHelper.DeliveringEntityMessage(
+                                entityContext.InstanceId,
+                                entityContext.ExecutionId,
+                                e.EventId,
+                                eventRaisedEvent.Name,
+                                eventRaisedEvent.Input);
+
+                            entityShim.NumberEventsToReceive++;
+
+                            if (EntityMessageEventNames.IsRequestMessage(eventRaisedEvent.Name))
+                            {
+                                // we are receiving an operation request or a lock request
+                                var requestMessage = this.MessageDataConverter.Deserialize<RequestMessage>(eventRaisedEvent.Input);
+
+                                IEnumerable<RequestMessage> deliverNow;
+
+                                if (requestMessage.ScheduledTime.HasValue)
+                                {
+                                    if ((requestMessage.ScheduledTime.Value - DateTime.UtcNow) > TimeSpan.FromMilliseconds(100))
+                                    {
+                                        // message was delivered too early. This can happen if the durability provider imposes
+                                        // a limit on the delay. We handle this by rescheduling the message instead of processing it.
+                                        deliverNow = Array.Empty<RequestMessage>();
+                                        entityShim.AddMessageToBeRescheduled(requestMessage);
+                                    }
+                                    else
+                                    {
+                                        // the message is scheduled to be delivered immediately.
+                                        // There are no FIFO guarantees for scheduled messages, so we skip the message sorter.
+                                        deliverNow = new RequestMessage[] { requestMessage };
+                                    }
+                                }
+                                else
+                                {
+                                    // run this through the message sorter to help with reordering and duplicate filtering
+                                    deliverNow = entityContext.State.MessageSorter.ReceiveInOrder(requestMessage, this.MessageReorderWindow);
+                                }
+
+                                foreach (var message in deliverNow)
+                                {
+                                    if (entityContext.State.LockedBy == message.ParentInstanceId)
+                                    {
+                                        if (lockHolderMessages == null)
+                                        {
+                                            lockHolderMessages = new Queue<RequestMessage>();
+                                        }
+
+                                        lockHolderMessages.Enqueue(message);
+                                    }
+                                    else
+                                    {
+                                        entityContext.State.Enqueue(message);
+                                    }
+                                }
+                            }
+                            else if (EntityMessageEventNames.IsReleaseMessage(eventRaisedEvent.Name))
+                            {
+                                // we are receiving a lock release
+                                var message = this.MessageDataConverter.Deserialize<ReleaseMessage>(eventRaisedEvent.Input);
+
+                                if (entityContext.State.LockedBy == message.ParentInstanceId)
+                                {
+                                    this.TraceHelper.EntityLockReleased(
+                                        entityContext.HubName,
+                                        entityContext.Name,
+                                        entityContext.InstanceId,
+                                        message.ParentInstanceId,
+                                        message.LockRequestId,
+                                        isReplay: false);
+
+                                    entityContext.State.LockedBy = null;
+                                }
+                            }
+                            else
+                            {
+                                // this is a continue message.
+                                // Resumes processing of previously queued operations, if any.
+                                entityContext.State.Suspended = false;
+                            }
+
+                            break;
+                    }
+                }
+
+                // lock holder messages go to the front of the queue
+                if (lockHolderMessages != null)
+                {
+                    entityContext.State.PutBack(lockHolderMessages);
+                }
+
+                if (!entityContext.State.Suspended)
+                {
+                    // 2. We add as many requests from the queue to the batch as possible,
+                    // stopping at lock requests or when the maximum batch size is reached
+                    while (entityContext.State.MayDequeue())
+                    {
+                        if (entityShim.OperationBatch.Count == this.Options.MaxEntityOperationBatchSize)
+                        {
+                            // we have reached the maximum batch size already
+                            // insert a delay after this batch to ensure write back
+                            entityShim.ToBeContinuedWithDelay();
+                            break;
+                        }
+
+                        var request = entityContext.State.Dequeue();
+
+                        if (request.IsLockRequest)
+                        {
+                            entityShim.AddLockRequestToBatch(request);
+                            break;
+                        }
+                        else
+                        {
+                            entityShim.AddOperationToBatch(request);
+                        }
+                    }
+                }
+            }
+            catch (Exception e)
+            {
+                entityContext.CaptureInternalError(e);
+            }
+
+            WrappedFunctionResult result;
+
+            if (entityShim.OperationBatch.Count > 0 && !this.HostLifetimeService.OnStopping.IsCancellationRequested)
+            {
+                // 3a. Start the functions invocation pipeline (billing, logging, bindings, and timeout tracking).
+                result = await FunctionExecutionHelper.ExecuteFunctionInOrchestrationMiddleware(
+                    entityShim.GetFunctionInfo().Executor,
+                    new TriggeredFunctionData
+                    {
+                        TriggerValue = entityShim.Context,
+#pragma warning disable CS0618 // Approved for use by this extension
+                        InvokeHandler = async userCodeInvoker =>
+                            {
+                                entityContext.ExecutorCalledBack = true;
+
+                                entityShim.SetFunctionInvocationCallback(userCodeInvoker);
+
+                                this.TraceHelper.FunctionStarting(
+                                    entityContext.HubName,
+                                    entityContext.Name,
+                                    entityContext.InstanceId,
+                                    this.GetIntputOutputTrace(runtimeState.Input),
+                                    FunctionType.Entity,
+                                    isReplay: false);
+
+                                // 3. Run all the operations in the batch
+                                if (entityContext.InternalError == null)
+                                {
+                                    try
+                                    {
+                                        await entityShim.ExecuteBatch(this.HostLifetimeService.OnStopping);
+                                    }
+                                    catch (Exception e)
+                                    {
+                                        entityContext.CaptureInternalError(e);
+                                    }
+                                }
+
+                                // 4. Run the DTFx orchestration to persist the effects,
+                                // send the outbox, and continue as new
+                                await next();
+
+                                // 5. If there were internal or application errors, trace them for DF
+                                if (entityContext.ErrorsPresent(out var description))
+                                {
+                                    this.TraceHelper.FunctionFailed(
+                                        entityContext.HubName,
+                                        entityContext.Name,
+                                        entityContext.InstanceId,
+                                        description,
+                                        functionType: FunctionType.Entity,
+                                        isReplay: false);
+                                }
+                                else
+                                {
+                                    this.TraceHelper.FunctionCompleted(
+                                        entityContext.HubName,
+                                        entityContext.Name,
+                                        entityContext.InstanceId,
+                                        this.GetIntputOutputTrace(entityContext.State.EntityState),
+                                        continuedAsNew: true,
+                                        functionType: FunctionType.Entity,
+                                        isReplay: false);
+                                }
+
+                                // 6. If there were internal or application errors, also rethrow them here so the functions host gets to see them
+                                entityContext.ThrowInternalExceptionIfAny();
+                                entityContext.ThrowApplicationExceptionsIfAny();
+                            },
+#pragma warning restore CS0618
+                    },
+                    entityShim,
+                    entityContext,
+                    this.HostLifetimeService.OnStopping);
+
+                if (result.ExecutionStatus == WrappedFunctionResult.FunctionResultStatus.FunctionTimeoutError)
+                {
+                    await entityShim.TimeoutTask;
+                }
+
+                if (result.ExecutionStatus == WrappedFunctionResult.FunctionResultStatus.FunctionsRuntimeError
+                    || result.ExecutionStatus == WrappedFunctionResult.FunctionResultStatus.FunctionsHostStoppingError)
+                {
+                    this.TraceHelper.FunctionAborted(
+                      this.Options.HubName,
+                      entityContext.FunctionName,
+                      entityContext.InstanceId,
+                      $"An internal error occurred while attempting to execute this function. The execution will be aborted and retried. Details: {result.Exception}",
+                      functionType: FunctionType.Entity);
+
+                    // This will abort the execution and cause the message to go back onto the queue for re-processing
+                    throw new SessionAbortedException(
+                        $"An internal error occurred while attempting to execute '{entityContext.FunctionName}'.",
+                        result.Exception);
+                }
+            }
+            else
+            {
+                // 3b. We do not need to call into user code because we are not going to run any operations.
+                // In this case we can execute without involving the functions runtime.
+                if (entityContext.InternalError == null)
+                {
+                    try
+                    {
+                        await entityShim.ExecuteBatch(this.HostLifetimeService.OnStopping);
+                        await next();
+                    }
+                    catch (Exception e)
+                    {
+                        entityContext.CaptureInternalError(e);
+                    }
+                }
+            }
+
+            await entityContext.RunDeferredTasks();
+
+            // If there were internal errors, do not commit the batch, but instead rethrow
+            // here so DTFx can abort the batch and back off the work item
+            entityContext.ThrowInternalExceptionIfAny();
+        }
+
+        internal string GetDefaultConnectionName()
+        {
+            return this.defaultDurabilityProvider.ConnectionName;
+        }
+
+        internal RegisteredFunctionInfo GetOrchestratorInfo(FunctionName orchestratorFunction)
+        {
+            this.knownOrchestrators.TryGetValue(orchestratorFunction, out var info);
+            return info;
+        }
+
+        internal bool TryGetActivityInfo(FunctionName activityFunction, out RegisteredFunctionInfo info)
+        {
+            return this.knownActivities.TryGetValue(activityFunction, out info);
+        }
+
+        internal RegisteredFunctionInfo GetEntityInfo(FunctionName entityFunction)
+        {
+            this.knownEntities.TryGetValue(entityFunction, out var info);
+            return info;
+        }
+
+        // This is temporary until script loading
+        private static void ConfigureLoaderHooks()
+        {
+#if FUNCTIONS_V1
+            AppDomain.CurrentDomain.AssemblyResolve += ResolveAssembly;
+#endif
+        }
+
+        private static Assembly ResolveAssembly(object sender, ResolveEventArgs args)
+        {
+            if (args.Name.StartsWith("DurableTask.Core"))
+            {
+                return typeof(TaskOrchestration).Assembly;
+            }
+            else if (args.Name.StartsWith("DurableTask.AzureStorage"))
+            {
+                return typeof(AzureStorageOrchestrationService).Assembly;
+            }
+            else if (args.Name.StartsWith("Microsoft.Azure.WebJobs.DurableTask"))
+            {
+                return typeof(DurableTaskExtension).Assembly;
+            }
+
+            return null;
+        }
+
+        /// <summary>
+        /// Gets a <see cref="IDurableClient"/> using configuration from a <see cref="DurableClientAttribute"/> instance.
+        /// </summary>
+        /// <param name="attribute">The attribute containing the client configuration parameters.</param>
+        /// <returns>Returns a <see cref="IDurableClient"/> instance. The returned instance may be a cached instance.</returns>
+        protected internal virtual IDurableClient GetClient(DurableClientAttribute attribute)
+        {
+            DurableClient client = this.cachedClients.GetOrAdd(
+                attribute,
+                attr =>
+                {
+                    DurabilityProvider innerClient = this.durabilityProviderFactory.GetDurabilityProvider(attribute);
+                    return new DurableClient(innerClient, this, this.HttpApiHandler, attr);
+                });
+
+            return client;
+        }
+
+        internal void RegisterOrchestrator(FunctionName orchestratorFunction, RegisteredFunctionInfo orchestratorInfo)
+        {
+            if (orchestratorInfo != null)
+            {
+                orchestratorInfo.IsDeregistered = false;
+            }
+
+            if (this.knownOrchestrators.TryAdd(orchestratorFunction, orchestratorInfo))
+            {
+                this.TraceHelper.ExtensionInformationalEvent(
+                    this.Options.HubName,
+                    instanceId: string.Empty,
+                    functionName: orchestratorFunction.Name,
+                    message: $"Registered orchestrator function named {orchestratorFunction}.",
+                    writeToUserLogs: false);
+            }
+            else
+            {
+                this.knownOrchestrators[orchestratorFunction] = orchestratorInfo;
+            }
+        }
+
+        internal void DeregisterOrchestrator(FunctionName orchestratorFunction)
+        {
+            RegisteredFunctionInfo existing;
+            if (this.knownOrchestrators.TryGetValue(orchestratorFunction, out existing) && !existing.IsDeregistered)
+            {
+                existing.IsDeregistered = true;
+
+                this.TraceHelper.ExtensionInformationalEvent(
+                    this.Options.HubName,
+                    instanceId: string.Empty,
+                    functionName: orchestratorFunction.Name,
+                    message: $"Deregistered orchestrator function named {orchestratorFunction}.",
+                    writeToUserLogs: false);
+            }
+        }
+
+        internal void RegisterActivity(FunctionName activityFunction, ITriggeredFunctionExecutor executor)
+        {
+            if (this.knownActivities.TryGetValue(activityFunction, out RegisteredFunctionInfo existing))
+            {
+                existing.Executor = executor;
+            }
+            else
+            {
+                var info = new RegisteredFunctionInfo(executor, isOutOfProc: false);
+                this.knownActivities[activityFunction] = info;
+
+                this.TraceHelper.ExtensionInformationalEvent(
+                    this.Options.HubName,
+                    instanceId: string.Empty,
+                    functionName: activityFunction.Name,
+                    message: $"Registered activity function named {activityFunction}.",
+                    writeToUserLogs: false);
+            }
+        }
+
+        internal void DeregisterActivity(FunctionName activityFunction)
+        {
+            RegisteredFunctionInfo info;
+            if (this.knownActivities.TryGetValue(activityFunction, out info) && !info.IsDeregistered)
+            {
+                info.IsDeregistered = true;
+
+                this.TraceHelper.ExtensionInformationalEvent(
+                    this.Options.HubName,
+                    instanceId: string.Empty,
+                    functionName: activityFunction.Name,
+                    message: $"Deregistered activity function named {activityFunction}.",
+                    writeToUserLogs: false);
+            }
+        }
+
+        internal void RegisterEntity(FunctionName entityFunction, RegisteredFunctionInfo entityInfo)
+        {
+            if (entityInfo != null)
+            {
+                entityInfo.IsDeregistered = false;
+            }
+
+            if (this.knownEntities.TryAdd(entityFunction, entityInfo))
+            {
+                this.TraceHelper.ExtensionInformationalEvent(
+                    this.Options.HubName,
+                    instanceId: string.Empty,
+                    functionName: entityFunction.Name,
+                    message: $"Registered entity function named {entityFunction}.",
+                    writeToUserLogs: false);
+            }
+            else
+            {
+                this.knownEntities[entityFunction] = entityInfo;
+            }
+        }
+
+        internal void DeregisterEntity(FunctionName entityFunction)
+        {
+            RegisteredFunctionInfo existing;
+            if (this.knownEntities.TryGetValue(entityFunction, out existing) && !existing.IsDeregistered)
+            {
+                existing.IsDeregistered = true;
+
+                this.TraceHelper.ExtensionInformationalEvent(
+                    this.Options.HubName,
+                    instanceId: string.Empty,
+                    functionName: entityFunction.Name,
+                    message: $"Deregistered entity function named {entityFunction}.",
+                    writeToUserLogs: false);
+            }
+        }
+
+        internal void ThrowIfFunctionDoesNotExist(string name, FunctionType functionType)
+        {
+            if (IsDurableHttpTask(name))
+            {
+                return;
+            }
+
+            var functionName = new FunctionName(name);
+
+            if (functionType == FunctionType.Activity && !this.knownActivities.ContainsKey(functionName))
+            {
+                throw new ArgumentException(this.GetInvalidActivityFunctionMessage(name));
+            }
+            else if (functionType == FunctionType.Orchestrator && !this.knownOrchestrators.ContainsKey(functionName))
+            {
+                throw new ArgumentException(this.GetInvalidOrchestratorFunctionMessage(name));
+            }
+            else if (functionType == FunctionType.Entity && !this.knownEntities.ContainsKey(functionName))
+            {
+                throw new ArgumentException(this.GetInvalidEntityFunctionMessage(name));
+            }
+        }
+
+        private static bool IsDurableHttpTask(string functionName)
+        {
+            return string.Equals(functionName, HttpOptions.HttpTaskActivityReservedName);
+        }
+
+        internal string GetInvalidActivityFunctionMessage(string name)
+        {
+            string message = $"The function '{name}' doesn't exist, is disabled, or is not an activity function. Additional info: ";
+            if (this.knownActivities.Keys.Count > 0)
+            {
+                message += $"The following are the known activity functions: '{string.Join("', '", this.knownActivities.Keys)}'.";
+            }
+            else
+            {
+                message += "No activity functions are currently registered!";
+            }
+
+            return message;
+        }
+
+        internal string GetInvalidOrchestratorFunctionMessage(string name)
+        {
+            string message = $"The function '{name}' doesn't exist, is disabled, or is not an orchestrator function. Additional info: ";
+            if (this.knownOrchestrators.Keys.Count > 0)
+            {
+                message += $"The following are the known orchestrator functions: '{string.Join("', '", this.knownOrchestrators.Keys)}'.";
+            }
+            else
+            {
+                message += "No orchestrator functions are currently registered!";
+            }
+
+            return message;
+        }
+
+        internal string GetInvalidEntityFunctionMessage(string name)
+        {
+            string message = $"The function '{name}' doesn't exist, is disabled, or is not an entity function. Additional info: ";
+            if (this.knownOrchestrators.Keys.Count > 0)
+            {
+                message += $"The following are the known entity functions: '{string.Join("', '", this.knownEntities.Keys)}'.";
+            }
+            else
+            {
+                message += "No entity functions are currently registered!";
+            }
+
+            return message;
+        }
+
+        internal async Task<bool> StartTaskHubWorkerIfNotStartedAsync()
+        {
+            if (!this.isTaskHubWorkerStarted)
+            {
+                using (await this.taskHubLock.AcquireAsync())
+                {
+                    if (!this.isTaskHubWorkerStarted)
+                    {
+                        this.TraceHelper.ExtensionInformationalEvent(
+                            this.Options.HubName,
+                            instanceId: string.Empty,
+                            functionName: string.Empty,
+                            message: "Starting task hub worker",
+                            writeToUserLogs: true);
+
+                        Stopwatch sw = Stopwatch.StartNew();
+                        await this.defaultDurabilityProvider.CreateIfNotExistsAsync();
+                        await this.taskHubWorker.StartAsync();
+
+                        this.TraceHelper.ExtensionInformationalEvent(
+                            this.Options.HubName,
+                            instanceId: string.Empty,
+                            functionName: string.Empty,
+                            message: $"Task hub worker started. Latency: {sw.Elapsed}",
+                            writeToUserLogs: true);
+
+                        // Enable flowing exception information from activities
+                        // to the parent orchestration code.
+                        if (this.taskHubWorker.TaskActivityDispatcher != null)
+                        {
+                            this.taskHubWorker.TaskActivityDispatcher.IncludeDetails = true;
+                        }
+
+                        if (this.taskHubWorker.TaskOrchestrationDispatcher != null)
+                        {
+                            this.taskHubWorker.TaskOrchestrationDispatcher.IncludeDetails = true;
+                        }
+
+                        this.isTaskHubWorkerStarted = true;
+                        return true;
+                    }
+                }
+            }
+
+            return false;
+        }
+
+        internal async Task<bool> StopTaskHubWorkerIfIdleAsync()
+        {
+            using (await this.taskHubLock.AcquireAsync())
+            {
+                bool HasActiveListeners(RegisteredFunctionInfo info)
+                    => info?.HasActiveListener ?? false; // info can be null if function is disabled via attribute
+
+                // Wait to shut down the task hub worker until all function listeners have been shut down.
+                if (this.isTaskHubWorkerStarted &&
+                    !this.knownOrchestrators.Values.Any(HasActiveListeners) &&
+                    !this.knownActivities.Values.Any(HasActiveListeners) &&
+                    !this.knownEntities.Values.Any(HasActiveListeners))
+                {
+                    bool isGracefulStop = this.Options.UseGracefulShutdown;
+
+                    this.TraceHelper.ExtensionInformationalEvent(
+                        this.Options.HubName,
+                        instanceId: string.Empty,
+                        functionName: string.Empty,
+                        message: $"Stopping task hub worker. IsGracefulStop: {isGracefulStop}",
+                        writeToUserLogs: true);
+
+                    Stopwatch sw = Stopwatch.StartNew();
+                    await this.taskHubWorker.StopAsync(isForced: !isGracefulStop);
+                    this.isTaskHubWorkerStarted = false;
+
+                    this.TraceHelper.ExtensionInformationalEvent(
+                        this.Options.HubName,
+                        instanceId: string.Empty,
+                        functionName: string.Empty,
+                        message: $"Task hub worker stopped. IsGracefulStop: {isGracefulStop}. Latency: {sw.Elapsed}",
+                        writeToUserLogs: true);
+
+                    return true;
+                }
+            }
+
+            return false;
+        }
+
+        internal string GetIntputOutputTrace(string rawInputOutputData)
+        {
+            if (this.Options.Tracing.TraceInputsAndOutputs)
+            {
+                return rawInputOutputData;
+            }
+            else if (rawInputOutputData == null)
+            {
+                return "(null)";
+            }
+            else
+            {
+                // Azure Storage uses UTF-32 encoding for string payloads
+                return "(" + Encoding.UTF32.GetByteCount(rawInputOutputData) + " bytes)";
+            }
+        }
+
+        internal string GetExceptionTrace(string rawExceptionData)
+        {
+            if (rawExceptionData == null)
+            {
+                return "(null)";
+            }
+            else
+            {
+                return rawExceptionData;
+            }
+        }
+
+        /// <inheritdoc/>
+        Task<HttpResponseMessage> IAsyncConverter<HttpRequestMessage, HttpResponseMessage>.ConvertAsync(
+            HttpRequestMessage request,
+            CancellationToken cancellationToken)
+        {
+            return this.HttpApiHandler.HandleRequestAsync(request);
+        }
+
+        internal static string ValidatePayloadSize(string payload)
+        {
+            // The payload gets written to Azure Table Storage and to Azure Queues, which have
+            // strict storage limitations (64 KB). Until we support large messages, we need to block them.
+            // https://github.com/Azure/azure-functions-durable-extension/issues/79
+            // We limit to 60 KB (UTF-32 encoding) to leave room for metadata.
+            if (Encoding.UTF32.GetByteCount(payload) > 60 * 1024)
+            {
+                throw new ArgumentException("The size of the JSON-serialized payload must not exceed 60 KB of UTF-32 encoded text.");
+            }
+
+            return payload;
+        }
+
+#if !FUNCTIONS_V1
+        /// <summary>
+        /// Tags the current Activity with metadata: DurableFunctionsType, DurableFunctionsInstanceId, DurableFunctionsRuntimeStatus.
+        /// This metadata will show up in Application Insights, if enabled.
+        /// </summary>
+        internal static void TagActivityWithOrchestrationStatus(OrchestrationRuntimeStatus status, string instanceId, bool isEntity = false)
+        {
+            // Adding "Tags" to activity allows using Application Insights to query current state of orchestrations
+            Activity activity = Activity.Current;
+            string functionsType = isEntity ? "Entity" : "Orchestrator";
+
+            // The activity may be null when running unit tests, but should be non-null otherwise
+            if (activity != null)
+            {
+                string statusStr = Enum.GetName(status.GetType(), status);
+                activity.AddTag("DurableFunctionsType", functionsType);
+                activity.AddTag("DurableFunctionsInstanceId", instanceId);
+                activity.AddTag("DurableFunctionsRuntimeStatus", statusStr);
+            }
+        }
+
+        internal IScaleMonitor GetScaleMonitor(string functionId, FunctionName functionName, string connectionName)
+        {
+            if (this.defaultDurabilityProvider.TryGetScaleMonitor(
+                    functionId,
+                    functionName.Name,
+                    this.Options.HubName,
+                    connectionName,
+                    out IScaleMonitor scaleMonitor))
+            {
+                return scaleMonitor;
+            }
+            else
+            {
+                // the durability provider does not support runtime scaling.
+                // Create an empty scale monitor to avoid exceptions (unless runtime scaling is actually turned on).
+                return new NoOpScaleMonitor($"{functionId}-DurableTaskTrigger-{this.Options.HubName}".ToLower());
+            }
+        }
+
+        /// <summary>
+        /// A placeholder scale monitor, can be used by durability providers that do not support runtime scaling.
+        /// This is required to allow operation of those providers even if runtime scaling is turned off
+        /// see discussion https://github.com/Azure/azure-functions-durable-extension/pull/1009/files#r341767018.
+        /// </summary>
+        private sealed class NoOpScaleMonitor : IScaleMonitor
+        {
+            /// <summary>
+            /// Construct a placeholder scale monitor.
+            /// </summary>
+            /// <param name="name">A descriptive name.</param>
+            public NoOpScaleMonitor(string name)
+            {
+                this.Descriptor = new ScaleMonitorDescriptor(name);
+            }
+
+            /// <summary>
+            /// A descriptive name.
+            /// </summary>
+            public ScaleMonitorDescriptor Descriptor { get; private set; }
+
+            /// <inheritdoc/>
+            Task<ScaleMetrics> IScaleMonitor.GetMetricsAsync()
+            {
+                throw new InvalidOperationException("The current DurableTask backend configuration does not support runtime scaling");
+            }
+
+            /// <inheritdoc/>
+            ScaleStatus IScaleMonitor.GetScaleStatus(ScaleStatusContext context)
+            {
+                throw new InvalidOperationException("The current DurableTask backend configuration does not support runtime scaling");
+            }
+        }
+#endif
+    }
+}