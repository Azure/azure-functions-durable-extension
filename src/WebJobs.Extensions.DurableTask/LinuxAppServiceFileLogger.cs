﻿// Copyright (c) .NET Foundation. All rights reserved.
// Licensed under the MIT License. See LICENSE in the project root for license information.

using System;
using System.Collections.Concurrent;
using System.Collections.Generic;
using System.IO;
using System.Linq;
using System.Runtime.InteropServices;
using System.Threading;
using System.Threading.Tasks;

namespace Microsoft.Azure.WebJobs.Extensions.DurableTask
{
    /// <summary>
    /// The File logger for linux dedicated. Manages file rolling and is concurrency-safe.
    /// This is copied over from the azure-funtions-host codebase here:
    /// https://github.com/Azure/azure-functions-host/blob/35cf323fa3464a08b410a518bcab006e801301fe/src/WebJobs.Script.WebHost/Diagnostics/LinuxAppServiceFileLogger.cs
    /// We have modified their implementation to utilize syscall.rename instead of File.Move during file rolling.
    /// This change is necessary for older versions of fluent-bit, our logging infrastructure in linux dedicated, to properly deal with logfile archiving.
    /// </summary>
    public class LinuxAppServiceFileLogger
    {
        private readonly string logFileName;
        private readonly string logFileDirectory;
        private readonly string logFilePath;
        private readonly string archiveFilePath;
        private readonly BlockingCollection<string> buffer;
        private readonly List<string> currentBatch;
        private readonly CancellationTokenSource cancellationTokenSource;
        private Task outputTask;

        /// <summary>
        /// The File logger for linux dedicated. Manages file rolling and is concurrency-safe.
        /// </summary>
        /// <param name="logFileName">Name of target logfile.</param>
        /// <param name="logFileDirectory">Directory of target logfile.</param>
        /// <param name="startOnCreate">Whether or not to start monitoring the write buffer at initialization time.</param>
        public LinuxAppServiceFileLogger(string logFileName, string logFileDirectory, bool startOnCreate = true)
        {
            this.logFileName = logFileName;
            this.logFileDirectory = logFileDirectory;
            this.logFilePath = Path.Combine(this.logFileDirectory, this.logFileName);
            this.archiveFilePath = this.logFilePath + "1";
            this.buffer = new BlockingCollection<string>(new ConcurrentQueue<string>());
            this.currentBatch = new List<string>();
            this.cancellationTokenSource = new CancellationTokenSource();

            if (startOnCreate)
            {
                this.Start();
            }
        }

        // Maximum size of individual log file in MB
        private int MaxFileSizeMb { get; set; } = 10;

        // Maximum time between successive flushes (seconds)
        private int FlushFrequencySeconds { get; set; } = 30;

        /// <summary>
        /// Log a string.
        /// </summary>
        /// <param name="message">Message to log.</param>
        public virtual void Log(string message)
        {
            try
            {
                this.buffer.Add(message);
            }
            catch (Exception)
            {
                // ignored
            }
        }

        private void Start()
        {
            if (this.outputTask == null)
            {
                this.outputTask = Task.Factory.StartNew(this.ProcessLogQueue, null, TaskCreationOptions.LongRunning);
            }
        }

        /// <summary>
        /// Flushes the write buffer, stops writing to logfile afterwards.
        /// </summary>
        /// <param name="timeSpan">Timeout in milliseconds for flushing task.</param>
        public void Stop(TimeSpan timeSpan)
        {
            this.cancellationTokenSource.Cancel();

            try
            {
                this.outputTask?.Wait(timeSpan);
            }
            catch (Exception)
            {
                // ignored
            }
        }

        private async Task ProcessLogQueue(object state)
        {
            while (!this.cancellationTokenSource.IsCancellationRequested)
            {
                await this.InternalProcessLogQueue();
                await Task.Delay(TimeSpan.FromSeconds(this.FlushFrequencySeconds), this.cancellationTokenSource.Token).ContinueWith(task => { });
            }

            await this.InternalProcessLogQueue();

            // ReSharper disable once FunctionNeverReturns
        }

        // internal for unittests (in func host)
        internal async Task InternalProcessLogQueue()
        {
            string currentMessage;
            while (this.buffer.TryTake(out currentMessage))
            {
                this.currentBatch.Add(currentMessage);
            }

            if (this.currentBatch.Any())
            {
                try
                {
                    await this.WriteLogs(this.currentBatch);
                }
                catch (Exception)
                {
                    // Ignored
                }

                this.currentBatch.Clear();
            }
        }

        private async Task WriteLogs(IEnumerable<string> currentBatch)
        {
            // If the directory already exists, this does nothing
            Directory.CreateDirectory(this.logFileDirectory);

            var fileInfo = new FileInfo(this.logFilePath);
            if (fileInfo.Exists)
            {
                if (fileInfo.Length / (1024 * 1024) >= this.MaxFileSizeMb)
                {
                    this.RollFiles();
                }
            }

            await this.AppendLogs(this.logFilePath, currentBatch);
        }

        private async Task AppendLogs(string filePath, IEnumerable<string> logs)
        {
            using (var streamWriter = File.AppendText(filePath))
            {
                foreach (var log in logs)
                {
                    await streamWriter.WriteLineAsync(log);
                }
            }
        }

        private void RollFiles()
        {
            // Rename current file to older file.

#if !FUNCTIONS_V1
<<<<<<< HEAD
            try
            {
                Syscall.rename(this.logFilePath, this.archiveFilePath);
            }
            catch (Exception ex)
            {
                throw new Exception("Linux Logger failed to roll files", ex);
            }
=======
            rename(this.logFilePath, this.archiveFilePath);
>>>>>>> ee0e2aae
#endif

        }

#if !FUNCTIONS_V1
        [DllImport("libc", SetLastError = true)]
        private static extern int rename(string oldPath, string newPath);
#endif
    }
}<|MERGE_RESOLUTION|>--- conflicted
+++ resolved
@@ -170,25 +170,23 @@
             // Rename current file to older file.
 
 #if !FUNCTIONS_V1
-<<<<<<< HEAD
             try
             {
-                Syscall.rename(this.logFilePath, this.archiveFilePath);
+                rename(this.logFilePath, this.archiveFilePath);
             }
             catch (Exception ex)
             {
                 throw new Exception("Linux Logger failed to roll files", ex);
             }
-=======
-            rename(this.logFilePath, this.archiveFilePath);
->>>>>>> ee0e2aae
 #endif
 
         }
 
 #if !FUNCTIONS_V1
         [DllImport("libc", SetLastError = true)]
+#pragma warning disable SA1300 // Element should begin with upper-case letter
         private static extern int rename(string oldPath, string newPath);
+#pragma warning restore SA1300 // Element should begin with upper-case letter
 #endif
     }
 }