﻿// Copyright (c) .NET Foundation. All rights reserved.
// Licensed under the MIT License. See LICENSE in the project root for license information.

using System;
using System.Collections.Generic;
using System.Linq;
using System.Threading;
using System.Threading.Tasks;
using DurableTask.AzureStorage;
using DurableTask.AzureStorage.Tracking;
using DurableTask.Core;
<<<<<<< HEAD
using Microsoft.Azure.WebJobs.Extensions.DurableTask.Storage;
=======
using DurableTask.Core.Entities;
>>>>>>> 5453308c
using Microsoft.Extensions.Logging;
using Microsoft.WindowsAzure.Storage;
using Newtonsoft.Json;
using Newtonsoft.Json.Converters;
using Newtonsoft.Json.Linq;
using Newtonsoft.Json.Serialization;
#if !FUNCTIONS_V1
using Microsoft.Azure.WebJobs.Host.Scale;
#endif
using AzureStorage = DurableTask.AzureStorage;
using DTCore = DurableTask.Core;

namespace Microsoft.Azure.WebJobs.Extensions.DurableTask
{
    /// <summary>
    /// The Azure Storage implementation of additional methods not required by IOrchestrationService.
    /// </summary>
    internal class AzureStorageDurabilityProvider : DurabilityProvider
    {
        private readonly AzureStorageOrchestrationService serviceClient;
        private readonly IStorageServiceClientProviderFactory clientProviderFactory;
        private readonly string connectionName;
        private readonly JObject storageOptionsJson;
        private readonly ILogger logger;

        public AzureStorageDurabilityProvider(
            AzureStorageOrchestrationService service,
            IStorageServiceClientProviderFactory clientProviderFactory,
            string connectionName,
            AzureStorageOptions options,
            ILogger logger)
            : base("Azure Storage", service, service, connectionName)
        {
            this.serviceClient = service;
            this.clientProviderFactory = clientProviderFactory;
            this.connectionName = connectionName;
            this.storageOptionsJson = JObject.FromObject(
                options,
                new JsonSerializer
                {
                    Converters = { new StringEnumConverter() },
                    ContractResolver = new CamelCasePropertyNamesContractResolver(),
                });
            this.logger = logger;
        }

        public override bool CheckStatusBeforeRaiseEvent => true;

        /// <summary>
        /// The app setting containing the Azure Storage connection string.
        /// </summary>
        public override string ConnectionName => this.connectionName;

        public override JObject ConfigurationJson => this.storageOptionsJson;

        public override TimeSpan MaximumDelayTime { get; set; } = TimeSpan.FromDays(6);

        public override TimeSpan LongRunningTimerIntervalLength { get; set; } = TimeSpan.FromDays(3);

        public override string EventSourceName { get; set; } = "DurableTask-AzureStorage";

        /// <inheritdoc/>
        public async override Task<IList<OrchestrationState>> GetAllOrchestrationStates(CancellationToken cancellationToken)
        {
            return await this.serviceClient.GetOrchestrationStateAsync(cancellationToken);
        }

        /// <inheritdoc/>
        public async override Task<IList<OrchestrationState>> GetOrchestrationStateWithInputsAsync(string instanceId, bool showInput = true)
        {
            return await this.serviceClient.GetOrchestrationStateAsync(instanceId, allExecutions: false, fetchInput: showInput);
        }

        /// <inheritdoc/>
        public async override Task RewindAsync(string instanceId, string reason)
        {
            await this.serviceClient.RewindTaskOrchestrationAsync(instanceId, reason);
        }

        /// <inheritdoc/>
        [Obsolete]
        public async override Task<IList<OrchestrationState>> GetAllOrchestrationStatesWithFilters(DateTime createdTimeFrom, DateTime? createdTimeTo, IEnumerable<OrchestrationRuntimeStatus> runtimeStatus, CancellationToken cancellationToken)
        {
            return await this.serviceClient.GetOrchestrationStateAsync(createdTimeFrom, createdTimeTo, runtimeStatus.Select(x => (OrchestrationStatus)x), cancellationToken);
        }

        /// <inheritdoc/>
        public async override Task<string> RetrieveSerializedEntityState(EntityId entityId, JsonSerializerSettings serializerSettings)
        {
            EntityBackendQueries entityBackendQueries = (this.serviceClient as IEntityOrchestrationService)?.EntityBackendQueries;

            if (entityBackendQueries != null) // entity queries are natively supported
            {
                var entity = await entityBackendQueries.GetEntityAsync(new DTCore.Entities.EntityId(entityId.EntityName, entityId.EntityKey), cancellation: default);

                if (entity == null)
                {
                    return null;
                }
                else
                {
                    return entity.Value.SerializedState;
                }
            }
            else // fall back to old implementation
            {
                return await this.LegacyImplementationOfRetrieveSerializedEntityState(entityId, serializerSettings);
            }
        }

        private async Task<string> LegacyImplementationOfRetrieveSerializedEntityState(EntityId entityId, JsonSerializerSettings serializerSettings)
        {
            var instanceId = EntityId.GetSchedulerIdFromEntityId(entityId);
            IList<OrchestrationState> stateList = await this.serviceClient.GetOrchestrationStateAsync(instanceId, false);

            OrchestrationState state = stateList?.FirstOrDefault();
            if (state != null
                && state.OrchestrationInstance != null
                && state.Input != null)
            {
                string serializedState;

                if (state.Input.StartsWith("http"))
                {
                    serializedState = await this.serviceClient.DownloadBlobAsync(state.Input);
                }
                else
                {
                    serializedState = state.Input;
                }

                var schedulerState = JsonConvert.DeserializeObject<SchedulerState>(serializedState, serializerSettings);

                if (schedulerState.EntityExists)
                {
                    return schedulerState.EntityState;
                }
            }

            return null;
        }

        /// <inheritdoc/>
        public async override Task<PurgeHistoryResult> PurgeInstanceHistoryByInstanceId(string instanceId)
        {
            AzureStorage.PurgeHistoryResult purgeHistoryResult =
                await this.serviceClient.PurgeInstanceHistoryAsync(instanceId);
            return new PurgeHistoryResult(purgeHistoryResult.InstancesDeleted);
        }

        /// <inheritdoc/>
        public async override Task<int> PurgeHistoryByFilters(DateTime createdTimeFrom, DateTime? createdTimeTo, IEnumerable<OrchestrationStatus> runtimeStatus)
        {
            AzureStorage.PurgeHistoryResult purgeHistoryResult =
                await this.serviceClient.PurgeInstanceHistoryAsync(createdTimeFrom, createdTimeTo, runtimeStatus);
            return purgeHistoryResult.InstancesDeleted;
        }

        /// <inheritdoc/>
        public async override Task<OrchestrationStatusQueryResult> GetOrchestrationStateWithPagination(OrchestrationStatusQueryCondition condition, CancellationToken cancellationToken)
        {
            var statusContext = await this.serviceClient.GetOrchestrationStateAsync(ConvertWebjobsDurableConditionToAzureStorageCondition(condition), condition.PageSize, condition.ContinuationToken, cancellationToken);
            return this.ConvertFrom(statusContext);
        }

        public override bool ValidateDelayTime(TimeSpan timespan, out string errorMessage)
        {
            if (timespan > this.MaximumDelayTime)
            {
                errorMessage = $"The Azure Storage provider supports a maximum of {this.MaximumDelayTime.TotalDays} days for time-based delays";
                return false;
            }

            return base.ValidateDelayTime(timespan, out errorMessage);
        }

        /// <inheritdoc/>
        public async override Task MakeCurrentAppPrimaryAsync()
        {
            await this.serviceClient.ForceChangeAppLeaseAsync();
        }

        private OrchestrationStatusQueryResult ConvertFrom(DurableStatusQueryResult statusContext)
        {
            var results = new List<DurableOrchestrationStatus>();
            foreach (var state in statusContext.OrchestrationState)
            {
                results.Add(DurableClient.ConvertOrchestrationStateToStatus(state));
            }

            var result = new OrchestrationStatusQueryResult
            {
                DurableOrchestrationState = results,
                ContinuationToken = statusContext.ContinuationToken,
            };

            return result;
        }

        internal static OrchestrationInstanceStatusQueryCondition ConvertWebjobsDurableConditionToAzureStorageCondition(OrchestrationStatusQueryCondition condition)
        {
            return new OrchestrationInstanceStatusQueryCondition
            {
                RuntimeStatus = condition.RuntimeStatus?.Select(
                    p => (OrchestrationStatus)Enum.Parse(typeof(OrchestrationStatus), p.ToString())),
                CreatedTimeFrom = condition.CreatedTimeFrom,
                CreatedTimeTo = condition.CreatedTimeTo,
                TaskHubNames = condition.TaskHubNames,
                InstanceIdPrefix = condition.InstanceIdPrefix,
                FetchInput = condition.ShowInput,
            };
        }

#if !FUNCTIONS_V1

        internal DurableTaskMetricsProvider GetMetricsProvider(
<<<<<<< HEAD
           string functionName,
           string hubName,
           StorageAccountClientProvider storageAccountClientProvider,
           ILogger logger)
        {
            return new DurableTaskMetricsProvider(functionName, hubName, logger, performanceMonitor: null, storageAccountClientProvider);
=======
            string functionName,
            string hubName,
            CloudStorageAccount storageAccount,
            ILogger logger)
        {
            return new DurableTaskMetricsProvider(functionName, hubName, logger, performanceMonitor: null, storageAccount);
>>>>>>> 5453308c
        }

        /// <inheritdoc/>
        public override bool TryGetScaleMonitor(
            string functionId,
            string functionName,
            string hubName,
            string connectionName,
            out IScaleMonitor scaleMonitor)
        {
<<<<<<< HEAD
            StorageAccountClientProvider storageAccountClientProvider = this.clientProviderFactory.GetClientProvider(connectionName);
            DurableTaskMetricsProvider metricsProvider = this.GetMetricsProvider(functionName, hubName, storageAccountClientProvider, this.logger);
=======
            CloudStorageAccount storageAccount = this.storageAccountProvider.GetStorageAccountDetails(connectionName).ToCloudStorageAccount();
            DurableTaskMetricsProvider metricsProvider = this.GetMetricsProvider(functionName, hubName, storageAccount, this.logger);
>>>>>>> 5453308c
            scaleMonitor = new DurableTaskScaleMonitor(
                functionId,
                functionName,
                hubName,
<<<<<<< HEAD
                storageAccountClientProvider,
=======
                storageAccount,
>>>>>>> 5453308c
                this.logger,
                metricsProvider);
            return true;
        }

#endif
#if FUNCTIONS_V3_OR_GREATER
        public override bool TryGetTargetScaler(
            string functionId,
            string functionName,
            string hubName,
            string connectionName,
            out ITargetScaler targetScaler)
        {
            // This is only called by the ScaleController, it doesn't run in the Functions Host process.
<<<<<<< HEAD
            StorageAccountClientProvider storageAccountClientProvider = this.clientProviderFactory.GetClientProvider(connectionName);
            DurableTaskMetricsProvider metricsProvider = this.GetMetricsProvider(functionName, hubName, storageAccountClientProvider, this.logger);
=======
            CloudStorageAccount storageAccount = this.storageAccountProvider.GetStorageAccountDetails(connectionName).ToCloudStorageAccount();
            DurableTaskMetricsProvider metricsProvider = this.GetMetricsProvider(functionName, hubName, storageAccount, this.logger);
>>>>>>> 5453308c
            targetScaler = new DurableTaskTargetScaler(functionId, metricsProvider, this, this.logger);
            return true;
        }
#endif
    }
}<|MERGE_RESOLUTION|>--- conflicted
+++ resolved
@@ -9,11 +9,8 @@
 using DurableTask.AzureStorage;
 using DurableTask.AzureStorage.Tracking;
 using DurableTask.Core;
-<<<<<<< HEAD
+using DurableTask.Core.Entities;
 using Microsoft.Azure.WebJobs.Extensions.DurableTask.Storage;
-=======
-using DurableTask.Core.Entities;
->>>>>>> 5453308c
 using Microsoft.Extensions.Logging;
 using Microsoft.WindowsAzure.Storage;
 using Newtonsoft.Json;
@@ -230,21 +227,12 @@
 #if !FUNCTIONS_V1
 
         internal DurableTaskMetricsProvider GetMetricsProvider(
-<<<<<<< HEAD
            string functionName,
            string hubName,
            StorageAccountClientProvider storageAccountClientProvider,
            ILogger logger)
         {
             return new DurableTaskMetricsProvider(functionName, hubName, logger, performanceMonitor: null, storageAccountClientProvider);
-=======
-            string functionName,
-            string hubName,
-            CloudStorageAccount storageAccount,
-            ILogger logger)
-        {
-            return new DurableTaskMetricsProvider(functionName, hubName, logger, performanceMonitor: null, storageAccount);
->>>>>>> 5453308c
         }
 
         /// <inheritdoc/>
@@ -255,22 +243,13 @@
             string connectionName,
             out IScaleMonitor scaleMonitor)
         {
-<<<<<<< HEAD
             StorageAccountClientProvider storageAccountClientProvider = this.clientProviderFactory.GetClientProvider(connectionName);
             DurableTaskMetricsProvider metricsProvider = this.GetMetricsProvider(functionName, hubName, storageAccountClientProvider, this.logger);
-=======
-            CloudStorageAccount storageAccount = this.storageAccountProvider.GetStorageAccountDetails(connectionName).ToCloudStorageAccount();
-            DurableTaskMetricsProvider metricsProvider = this.GetMetricsProvider(functionName, hubName, storageAccount, this.logger);
->>>>>>> 5453308c
             scaleMonitor = new DurableTaskScaleMonitor(
                 functionId,
                 functionName,
                 hubName,
-<<<<<<< HEAD
                 storageAccountClientProvider,
-=======
-                storageAccount,
->>>>>>> 5453308c
                 this.logger,
                 metricsProvider);
             return true;
@@ -286,13 +265,8 @@
             out ITargetScaler targetScaler)
         {
             // This is only called by the ScaleController, it doesn't run in the Functions Host process.
-<<<<<<< HEAD
             StorageAccountClientProvider storageAccountClientProvider = this.clientProviderFactory.GetClientProvider(connectionName);
             DurableTaskMetricsProvider metricsProvider = this.GetMetricsProvider(functionName, hubName, storageAccountClientProvider, this.logger);
-=======
-            CloudStorageAccount storageAccount = this.storageAccountProvider.GetStorageAccountDetails(connectionName).ToCloudStorageAccount();
-            DurableTaskMetricsProvider metricsProvider = this.GetMetricsProvider(functionName, hubName, storageAccount, this.logger);
->>>>>>> 5453308c
             targetScaler = new DurableTaskTargetScaler(functionId, metricsProvider, this, this.logger);
             return true;
         }
