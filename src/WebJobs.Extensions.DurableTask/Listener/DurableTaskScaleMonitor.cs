﻿// Copyright (c) .NET Foundation. All rights reserved.
// Licensed under the MIT License. See LICENSE in the project root for license information.

#if !FUNCTIONS_V1
using System;
using System.Collections.Generic;
using System.Linq;
using System.Threading.Tasks;
using DurableTask.AzureStorage.Monitoring;
using Microsoft.Azure.WebJobs.Host.Scale;
using Microsoft.Extensions.Logging;
using Microsoft.WindowsAzure.Storage;
using Newtonsoft.Json;

namespace Microsoft.Azure.WebJobs.Extensions.DurableTask
{
    internal sealed class DurableTaskScaleMonitor : IScaleMonitor<DurableTaskTriggerMetrics>
    {
        private readonly string functionId;
        private readonly string functionName;
        private readonly string hubName;
        private readonly CloudStorageAccount storageAccount;
        private readonly ScaleMonitorDescriptor scaleMonitorDescriptor;
        private readonly ILogger logger;
        private readonly DurableTaskMetricsProvider durableTaskMetricsProvider;

        private DisconnectedPerformanceMonitor performanceMonitor;

        public DurableTaskScaleMonitor(
            string functionId,
            string functionName,
            string hubName,
            CloudStorageAccount storageAccount,
            ILogger logger,
            DurableTaskMetricsProvider durableTaskMetricsProvider,
            DisconnectedPerformanceMonitor performanceMonitor = null)
        {
            this.functionId = functionId;
            this.functionName = functionName;
            this.hubName = hubName;
            this.storageAccount = storageAccount;
            this.logger = logger;
            this.performanceMonitor = performanceMonitor;
            this.durableTaskMetricsProvider = durableTaskMetricsProvider;

#if FUNCTIONS_V3_OR_GREATER
            this.scaleMonitorDescriptor = new ScaleMonitorDescriptor($"{this.functionId}-DurableTaskTrigger-{this.hubName}".ToLower(), this.functionId);
#else
<<<<<<< HEAD
#pragma warning disable CS0618 // Type or member is obsolete. However, the new interface is not compatible with Functions V2 and V1
=======
#pragma warning disable CS0618 // Type or member is obsolete.

            // We need this because the new ScaleMonitorDescriptor constructor is not compatible with the WebJobs version of Functions V1 and V2.
            // Technically, it is also not available in Functions V3, but we don't have a TFM allowing us to differentiate between Functions V3 and V4.
>>>>>>> 8d03b9a5
            this.scaleMonitorDescriptor = new ScaleMonitorDescriptor($"{this.functionId}-DurableTaskTrigger-{this.hubName}".ToLower());
#pragma warning restore CS0618 // Type or member is obsolete. However, the new interface is not compatible with Functions V2 and V1
#endif
        }

        public ScaleMonitorDescriptor Descriptor
        {
            get
            {
                return this.scaleMonitorDescriptor;
            }
        }

        public DurableTaskMetricsProvider GetMetricsProvider()
        {
            return this.durableTaskMetricsProvider;
        }

        async Task<ScaleMetrics> IScaleMonitor.GetMetricsAsync()
        {
            return await this.GetMetricsAsync();
        }

        public async Task<DurableTaskTriggerMetrics> GetMetricsAsync()
        {
            return await this.durableTaskMetricsProvider.GetMetricsAsync();
        }

        ScaleStatus IScaleMonitor.GetScaleStatus(ScaleStatusContext context)
        {
            return this.GetScaleStatusCore(context.WorkerCount, context.Metrics?.Cast<DurableTaskTriggerMetrics>().ToArray());
        }

        public ScaleStatus GetScaleStatus(ScaleStatusContext<DurableTaskTriggerMetrics> context)
        {
            return this.GetScaleStatusCore(context.WorkerCount, context.Metrics?.ToArray());
        }

        private ScaleStatus GetScaleStatusCore(int workerCount, DurableTaskTriggerMetrics[] metrics)
        {
            var scaleStatus = new ScaleStatus() { Vote = ScaleVote.None };
            if (metrics == null)
            {
                return scaleStatus;
            }

            var heartbeats = new PerformanceHeartbeat[metrics.Length];
            for (int i = 0; i < metrics.Length; ++i)
            {
                TimeSpan workItemQueueLatency;
                bool parseResult = TimeSpan.TryParse(metrics[i].WorkItemQueueLatency, out workItemQueueLatency);

                heartbeats[i] = new PerformanceHeartbeat()
                {
                    PartitionCount = metrics[i].PartitionCount,
                    WorkItemQueueLatency = parseResult ? workItemQueueLatency : TimeSpan.FromMilliseconds(0),
                    WorkItemQueueLength = metrics[i].WorkItemQueueLength,
                };

                if (metrics[i].ControlQueueLengths == null)
                {
                    heartbeats[i].ControlQueueLengths = new List<int>();
                }
                else
                {
                    heartbeats[i].ControlQueueLengths = JsonConvert.DeserializeObject<IReadOnlyList<int>>(metrics[i].ControlQueueLengths);
                }

                if (metrics[i].ControlQueueLatencies == null)
                {
                    heartbeats[i].ControlQueueLatencies = new List<TimeSpan>();
                }
                else
                {
                    heartbeats[i].ControlQueueLatencies = JsonConvert.DeserializeObject<IReadOnlyList<TimeSpan>>(metrics[i].ControlQueueLatencies);
                }
            }

            DisconnectedPerformanceMonitor performanceMonitor = this.durableTaskMetricsProvider.GetPerformanceMonitor();
            var scaleRecommendation = performanceMonitor.MakeScaleRecommendation(workerCount, heartbeats.ToArray());

            bool writeToUserLogs = false;
            switch (scaleRecommendation?.Action)
            {
                case ScaleAction.AddWorker:
                    scaleStatus.Vote = ScaleVote.ScaleOut;
                    writeToUserLogs = true;
                    break;
                case ScaleAction.RemoveWorker:
                    scaleStatus.Vote = ScaleVote.ScaleIn;
                    writeToUserLogs = true;
                    break;
                default:
                    scaleStatus.Vote = ScaleVote.None;
                    break;
            }

            if (writeToUserLogs)
            {
                this.logger.LogInformation(
                    $"Durable Functions Trigger Scale Decision: {scaleStatus.Vote.ToString()}, Reason: {scaleRecommendation?.Reason}",
                    this.hubName,
                    this.functionName);
            }

            return scaleStatus;
        }
    }
}
#endif<|MERGE_RESOLUTION|>--- conflicted
+++ resolved
@@ -1,166 +1,162 @@
-﻿// Copyright (c) .NET Foundation. All rights reserved.
-// Licensed under the MIT License. See LICENSE in the project root for license information.
-
-#if !FUNCTIONS_V1
-using System;
-using System.Collections.Generic;
-using System.Linq;
-using System.Threading.Tasks;
-using DurableTask.AzureStorage.Monitoring;
-using Microsoft.Azure.WebJobs.Host.Scale;
-using Microsoft.Extensions.Logging;
-using Microsoft.WindowsAzure.Storage;
-using Newtonsoft.Json;
-
-namespace Microsoft.Azure.WebJobs.Extensions.DurableTask
-{
-    internal sealed class DurableTaskScaleMonitor : IScaleMonitor<DurableTaskTriggerMetrics>
-    {
-        private readonly string functionId;
-        private readonly string functionName;
-        private readonly string hubName;
-        private readonly CloudStorageAccount storageAccount;
-        private readonly ScaleMonitorDescriptor scaleMonitorDescriptor;
-        private readonly ILogger logger;
-        private readonly DurableTaskMetricsProvider durableTaskMetricsProvider;
-
-        private DisconnectedPerformanceMonitor performanceMonitor;
-
-        public DurableTaskScaleMonitor(
-            string functionId,
-            string functionName,
-            string hubName,
-            CloudStorageAccount storageAccount,
-            ILogger logger,
-            DurableTaskMetricsProvider durableTaskMetricsProvider,
-            DisconnectedPerformanceMonitor performanceMonitor = null)
-        {
-            this.functionId = functionId;
-            this.functionName = functionName;
-            this.hubName = hubName;
-            this.storageAccount = storageAccount;
-            this.logger = logger;
-            this.performanceMonitor = performanceMonitor;
-            this.durableTaskMetricsProvider = durableTaskMetricsProvider;
-
-#if FUNCTIONS_V3_OR_GREATER
-            this.scaleMonitorDescriptor = new ScaleMonitorDescriptor($"{this.functionId}-DurableTaskTrigger-{this.hubName}".ToLower(), this.functionId);
-#else
-<<<<<<< HEAD
-#pragma warning disable CS0618 // Type or member is obsolete. However, the new interface is not compatible with Functions V2 and V1
-=======
-#pragma warning disable CS0618 // Type or member is obsolete.
-
-            // We need this because the new ScaleMonitorDescriptor constructor is not compatible with the WebJobs version of Functions V1 and V2.
-            // Technically, it is also not available in Functions V3, but we don't have a TFM allowing us to differentiate between Functions V3 and V4.
->>>>>>> 8d03b9a5
-            this.scaleMonitorDescriptor = new ScaleMonitorDescriptor($"{this.functionId}-DurableTaskTrigger-{this.hubName}".ToLower());
-#pragma warning restore CS0618 // Type or member is obsolete. However, the new interface is not compatible with Functions V2 and V1
-#endif
-        }
-
-        public ScaleMonitorDescriptor Descriptor
-        {
-            get
-            {
-                return this.scaleMonitorDescriptor;
-            }
-        }
-
-        public DurableTaskMetricsProvider GetMetricsProvider()
-        {
-            return this.durableTaskMetricsProvider;
-        }
-
-        async Task<ScaleMetrics> IScaleMonitor.GetMetricsAsync()
-        {
-            return await this.GetMetricsAsync();
-        }
-
-        public async Task<DurableTaskTriggerMetrics> GetMetricsAsync()
-        {
-            return await this.durableTaskMetricsProvider.GetMetricsAsync();
-        }
-
-        ScaleStatus IScaleMonitor.GetScaleStatus(ScaleStatusContext context)
-        {
-            return this.GetScaleStatusCore(context.WorkerCount, context.Metrics?.Cast<DurableTaskTriggerMetrics>().ToArray());
-        }
-
-        public ScaleStatus GetScaleStatus(ScaleStatusContext<DurableTaskTriggerMetrics> context)
-        {
-            return this.GetScaleStatusCore(context.WorkerCount, context.Metrics?.ToArray());
-        }
-
-        private ScaleStatus GetScaleStatusCore(int workerCount, DurableTaskTriggerMetrics[] metrics)
-        {
-            var scaleStatus = new ScaleStatus() { Vote = ScaleVote.None };
-            if (metrics == null)
-            {
-                return scaleStatus;
-            }
-
-            var heartbeats = new PerformanceHeartbeat[metrics.Length];
-            for (int i = 0; i < metrics.Length; ++i)
-            {
-                TimeSpan workItemQueueLatency;
-                bool parseResult = TimeSpan.TryParse(metrics[i].WorkItemQueueLatency, out workItemQueueLatency);
-
-                heartbeats[i] = new PerformanceHeartbeat()
-                {
-                    PartitionCount = metrics[i].PartitionCount,
-                    WorkItemQueueLatency = parseResult ? workItemQueueLatency : TimeSpan.FromMilliseconds(0),
-                    WorkItemQueueLength = metrics[i].WorkItemQueueLength,
-                };
-
-                if (metrics[i].ControlQueueLengths == null)
-                {
-                    heartbeats[i].ControlQueueLengths = new List<int>();
-                }
-                else
-                {
-                    heartbeats[i].ControlQueueLengths = JsonConvert.DeserializeObject<IReadOnlyList<int>>(metrics[i].ControlQueueLengths);
-                }
-
-                if (metrics[i].ControlQueueLatencies == null)
-                {
-                    heartbeats[i].ControlQueueLatencies = new List<TimeSpan>();
-                }
-                else
-                {
-                    heartbeats[i].ControlQueueLatencies = JsonConvert.DeserializeObject<IReadOnlyList<TimeSpan>>(metrics[i].ControlQueueLatencies);
-                }
-            }
-
-            DisconnectedPerformanceMonitor performanceMonitor = this.durableTaskMetricsProvider.GetPerformanceMonitor();
-            var scaleRecommendation = performanceMonitor.MakeScaleRecommendation(workerCount, heartbeats.ToArray());
-
-            bool writeToUserLogs = false;
-            switch (scaleRecommendation?.Action)
-            {
-                case ScaleAction.AddWorker:
-                    scaleStatus.Vote = ScaleVote.ScaleOut;
-                    writeToUserLogs = true;
-                    break;
-                case ScaleAction.RemoveWorker:
-                    scaleStatus.Vote = ScaleVote.ScaleIn;
-                    writeToUserLogs = true;
-                    break;
-                default:
-                    scaleStatus.Vote = ScaleVote.None;
-                    break;
-            }
-
-            if (writeToUserLogs)
-            {
-                this.logger.LogInformation(
-                    $"Durable Functions Trigger Scale Decision: {scaleStatus.Vote.ToString()}, Reason: {scaleRecommendation?.Reason}",
-                    this.hubName,
-                    this.functionName);
-            }
-
-            return scaleStatus;
-        }
-    }
-}
+﻿// Copyright (c) .NET Foundation. All rights reserved.
+// Licensed under the MIT License. See LICENSE in the project root for license information.
+
+#if !FUNCTIONS_V1
+using System;
+using System.Collections.Generic;
+using System.Linq;
+using System.Threading.Tasks;
+using DurableTask.AzureStorage.Monitoring;
+using Microsoft.Azure.WebJobs.Host.Scale;
+using Microsoft.Extensions.Logging;
+using Microsoft.WindowsAzure.Storage;
+using Newtonsoft.Json;
+
+namespace Microsoft.Azure.WebJobs.Extensions.DurableTask
+{
+    internal sealed class DurableTaskScaleMonitor : IScaleMonitor<DurableTaskTriggerMetrics>
+    {
+        private readonly string functionId;
+        private readonly string functionName;
+        private readonly string hubName;
+        private readonly CloudStorageAccount storageAccount;
+        private readonly ScaleMonitorDescriptor scaleMonitorDescriptor;
+        private readonly ILogger logger;
+        private readonly DurableTaskMetricsProvider durableTaskMetricsProvider;
+
+        private DisconnectedPerformanceMonitor performanceMonitor;
+
+        public DurableTaskScaleMonitor(
+            string functionId,
+            string functionName,
+            string hubName,
+            CloudStorageAccount storageAccount,
+            ILogger logger,
+            DurableTaskMetricsProvider durableTaskMetricsProvider,
+            DisconnectedPerformanceMonitor performanceMonitor = null)
+        {
+            this.functionId = functionId;
+            this.functionName = functionName;
+            this.hubName = hubName;
+            this.storageAccount = storageAccount;
+            this.logger = logger;
+            this.performanceMonitor = performanceMonitor;
+            this.durableTaskMetricsProvider = durableTaskMetricsProvider;
+
+#if FUNCTIONS_V3_OR_GREATER
+            this.scaleMonitorDescriptor = new ScaleMonitorDescriptor($"{this.functionId}-DurableTaskTrigger-{this.hubName}".ToLower(), this.functionId);
+#else
+#pragma warning disable CS0618 // Type or member is obsolete.
+
+            // We need this because the new ScaleMonitorDescriptor constructor is not compatible with the WebJobs version of Functions V1 and V2.
+            // Technically, it is also not available in Functions V3, but we don't have a TFM allowing us to differentiate between Functions V3 and V4.
+            this.scaleMonitorDescriptor = new ScaleMonitorDescriptor($"{this.functionId}-DurableTaskTrigger-{this.hubName}".ToLower());
+#pragma warning restore CS0618 // Type or member is obsolete. However, the new interface is not compatible with Functions V2 and V1
+#endif
+        }
+
+        public ScaleMonitorDescriptor Descriptor
+        {
+            get
+            {
+                return this.scaleMonitorDescriptor;
+            }
+        }
+
+        public DurableTaskMetricsProvider GetMetricsProvider()
+        {
+            return this.durableTaskMetricsProvider;
+        }
+
+        async Task<ScaleMetrics> IScaleMonitor.GetMetricsAsync()
+        {
+            return await this.GetMetricsAsync();
+        }
+
+        public async Task<DurableTaskTriggerMetrics> GetMetricsAsync()
+        {
+            return await this.durableTaskMetricsProvider.GetMetricsAsync();
+        }
+
+        ScaleStatus IScaleMonitor.GetScaleStatus(ScaleStatusContext context)
+        {
+            return this.GetScaleStatusCore(context.WorkerCount, context.Metrics?.Cast<DurableTaskTriggerMetrics>().ToArray());
+        }
+
+        public ScaleStatus GetScaleStatus(ScaleStatusContext<DurableTaskTriggerMetrics> context)
+        {
+            return this.GetScaleStatusCore(context.WorkerCount, context.Metrics?.ToArray());
+        }
+
+        private ScaleStatus GetScaleStatusCore(int workerCount, DurableTaskTriggerMetrics[] metrics)
+        {
+            var scaleStatus = new ScaleStatus() { Vote = ScaleVote.None };
+            if (metrics == null)
+            {
+                return scaleStatus;
+            }
+
+            var heartbeats = new PerformanceHeartbeat[metrics.Length];
+            for (int i = 0; i < metrics.Length; ++i)
+            {
+                TimeSpan workItemQueueLatency;
+                bool parseResult = TimeSpan.TryParse(metrics[i].WorkItemQueueLatency, out workItemQueueLatency);
+
+                heartbeats[i] = new PerformanceHeartbeat()
+                {
+                    PartitionCount = metrics[i].PartitionCount,
+                    WorkItemQueueLatency = parseResult ? workItemQueueLatency : TimeSpan.FromMilliseconds(0),
+                    WorkItemQueueLength = metrics[i].WorkItemQueueLength,
+                };
+
+                if (metrics[i].ControlQueueLengths == null)
+                {
+                    heartbeats[i].ControlQueueLengths = new List<int>();
+                }
+                else
+                {
+                    heartbeats[i].ControlQueueLengths = JsonConvert.DeserializeObject<IReadOnlyList<int>>(metrics[i].ControlQueueLengths);
+                }
+
+                if (metrics[i].ControlQueueLatencies == null)
+                {
+                    heartbeats[i].ControlQueueLatencies = new List<TimeSpan>();
+                }
+                else
+                {
+                    heartbeats[i].ControlQueueLatencies = JsonConvert.DeserializeObject<IReadOnlyList<TimeSpan>>(metrics[i].ControlQueueLatencies);
+                }
+            }
+
+            DisconnectedPerformanceMonitor performanceMonitor = this.durableTaskMetricsProvider.GetPerformanceMonitor();
+            var scaleRecommendation = performanceMonitor.MakeScaleRecommendation(workerCount, heartbeats.ToArray());
+
+            bool writeToUserLogs = false;
+            switch (scaleRecommendation?.Action)
+            {
+                case ScaleAction.AddWorker:
+                    scaleStatus.Vote = ScaleVote.ScaleOut;
+                    writeToUserLogs = true;
+                    break;
+                case ScaleAction.RemoveWorker:
+                    scaleStatus.Vote = ScaleVote.ScaleIn;
+                    writeToUserLogs = true;
+                    break;
+                default:
+                    scaleStatus.Vote = ScaleVote.None;
+                    break;
+            }
+
+            if (writeToUserLogs)
+            {
+                this.logger.LogInformation(
+                    $"Durable Functions Trigger Scale Decision: {scaleStatus.Vote.ToString()}, Reason: {scaleRecommendation?.Reason}",
+                    this.hubName,
+                    this.functionName);
+            }
+
+            return scaleStatus;
+        }
+    }
+}
 #endif