--- conflicted
+++ resolved
@@ -1,304 +1,244 @@
-﻿// Copyright (c) .NET Foundation. All rights reserved.
-// Licensed under the MIT License. See LICENSE in the project root for license information.
-
-using System;
-using System.Runtime.ExceptionServices;
-using System.Threading.Tasks;
-using DurableTask.Core;
-using DurableTask.Core.Common;
-using DurableTask.Core.Exceptions;
-using Newtonsoft.Json.Linq;
-
-namespace Microsoft.Azure.WebJobs.Extensions.DurableTask
-{
-    /// <summary>
-    /// Task orchestration implementation which delegates the orchestration implementation to a function.
-    /// </summary>
-    internal class TaskOrchestrationShim : TaskCommonShim
-    {
-        private readonly DurableOrchestrationContext context;
-        private readonly OutOfProcOrchestrationShim outOfProcShim;
-        private readonly DurableTaskExtension config;
-
-        public TaskOrchestrationShim(DurableTaskExtension config, DurabilityProvider durabilityProvider, string name)
-            : base(config)
-        {
-            this.config = config;
-            this.context = new DurableOrchestrationContext(config, durabilityProvider, name);
-            this.outOfProcShim = new OutOfProcOrchestrationShim(this.context);
-        }
-
-        public override DurableCommonContext Context => this.context;
-
-        public override RegisteredFunctionInfo GetFunctionInfo()
-        {
-            FunctionName orchestratorFunction = new FunctionName(this.Context.FunctionName);
-            return this.Config.GetOrchestratorInfo(orchestratorFunction);
-        }
-
-        public override string GetStatus()
-        {
-            return this.context.GetSerializedCustomStatus();
-        }
-
-        public override void RaiseEvent(OrchestrationContext unused, string eventName, string serializedEventData)
-        {
-            this.context.RaiseEvent(eventName, serializedEventData);
-        }
-
-        public override async Task<string> Execute(OrchestrationContext innerContext, string serializedInput)
-        {
-            // Supress "Variable is assigned but its value is never used" in Functions V1
-#pragma warning disable CS0219
-            OrchestrationRuntimeStatus status; // for reporting the status of the orchestration on App Insights
-#pragma warning restore CS0219
-
-            if (this.FunctionInvocationCallback == null)
-            {
-                throw new InvalidOperationException($"The {nameof(this.FunctionInvocationCallback)} has not been assigned!");
-            }
-
-            if (!this.config.MessageDataConverter.IsDefault)
-            {
-                innerContext.MessageDataConverter = this.config.MessageDataConverter;
-            }
-
-            if (!this.config.ErrorDataConverter.IsDefault)
-            {
-                innerContext.ErrorDataConverter = this.config.ErrorDataConverter;
-            }
-
-            this.context.InnerContext = innerContext;
-            this.context.RawInput = serializedInput;
-
-            this.Config.TraceHelper.FunctionStarting(
-                this.context.HubName,
-                this.context.Name,
-                this.context.InstanceId,
-                this.Config.GetIntputOutputTrace(serializedInput),
-                FunctionType.Orchestrator,
-                this.context.IsReplaying);
-            status = OrchestrationRuntimeStatus.Running;
-#if !FUNCTIONS_V1
-            // On a replay, the orchestrator will either go into a 'Completed'
-            // state or a 'Failed' state. We want to avoid tagging them as
-            // 'Running' while replaying because this could result in
-            // Application Insights reporting the wrong status.
-            if (!innerContext.IsReplaying)
-            {
-                DurableTaskExtension.TagActivityWithOrchestrationStatus(status, this.context.InstanceId);
-            }
-#endif
-
-            var orchestratorInfo = this.Config.GetOrchestratorInfo(new FunctionName(this.context.Name));
-
-            if (!this.context.IsReplaying)
-            {
-                this.context.AddDeferredTask(() => this.Config.LifeCycleNotificationHelper.OrchestratorStartingAsync(
-                    this.context.HubName,
-                    this.context.Name,
-                    this.context.InstanceId,
-                    this.context.IsReplaying));
-            }
-
-            await this.InvokeUserCodeAndHandleResults(orchestratorInfo, innerContext);
-
-            // release any locks that were held by the orchestration
-            // just in case the application code did not do so already
-            this.context.ReleaseLocks();
-
-            string serializedOutput = this.context.GetSerializedOutput();
-
-            this.Config.TraceHelper.FunctionCompleted(
-                this.context.HubName,
-                this.context.Name,
-                this.context.InstanceId,
-                this.Config.GetIntputOutputTrace(serializedOutput),
-                this.context.ContinuedAsNew,
-                FunctionType.Orchestrator,
-                this.context.IsReplaying);
-            status = OrchestrationRuntimeStatus.Completed;
-
-            if (!this.context.IsReplaying)
-            {
-                this.context.AddDeferredTask(() => this.Config.LifeCycleNotificationHelper.OrchestratorCompletedAsync(
-                    this.context.HubName,
-                    this.context.Name,
-                    this.context.InstanceId,
-                    this.context.ContinuedAsNew,
-                    this.context.IsReplaying));
-            }
-#if !FUNCTIONS_V1
-            DurableTaskExtension.TagActivityWithOrchestrationStatus(status, this.context.InstanceId);
-#endif
-            return serializedOutput;
-        }
-
-        // Responsible for invoking the function, handling the exception, set the output, and if
-        // the function execution is out-of-process, handles the replay.
-        private async Task InvokeUserCodeAndHandleResults(
-            RegisteredFunctionInfo orchestratorInfo,
-            OrchestrationContext innerContext)
-        {
-            try
-            {
-                Task invokeTask = this.FunctionInvocationCallback();
-                if (invokeTask is Task<object> resultTask)
-                {
-                    // Orchestrator threads cannot perform async I/O, so block on such out-of-proc threads.
-                    // Possible performance implications; may need revisiting.
-                    object returnValue = orchestratorInfo.IsOutOfProc ? resultTask.Result : await resultTask;
-                    if (returnValue != null)
-                    {
-                        if (orchestratorInfo.IsOutOfProc)
-                        {
-                            await this.outOfProcShim.HandleDurableTaskReplay(new OrchestrationInvocationResult()
-                            {
-                                ReturnValue = returnValue,
-                            });
-                        }
-                        else
-                        {
-                            this.context.SetOutput(returnValue);
-                        }
-                    }
-                }
-                else
-                {
-                    throw new InvalidOperationException("The WebJobs runtime returned a invocation task that does not support return values!");
-                }
-            }
-            catch (Exception e)
-            {
-<<<<<<< HEAD
-                string exceptionDetails = e.ToString();
-                this.Config.TraceHelper.FunctionFailed(
-                    this.context.HubName,
-                    this.context.Name,
-                    this.context.InstanceId,
-                    exceptionDetails,
-                    FunctionType.Orchestrator,
-                    this.context.IsReplaying);
-                status = OrchestrationRuntimeStatus.Failed;
-
-                if (!this.context.IsReplaying)
-                {
-                    this.context.AddDeferredTask(() => this.Config.LifeCycleNotificationHelper.OrchestratorFailedAsync(
-                        this.context.HubName,
-                        this.context.Name,
-                        this.context.InstanceId,
-                        exceptionDetails,
-                        this.context.IsReplaying));
-                }
-
-                var orchestrationException = new OrchestrationFailureException(
-                    $"Orchestrator function '{this.context.Name}' failed: {e.Message}",
-                    Utils.SerializeCause(e, this.config.ErrorDataConverter));
-
-                this.context.OrchestrationException = ExceptionDispatchInfo.Capture(orchestrationException);
-#if !FUNCTIONS_V1
-                DurableTaskExtension.TagActivityWithOrchestrationStatus(status, this.context.InstanceId);
-#endif
-                throw orchestrationException;
-            }
-            finally
-            {
-                this.context.IsCompleted = true;
-            }
-
-            if (returnValue != null)
-            {
-                if (orchestratorInfo.IsOutOfProc)
-                {
-                    var jObj = returnValue as JObject;
-                    if (jObj == null && returnValue is string jsonText)
-                    {
-                        jObj = JObject.Parse(jsonText);
-                    }
-
-                    if (jObj != null)
-=======
-                if (orchestratorInfo.IsOutOfProc
-                    && OutOfProcExceptionHelpers.TryExtractOutOfProcStateJson(e.InnerException, out string returnValue)
-                    && !string.IsNullOrEmpty(returnValue))
-                {
-                    try
->>>>>>> c01a2262
-                    {
-                        await this.outOfProcShim.HandleDurableTaskReplay(new OrchestrationInvocationResult()
-                        {
-                            ReturnValue = returnValue,
-                            Exception = e,
-                        });
-                    }
-                    catch (OrchestrationFailureException ex)
-                    {
-                        this.TraceAndSendExceptionNotification(ex.Details);
-                        this.context.OrchestrationException = ExceptionDispatchInfo.Capture(ex);
-                        throw ex;
-                    }
-                }
-                else
-                {
-                    this.TraceAndSendExceptionNotification(e.ToString());
-                    var orchestrationException = new OrchestrationFailureException(
-                        $"Orchestrator function '{this.context.Name}' failed: {e.Message}",
-                        Utils.SerializeCause(e, innerContext.ErrorDataConverter));
-
-                    this.context.OrchestrationException =
-                        ExceptionDispatchInfo.Capture(orchestrationException);
-
-#if !FUNCTIONS_V1
-                    DurableTaskExtension.TagActivityWithOrchestrationStatus(OrchestrationRuntimeStatus.Failed, this.context.InstanceId);
-#endif
-
-                    throw orchestrationException;
-                }
-            }
-            finally
-            {
-                this.context.IsCompleted = true;
-            }
-        }
-
-        private void TraceAndSendExceptionNotification(string exceptionDetails)
-        {
-            this.config.TraceHelper.FunctionFailed(
-                this.context.HubName,
-                this.context.Name,
-                this.context.InstanceId,
-                exceptionDetails,
-                FunctionType.Orchestrator,
-                this.context.IsReplaying);
-<<<<<<< HEAD
-            status = OrchestrationRuntimeStatus.Completed;
-=======
->>>>>>> c01a2262
-
-            if (!this.context.IsReplaying)
-            {
-                this.context.AddDeferredTask(
-                    () => this.config.LifeCycleNotificationHelper.OrchestratorFailedAsync(
-                        this.context.HubName,
-                        this.context.Name,
-                        this.context.InstanceId,
-                        exceptionDetails,
-                        this.context.IsReplaying));
-            }
-<<<<<<< HEAD
-#if !FUNCTIONS_V1
-            DurableTaskExtension.TagActivityWithOrchestrationStatus(status, this.context.InstanceId);
-#endif
-            return serializedOutput;
-=======
-        }
-
-        internal class OrchestrationInvocationResult
-        {
-            public object ReturnValue { get; set; }
-
-            public Exception Exception { get; set; }
->>>>>>> c01a2262
-        }
-    }
-}
+﻿// Copyright (c) .NET Foundation. All rights reserved.
+// Licensed under the MIT License. See LICENSE in the project root for license information.
+
+using System;
+using System.Runtime.ExceptionServices;
+using System.Threading.Tasks;
+using DurableTask.Core;
+using DurableTask.Core.Common;
+using DurableTask.Core.Exceptions;
+using Newtonsoft.Json.Linq;
+
+namespace Microsoft.Azure.WebJobs.Extensions.DurableTask
+{
+    /// <summary>
+    /// Task orchestration implementation which delegates the orchestration implementation to a function.
+    /// </summary>
+    internal class TaskOrchestrationShim : TaskCommonShim
+    {
+        private readonly DurableOrchestrationContext context;
+        private readonly OutOfProcOrchestrationShim outOfProcShim;
+        private readonly DurableTaskExtension config;
+
+        public TaskOrchestrationShim(DurableTaskExtension config, DurabilityProvider durabilityProvider, string name)
+            : base(config)
+        {
+            this.config = config;
+            this.context = new DurableOrchestrationContext(config, durabilityProvider, name);
+            this.outOfProcShim = new OutOfProcOrchestrationShim(this.context);
+        }
+
+        public override DurableCommonContext Context => this.context;
+
+        public override RegisteredFunctionInfo GetFunctionInfo()
+        {
+            FunctionName orchestratorFunction = new FunctionName(this.Context.FunctionName);
+            return this.Config.GetOrchestratorInfo(orchestratorFunction);
+        }
+
+        public override string GetStatus()
+        {
+            return this.context.GetSerializedCustomStatus();
+        }
+
+        public override void RaiseEvent(OrchestrationContext unused, string eventName, string serializedEventData)
+        {
+            this.context.RaiseEvent(eventName, serializedEventData);
+        }
+
+        public override async Task<string> Execute(OrchestrationContext innerContext, string serializedInput)
+        {
+            // Supress "Variable is assigned but its value is never used" in Functions V1
+#pragma warning disable CS0219
+            OrchestrationRuntimeStatus status; // for reporting the status of the orchestration on App Insights
+#pragma warning restore CS0219
+
+            if (this.FunctionInvocationCallback == null)
+            {
+                throw new InvalidOperationException($"The {nameof(this.FunctionInvocationCallback)} has not been assigned!");
+            }
+
+            if (!this.config.MessageDataConverter.IsDefault)
+            {
+                innerContext.MessageDataConverter = this.config.MessageDataConverter;
+            }
+
+            if (!this.config.ErrorDataConverter.IsDefault)
+            {
+                innerContext.ErrorDataConverter = this.config.ErrorDataConverter;
+            }
+
+            this.context.InnerContext = innerContext;
+            this.context.RawInput = serializedInput;
+
+            this.Config.TraceHelper.FunctionStarting(
+                this.context.HubName,
+                this.context.Name,
+                this.context.InstanceId,
+                this.Config.GetIntputOutputTrace(serializedInput),
+                FunctionType.Orchestrator,
+                this.context.IsReplaying);
+            status = OrchestrationRuntimeStatus.Running;
+#if !FUNCTIONS_V1
+            // On a replay, the orchestrator will either go into a 'Completed'
+            // state or a 'Failed' state. We want to avoid tagging them as
+            // 'Running' while replaying because this could result in
+            // Application Insights reporting the wrong status.
+            if (!innerContext.IsReplaying)
+            {
+                DurableTaskExtension.TagActivityWithOrchestrationStatus(status, this.context.InstanceId);
+            }
+#endif
+
+            var orchestratorInfo = this.Config.GetOrchestratorInfo(new FunctionName(this.context.Name));
+
+            if (!this.context.IsReplaying)
+            {
+                this.context.AddDeferredTask(() => this.Config.LifeCycleNotificationHelper.OrchestratorStartingAsync(
+                    this.context.HubName,
+                    this.context.Name,
+                    this.context.InstanceId,
+                    this.context.IsReplaying));
+            }
+
+            await this.InvokeUserCodeAndHandleResults(orchestratorInfo, innerContext);
+
+            // release any locks that were held by the orchestration
+            // just in case the application code did not do so already
+            this.context.ReleaseLocks();
+
+            string serializedOutput = this.context.GetSerializedOutput();
+
+            this.Config.TraceHelper.FunctionCompleted(
+                this.context.HubName,
+                this.context.Name,
+                this.context.InstanceId,
+                this.Config.GetIntputOutputTrace(serializedOutput),
+                this.context.ContinuedAsNew,
+                FunctionType.Orchestrator,
+                this.context.IsReplaying);
+            status = OrchestrationRuntimeStatus.Completed;
+
+            if (!this.context.IsReplaying)
+            {
+                this.context.AddDeferredTask(() => this.Config.LifeCycleNotificationHelper.OrchestratorCompletedAsync(
+                    this.context.HubName,
+                    this.context.Name,
+                    this.context.InstanceId,
+                    this.context.ContinuedAsNew,
+                    this.context.IsReplaying));
+            }
+#if !FUNCTIONS_V1
+            DurableTaskExtension.TagActivityWithOrchestrationStatus(status, this.context.InstanceId);
+#endif
+            return serializedOutput;
+        }
+
+        // Responsible for invoking the function, handling the exception, set the output, and if
+        // the function execution is out-of-process, handles the replay.
+        private async Task InvokeUserCodeAndHandleResults(
+            RegisteredFunctionInfo orchestratorInfo,
+            OrchestrationContext innerContext)
+        {
+            try
+            {
+                Task invokeTask = this.FunctionInvocationCallback();
+                if (invokeTask is Task<object> resultTask)
+                {
+                    // Orchestrator threads cannot perform async I/O, so block on such out-of-proc threads.
+                    // Possible performance implications; may need revisiting.
+                    object returnValue = orchestratorInfo.IsOutOfProc ? resultTask.Result : await resultTask;
+                    if (returnValue != null)
+                    {
+                        if (orchestratorInfo.IsOutOfProc)
+                        {
+                            await this.outOfProcShim.HandleDurableTaskReplay(new OrchestrationInvocationResult()
+                            {
+                                ReturnValue = returnValue,
+                            });
+                        }
+                        else
+                        {
+                            this.context.SetOutput(returnValue);
+                        }
+                    }
+                }
+                else
+                {
+                    throw new InvalidOperationException("The WebJobs runtime returned a invocation task that does not support return values!");
+                }
+            }
+            catch (Exception e)
+            {
+                if (orchestratorInfo.IsOutOfProc
+                    && OutOfProcExceptionHelpers.TryExtractOutOfProcStateJson(e.InnerException, out string returnValue)
+                    && !string.IsNullOrEmpty(returnValue))
+                {
+                    try
+                    {
+                        await this.outOfProcShim.HandleDurableTaskReplay(new OrchestrationInvocationResult()
+                        {
+                            ReturnValue = returnValue,
+                            Exception = e,
+                        });
+                    }
+                    catch (OrchestrationFailureException ex)
+                    {
+                        this.TraceAndSendExceptionNotification(ex.Details);
+                        this.context.OrchestrationException = ExceptionDispatchInfo.Capture(ex);
+                        throw ex;
+                    }
+                }
+                else
+                {
+                    this.TraceAndSendExceptionNotification(e.ToString());
+                    var orchestrationException = new OrchestrationFailureException(
+                        $"Orchestrator function '{this.context.Name}' failed: {e.Message}",
+                        Utils.SerializeCause(e, innerContext.ErrorDataConverter));
+
+                    this.context.OrchestrationException =
+                        ExceptionDispatchInfo.Capture(orchestrationException);
+
+#if !FUNCTIONS_V1
+                    DurableTaskExtension.TagActivityWithOrchestrationStatus(OrchestrationRuntimeStatus.Failed, this.context.InstanceId);
+#endif
+
+                    throw orchestrationException;
+                }
+            }
+            finally
+            {
+                this.context.IsCompleted = true;
+            }
+        }
+
+        private void TraceAndSendExceptionNotification(string exceptionDetails)
+        {
+            this.config.TraceHelper.FunctionFailed(
+                this.context.HubName,
+                this.context.Name,
+                this.context.InstanceId,
+                exceptionDetails,
+                FunctionType.Orchestrator,
+                this.context.IsReplaying);
+
+            if (!this.context.IsReplaying)
+            {
+                this.context.AddDeferredTask(
+                    () => this.config.LifeCycleNotificationHelper.OrchestratorFailedAsync(
+                        this.context.HubName,
+                        this.context.Name,
+                        this.context.InstanceId,
+                        exceptionDetails,
+                        this.context.IsReplaying));
+            }
+        }
+
+        internal class OrchestrationInvocationResult
+        {
+            public object ReturnValue { get; set; }
+
+            public Exception Exception { get; set; }
+        }
+    }
+}