﻿// Copyright (c) .NET Foundation. All rights reserved.
// Licensed under the MIT License. See LICENSE in the project root for license information.

using System;
using System.Threading;
using System.Threading.Tasks;
using DurableTask.Core;
using DurableTask.Core.Common;
using DurableTask.Core.Exceptions;
using Microsoft.Azure.WebJobs.Extensions.DurableTask.Listener;
using Microsoft.Azure.WebJobs.Host;
using Microsoft.Azure.WebJobs.Host.Executors;

namespace Microsoft.Azure.WebJobs.Extensions.DurableTask
{
    /// <summary>
    /// Task activity implementation which delegates the implementation to a function.
    /// </summary>
    internal class TaskActivityShim : TaskActivity
    {
        private readonly DurableTaskExtension config;
        private readonly ITriggeredFunctionExecutor executor;
        private readonly IApplicationLifetimeWrapper hostServiceLifetime;
        private readonly string activityName;

        public TaskActivityShim(
            DurableTaskExtension config,
            ITriggeredFunctionExecutor executor,
            IApplicationLifetimeWrapper hostServiceLifetime,
            string activityName)
        {
            this.config = config ?? throw new ArgumentNullException(nameof(config));
            this.executor = executor ?? throw new ArgumentNullException(nameof(executor));
            this.hostServiceLifetime = hostServiceLifetime ?? throw new ArgumentNullException(nameof(hostServiceLifetime));

            if (string.IsNullOrEmpty(activityName))
            {
                throw new ArgumentNullException(nameof(activityName));
            }

            this.activityName = activityName;
        }

        public override async Task<string> RunAsync(TaskContext context, string rawInput)
        {
            string instanceId = context.OrchestrationInstance.InstanceId;
            var inputContext = new DurableActivityContext(this.config, instanceId, rawInput);

            // TODO: Wire up the parent ID to improve dashboard logging.
            Guid? parentId = null;
            var triggerInput = new TriggeredFunctionData { ParentId = parentId, TriggerValue = inputContext };

            this.config.TraceHelper.FunctionStarting(
                this.config.Options.HubName,
                this.activityName,
                instanceId,
                this.config.GetIntputOutputTrace(rawInput),
                functionType: FunctionType.Activity,
                isReplay: false);

            WrappedFunctionResult result = await FunctionExecutionHelper.ExecuteFunction(
                this.executor,
                this.hostServiceLifetime,
                triggerInput,
                CancellationToken.None);

            switch (result.ExecutionStatus)
            {
                case WrappedFunctionResult.FunctionResultStatus.Success:
                    string serializedOutput = inputContext.GetSerializedOutput();
                    this.config.TraceHelper.FunctionCompleted(
                        this.config.Options.HubName,
                        this.activityName,
                        instanceId,
                        this.config.GetIntputOutputTrace(serializedOutput),
                        continuedAsNew: false,
                        functionType: FunctionType.Activity,
                        isReplay: false);

                    return serializedOutput;
                case WrappedFunctionResult.FunctionResultStatus.FunctionsRuntimeError:
                    this.config.TraceHelper.FunctionAborted(
                        this.config.Options.HubName,
                        this.activityName,
                        instanceId,
                        $"An internal error occurred while attempting to execute this function. The execution will be aborted and retried. Details: {result.Exception}",
                        functionType: FunctionType.Activity);

                    // This will abort the execution and cause the message to go back onto the queue for re-processing
                    throw new SessionAbortedException(
                        $"An internal error occurred while attempting to execute '{this.activityName}'.", result.Exception);
                case WrappedFunctionResult.FunctionResultStatus.UserCodeError:
                    // Flow the original activity function exception to the orchestration
                    // without the outer FunctionInvocationException.
                    Exception exceptionToReport = StripFunctionInvocationException(result.Exception);

                    this.config.TraceHelper.FunctionFailed(
                        this.config.Options.HubName,
                        this.activityName,
                        instanceId,
                        exceptionToReport?.ToString() ?? string.Empty,
                        functionType: FunctionType.Activity,
                        isReplay: false);

                    throw new TaskFailureException(
<<<<<<< HEAD
                            $"Activity function '{this.activityName}' failed: {exceptionToReport.Message}",
                            Utils.SerializeCause(exceptionToReport, this.config.DataConverter.ErrorConverter));
                default:
                    throw new InvalidOperationException($"{nameof(TaskActivityShim.RunAsync)} does not handle the function execution status {result.ExecutionStatus}.");
=======
                        $"Activity function '{this.activityName}' failed: {exceptionToReport.Message}",
                        Utils.SerializeCause(exceptionToReport, this.config.ErrorDataConverter));
                }
>>>>>>> affadf71
            }
        }

        public override string Run(TaskContext context, string input)
        {
            // This won't get called as long as we've implemented RunAsync.
            throw new NotImplementedException();
        }

        private static Exception StripFunctionInvocationException(Exception e)
        {
            var infrastructureException = e as FunctionInvocationException;
            if (infrastructureException?.InnerException != null)
            {
                return infrastructureException.InnerException;
            }

            return e;
        }
    }
}<|MERGE_RESOLUTION|>--- conflicted
+++ resolved
@@ -103,16 +103,10 @@
                         isReplay: false);
 
                     throw new TaskFailureException(
-<<<<<<< HEAD
                             $"Activity function '{this.activityName}' failed: {exceptionToReport.Message}",
-                            Utils.SerializeCause(exceptionToReport, this.config.DataConverter.ErrorConverter));
+                            Utils.SerializeCause(exceptionToReport, this.config.ErrorDataConverter));
                 default:
                     throw new InvalidOperationException($"{nameof(TaskActivityShim.RunAsync)} does not handle the function execution status {result.ExecutionStatus}.");
-=======
-                        $"Activity function '{this.activityName}' failed: {exceptionToReport.Message}",
-                        Utils.SerializeCause(exceptionToReport, this.config.ErrorDataConverter));
-                }
->>>>>>> affadf71
             }
         }
 
