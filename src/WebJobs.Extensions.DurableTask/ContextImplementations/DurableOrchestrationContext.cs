--- conflicted
+++ resolved
@@ -36,13 +36,10 @@
         private readonly Dictionary<string, Queue<string>> bufferedExternalEvents =
             new Dictionary<string, Queue<string>>(StringComparer.OrdinalIgnoreCase);
 
-<<<<<<< HEAD
         private readonly DurabilityProvider durabilityProvider;
-=======
         private readonly int maxActionCount;
 
         private int actionCount;
->>>>>>> cf0fb944
 
         private string serializedOutput;
         private string serializedCustomStatus;
@@ -58,12 +55,9 @@
         internal DurableOrchestrationContext(DurableTaskExtension config, DurabilityProvider durabilityProvider, string functionName)
             : base(config, functionName)
         {
-<<<<<<< HEAD
             this.durabilityProvider = durabilityProvider;
-=======
             this.actionCount = 0;
             this.maxActionCount = config.Options.MaxOrchestrationActions;
->>>>>>> cf0fb944
         }
 
         internal string ParentInstanceId { get; set; }
