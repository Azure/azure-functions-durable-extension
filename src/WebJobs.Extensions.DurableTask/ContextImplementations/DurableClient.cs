--- conflicted
+++ resolved
@@ -481,11 +481,7 @@
                 return null;
             }
 
-<<<<<<< HEAD
-            return await GetDurableOrchestrationStatusAsync(state, this.client, showHistory, showHistoryOutput, eventTypes);
-=======
-            return await GetDurableOrchestrationStatusAsync(state, this.client, showHistory, showHistoryOutput, showInput);
->>>>>>> d635b1e9
+            return await GetDurableOrchestrationStatusAsync(state, this.client, showHistory, showHistoryOutput, showInput, eventTypes);
         }
 
         /// <inheritdoc />
@@ -821,11 +817,7 @@
             return result;
         }
 
-<<<<<<< HEAD
-        private static async Task<DurableOrchestrationStatus> GetDurableOrchestrationStatusAsync(OrchestrationState orchestrationState, TaskHubClient client, bool showHistory, bool showHistoryOutput, IEnumerable<EventType> eventTypes)
-=======
-        private static async Task<DurableOrchestrationStatus> GetDurableOrchestrationStatusAsync(OrchestrationState orchestrationState, TaskHubClient client, bool showHistory, bool showHistoryOutput, bool showInput)
->>>>>>> d635b1e9
+        private static async Task<DurableOrchestrationStatus> GetDurableOrchestrationStatusAsync(OrchestrationState orchestrationState, TaskHubClient client, bool showHistory, bool showHistoryOutput, bool showInput, IEnumerable<EventType> eventTypes)
         {
             JArray historyArray = null;
             if (showHistory && orchestrationState.OrchestrationStatus != OrchestrationStatus.Pending)
