﻿// Copyright (c) .NET Foundation. All rights reserved.
// Licensed under the MIT License. See LICENSE in the project root for license information.

using System;
using System.Collections.Generic;
using System.Linq;
using System.Net.Http;
using System.Threading;
using System.Threading.Tasks;
using DurableTask.Core;
using DurableTask.Core.History;
using Microsoft.AspNetCore.Http;
using Microsoft.AspNetCore.Mvc;
using Microsoft.AspNetCore.Mvc.WebApiCompatShim;
using Newtonsoft.Json;
using Newtonsoft.Json.Linq;

namespace Microsoft.Azure.WebJobs.Extensions.DurableTask
{
    /// <summary>
    /// Client for starting, querying, terminating, and raising events to orchestration instances.
    /// </summary>
    internal class DurableClient : IDurableClient,
#pragma warning disable 618
        DurableOrchestrationClientBase // for v1 legacy compatibility.
#pragma warning restore 618
    {
        private const string DefaultVersion = "";
        private const int MaxInstanceIdLength = 256;

        private static readonly JValue NullJValue = JValue.CreateNull();

        private readonly TaskHubClient client;
        private readonly string hubName;
        private readonly DurabilityProvider durabilityProvider;
        private readonly HttpApiHandler httpApiHandler;
        private readonly EndToEndTraceHelper traceHelper;
        private readonly DurableTaskExtension config;
        private readonly DurableClientAttribute attribute; // for rehydrating a Client after a webhook
        private readonly MessagePayloadDataConverter dataConverter;

        internal DurableClient(
            DurabilityProvider serviceClient,
            DurableTaskExtension config,
            HttpApiHandler httpHandler,
            DurableClientAttribute attribute)
        {
            this.config = config ?? throw new ArgumentNullException(nameof(config));

<<<<<<< HEAD
            this.dataConverter = config.DataConverter;

            this.client = new TaskHubClient(serviceClient, config.DataConverter);
=======
            this.client = new TaskHubClient(serviceClient);
            this.durabilityProvider = serviceClient;
>>>>>>> eb186ead
            this.traceHelper = config.TraceHelper;
            this.httpApiHandler = httpHandler;
            this.hubName = attribute.TaskHub ?? config.Options.HubName;
            this.attribute = attribute;
        }

        public string TaskHubName => this.hubName;

        internal DurabilityProvider DurabilityProvider => this.durabilityProvider;

        /// <inheritdoc />
        string IDurableOrchestrationClient.TaskHubName => this.TaskHubName;

        /// <inheritdoc />
        HttpResponseMessage IDurableOrchestrationClient.CreateCheckStatusResponse(HttpRequestMessage request, string instanceId, bool returnInternalServerErrorOnFailure)
        {
            return this.CreateCheckStatusResponse(request, instanceId, this.attribute, returnInternalServerErrorOnFailure);
        }

        /// <inheritdoc />
        IActionResult IDurableOrchestrationClient.CreateCheckStatusResponse(HttpRequest request, string instanceId, bool returnInternalServerErrorOnFailure)
        {
            HttpRequestMessage requestMessage = ConvertHttpRequestMessage(request);
            HttpResponseMessage responseMessage = ((IDurableOrchestrationClient)this).CreateCheckStatusResponse(requestMessage, instanceId, returnInternalServerErrorOnFailure);
            return ConvertHttpResponseMessage(responseMessage);
        }

        /// <inheritdoc />
        HttpManagementPayload IDurableOrchestrationClient.CreateHttpManagementPayload(string instanceId)
        {
            return this.CreateHttpManagementPayload(instanceId, this.attribute.TaskHub, this.attribute.ConnectionName);
        }

        /// <inheritdoc />
        async Task<HttpResponseMessage> IDurableOrchestrationClient.WaitForCompletionOrCreateCheckStatusResponseAsync(HttpRequestMessage request, string instanceId, TimeSpan timeout, TimeSpan retryInterval)
        {
            return await this.WaitForCompletionOrCreateCheckStatusResponseAsync(
                request,
                instanceId,
                this.attribute,
                timeout,
                retryInterval);
        }

        /// <inheritdoc />
        async Task<IActionResult> IDurableOrchestrationClient.WaitForCompletionOrCreateCheckStatusResponseAsync(HttpRequest request, string instanceId, TimeSpan timeout, TimeSpan retryInterval)
        {
            HttpRequestMessage requestMessage = ConvertHttpRequestMessage(request);
            HttpResponseMessage responseMessage = await ((IDurableOrchestrationClient)this).WaitForCompletionOrCreateCheckStatusResponseAsync(requestMessage, instanceId, timeout, retryInterval);
            return ConvertHttpResponseMessage(responseMessage);
        }

        /// <inheritdoc />
        async Task<string> IDurableOrchestrationClient.StartNewAsync<T>(string orchestratorFunctionName, string instanceId, T input)
        {
            this.config.ThrowIfFunctionDoesNotExist(orchestratorFunctionName, FunctionType.Orchestrator);

            if (string.IsNullOrEmpty(instanceId))
            {
                instanceId = Guid.NewGuid().ToString("N");
            }
            else if (instanceId.StartsWith("@"))
            {
                throw new ArgumentException(nameof(instanceId), "Orchestration instance ids must not start with @.");
            }
            else if (instanceId.Any(IsInvalidCharacter))
            {
                throw new ArgumentException(nameof(instanceId), "Orchestration instance ids must not contain /, \\, #, ?, or control characters.");
            }

            if (instanceId.Length > MaxInstanceIdLength)
            {
                throw new ArgumentException($"Instance ID lengths must not exceed {MaxInstanceIdLength} characters.");
            }

            var dedupeStatuses = this.GetStatusesNotToOverride();
            Task<OrchestrationInstance> createTask = this.client.CreateOrchestrationInstanceAsync(
                orchestratorFunctionName, DefaultVersion, instanceId, input, null, dedupeStatuses);

            this.traceHelper.FunctionScheduled(
                this.TaskHubName,
                orchestratorFunctionName,
                instanceId,
                reason: "NewInstance",
                functionType: FunctionType.Orchestrator,
                isReplay: false);

            OrchestrationInstance instance = await createTask;
            return instance.InstanceId;
        }

        private OrchestrationStatus[] GetStatusesNotToOverride()
        {
            var overridableStates = this.config.Options.OverridableExistingInstanceStates;
            if (overridableStates == OverridableStates.NonRunningStates)
            {
                return new OrchestrationStatus[]
                {
                    OrchestrationStatus.Running,
                    OrchestrationStatus.ContinuedAsNew,
                    OrchestrationStatus.Pending,
                };
            }

            return new OrchestrationStatus[0];
        }

        private static bool IsInvalidCharacter(char c)
        {
            return c == '/' || c == '\\' || c == '?' || c == '#' || char.IsControl(c);
        }

        /// <inheritdoc />
        [System.Diagnostics.CodeAnalysis.SuppressMessage("Microsoft.Design", "CA1030:UseEventsWhereAppropriate", Justification = "This method does not work with the .NET Framework event model.")]
        Task IDurableOrchestrationClient.RaiseEventAsync(string instanceId, string eventName, object eventData)
        {
            if (string.IsNullOrEmpty(eventName))
            {
                throw new ArgumentNullException(nameof(eventName));
            }

            return this.RaiseEventInternalAsync(this.client, this.TaskHubName, instanceId, eventName, eventData);
        }

        /// <inheritdoc />
        [System.Diagnostics.CodeAnalysis.SuppressMessage("Microsoft.Design", "CA1030:UseEventsWhereAppropriate", Justification = "This method does not work with the .NET Framework event model.")]
        Task IDurableOrchestrationClient.RaiseEventAsync(string taskHubName, string instanceId, string eventName, object eventData, string connectionName)
        {
            if (string.IsNullOrEmpty(taskHubName))
            {
                throw new ArgumentNullException(nameof(taskHubName));
            }

            if (string.IsNullOrEmpty(eventName))
            {
                throw new ArgumentNullException(nameof(eventName));
            }

            if (string.IsNullOrEmpty(connectionName))
            {
                connectionName = this.attribute.ConnectionName;
            }

            var attribute = new DurableClientAttribute
            {
                TaskHub = taskHubName,
                ConnectionName = connectionName,
            };

            TaskHubClient taskHubClient = ((DurableClient)this.config.GetClient(attribute)).client;

            return this.RaiseEventInternalAsync(taskHubClient, taskHubName, instanceId, eventName, eventData);
        }

        /// <inheritdoc />
        Task IDurableEntityClient.SignalEntityAsync(EntityId entityId, string operationName, object operationInput, string taskHubName, string connectionName)
        {
            if (string.IsNullOrEmpty(taskHubName))
            {
                return this.SignalEntityAsync(this.client, this.TaskHubName, entityId, operationName, operationInput);
            }
            else
            {
                if (string.IsNullOrEmpty(connectionName))
                {
                    connectionName = this.attribute.ConnectionName;
                }

                var attribute = new DurableClientAttribute
                {
                    TaskHub = taskHubName,
                    ConnectionName = connectionName,
                };

                TaskHubClient taskHubClient = ((DurableClient)this.config.GetClient(attribute)).client;
                return this.SignalEntityAsync(taskHubClient, taskHubName, entityId, operationName, operationInput);
            }
        }

        private async Task SignalEntityAsync(TaskHubClient client, string hubName, EntityId entityId, string operationName, object operationInput)
        {
            if (operationName == null)
            {
                throw new ArgumentNullException(nameof(operationName));
            }

            this.config.ThrowIfFunctionDoesNotExist(entityId.EntityName, FunctionType.Entity);

            var guid = Guid.NewGuid(); // unique id for this request
            var instanceId = EntityId.GetSchedulerIdFromEntityId(entityId);
            var instance = new OrchestrationInstance() { InstanceId = instanceId };
            var request = new RequestMessage(this.dataConverter)
            {
                ParentInstanceId = null,
                Id = guid,
                IsSignal = true,
                Operation = operationName,
            };
            if (operationInput != null)
            {
                request.SetInput(operationInput);
            }

            var jrequest = JToken.FromObject(request, this.dataConverter.MessageSerializer);
            await client.RaiseEventAsync(instance, "op", jrequest);

            this.traceHelper.FunctionScheduled(
                hubName,
                entityId.EntityName,
                EntityId.GetSchedulerIdFromEntityId(entityId),
                reason: $"EntitySignal:{operationName}",
                functionType: FunctionType.Entity,
                isReplay: false);
        }

        /// <inheritdoc />
        async Task IDurableOrchestrationClient.TerminateAsync(string instanceId, string reason)
        {
            OrchestrationState state = await this.GetOrchestrationInstanceStateAsync(instanceId);
            if (IsOrchestrationRunning(state))
            {
                // Terminate events are not supposed to target any particular execution ID.
                // We need to clear it to avoid sending messages to an expired ContinueAsNew instance.
                state.OrchestrationInstance.ExecutionId = null;

                await this.client.TerminateInstanceAsync(state.OrchestrationInstance, reason);

                this.traceHelper.FunctionTerminated(this.TaskHubName, state.Name, instanceId, reason);
            }
            else
            {
                this.traceHelper.ExtensionWarningEvent(
                    hubName: this.TaskHubName,
                    functionName: state.Name,
                    instanceId: instanceId,
                    message: $"Cannot terminate orchestration instance in {state.Status} state");
                throw new InvalidOperationException($"Cannot terminate the orchestration instance {instanceId} because instance is in {state.Status} state");
            }
        }

        /// <inheritdoc />
        async Task IDurableOrchestrationClient.RewindAsync(string instanceId, string reason)
        {
            OrchestrationState state = await this.GetOrchestrationInstanceStateAsync(instanceId);
            if (state.OrchestrationStatus != OrchestrationStatus.Failed)
            {
                throw new InvalidOperationException("The rewind operation is only supported on failed orchestration instances.");
            }

            await this.DurabilityProvider.RewindAsync(instanceId, reason);

            this.traceHelper.FunctionRewound(this.TaskHubName, state.Name, instanceId, reason);
        }

        /// <inheritdoc />
        async Task<DurableOrchestrationStatus> IDurableOrchestrationClient.GetStatusAsync(string instanceId, bool showHistory, bool showHistoryOutput, bool showInput)
        {
            IList<OrchestrationState> stateList;
            try
            {
                stateList = await this.DurabilityProvider.GetOrchestrationStateWithInputsAsync(instanceId, showInput);
            }
            catch (NotImplementedException)
            {
                // TODO: Ignore the show input flag. Should consider logging a warning.
                stateList = await this.client.ServiceClient.GetOrchestrationStateAsync(instanceId, allExecutions: false);
            }

            OrchestrationState state = stateList?.FirstOrDefault();
            if (state == null || state.OrchestrationInstance == null)
            {
                return null;
            }

            return await GetDurableOrchestrationStatusAsync(state, this.client, showHistory, showHistoryOutput);
        }

        /// <inheritdoc />
        async Task<IList<DurableOrchestrationStatus>> IDurableOrchestrationClient.GetStatusAsync(CancellationToken cancellationToken)
        {
            IList<OrchestrationState> states = await this.DurabilityProvider.GetAllOrchestrationStates(cancellationToken);

            var results = new List<DurableOrchestrationStatus>();
            foreach (OrchestrationState state in states)
            {
                results.Add(ConvertOrchestrationStateToStatus(state));
            }

            return results;
        }

        /// <inheritdoc />
        async Task<IList<DurableOrchestrationStatus>> IDurableOrchestrationClient.GetStatusAsync(DateTime createdTimeFrom, DateTime? createdTimeTo, IEnumerable<OrchestrationRuntimeStatus> runtimeStatus, CancellationToken cancellationToken)
        {
            IList<OrchestrationState> states = await this.DurabilityProvider.GetAllOrchestrationStatesWithFilters(createdTimeFrom, createdTimeTo, runtimeStatus, cancellationToken);
            var results = new List<DurableOrchestrationStatus>();
            foreach (OrchestrationState state in states)
            {
                results.Add(ConvertOrchestrationStateToStatus(state));
            }

            return results;
        }

        Task<EntityStateResponse<T>> IDurableEntityClient.ReadEntityStateAsync<T>(EntityId entityId, string taskHubName, string connectionName)
        {
            if (string.IsNullOrEmpty(taskHubName))
            {
                return this.ReadEntityStateAsync<T>(this.DurabilityProvider, entityId);
            }
            else
            {
                if (string.IsNullOrEmpty(connectionName))
                {
                    connectionName = this.attribute.ConnectionName;
                }

                var attribute = new DurableClientAttribute
                {
                    TaskHub = taskHubName,
                    ConnectionName = connectionName,
                };

                DurabilityProvider durabilityProvider = ((DurableClient)this.config.GetClient(attribute)).DurabilityProvider;
                return this.ReadEntityStateAsync<T>(durabilityProvider, entityId);
            }
        }

        private async Task<EntityStateResponse<T>> ReadEntityStateAsync<T>(DurabilityProvider provider, EntityId entityId)
        {
            this.config.ThrowIfFunctionDoesNotExist(entityId.EntityName, FunctionType.Entity);
<<<<<<< HEAD

            var instanceId = EntityId.GetSchedulerIdFromEntityId(entityId);
            IList<OrchestrationState> stateList = await client.ServiceClient.GetOrchestrationStateAsync(instanceId, false);

            OrchestrationState state = stateList?.FirstOrDefault();
            if (state != null
                && state.OrchestrationInstance != null
                && state.Input != null)
            {
                string serializedState;

                if (this.client.ServiceClient is AzureStorageOrchestrationService service
                    && state.Input.StartsWith("http"))
                {
                    // the input was compressed... read it back from blob
                    serializedState = await service.DownloadBlobAsync(state.Input);
                }
                else
                {
                    serializedState = state.Input;
                }

                var schedulerState = JsonConvert.DeserializeObject<SchedulerState>(serializedState, this.dataConverter.MessageSettings);

                if (schedulerState.EntityExists)
                {
                    return new EntityStateResponse<T>()
                    {
                        EntityExists = true,
                        EntityState = this.dataConverter.MessageConverter.Deserialize<T>(schedulerState.EntityState),
                    };
                }
            }
=======
            string entityState = await provider.RetrieveSerializedEntityState(entityId);
>>>>>>> eb186ead

            return new EntityStateResponse<T>()
            {
                EntityExists = entityState != null,
                EntityState = MessagePayloadDataConverter.Default.Deserialize<T>(entityState),
            };
        }

        /// <inheritdoc />
        async Task<PurgeHistoryResult> IDurableOrchestrationClient.PurgeInstanceHistoryAsync(string instanceId)
        {
            return await this.DurabilityProvider.PurgeInstanceHistoryByInstanceId(instanceId);
        }

        /// <inheritdoc />
        async Task<PurgeHistoryResult> IDurableOrchestrationClient.PurgeInstanceHistoryAsync(DateTime createdTimeFrom, DateTime? createdTimeTo, IEnumerable<OrchestrationStatus> runtimeStatus)
        {
            int numInstancesDeleted = await this.DurabilityProvider.PurgeHistoryByFilters(createdTimeFrom, createdTimeTo, runtimeStatus);
            return new PurgeHistoryResult(numInstancesDeleted);
        }

        /// <inheritdoc />
        Task<OrchestrationStatusQueryResult> IDurableOrchestrationClient.GetStatusAsync(
            OrchestrationStatusQueryCondition condition,
            CancellationToken cancellationToken)
        {
            return this.DurabilityProvider.GetOrchestrationStateWithPagination(condition, cancellationToken);
        }

        private async Task<OrchestrationState> GetOrchestrationInstanceStateAsync(string instanceId)
        {
            return await GetOrchestrationInstanceStateAsync(this.client, instanceId);
        }

        private static async Task<OrchestrationState> GetOrchestrationInstanceStateAsync(TaskHubClient client, string instanceId)
        {
            if (string.IsNullOrEmpty(instanceId))
            {
                throw new ArgumentNullException(nameof(instanceId));
            }

            OrchestrationState state = await client.GetOrchestrationStateAsync(instanceId);
            if (state?.OrchestrationInstance == null)
            {
                throw new ArgumentException($"No instance with ID '{instanceId}' was found.", nameof(instanceId));
            }

            return state;
        }

        private async Task RaiseEventInternalAsync(
            TaskHubClient taskHubClient,
            string taskHubName,
            string instanceId,
            string eventName,
            object eventData)
        {
            OrchestrationState status = await GetOrchestrationInstanceStateAsync(taskHubClient, instanceId);
            if (status == null)
            {
                return;
            }

            if (IsOrchestrationRunning(status))
            {
                // External events are not supposed to target any particular execution ID.
                // We need to clear it to avoid sending messages to an expired ContinueAsNew instance.
                status.OrchestrationInstance.ExecutionId = null;

                await taskHubClient.RaiseEventAsync(status.OrchestrationInstance, eventName, eventData);

                this.traceHelper.FunctionScheduled(
                    taskHubName,
                    status.Name,
                    instanceId,
                    reason: "RaiseEvent:" + eventName,
                    functionType: FunctionType.Orchestrator,
                    isReplay: false);
            }
            else
            {
                this.traceHelper.ExtensionWarningEvent(
                    hubName: taskHubName,
                    functionName: status.Name,
                    instanceId: instanceId,
                    message: $"Cannot raise event for instance in {status.Status} state");
                throw new InvalidOperationException($"Cannot raise event {eventName} for orchestration instance {instanceId} because instance is in {status.Status} state");
            }
        }

        // Get a data structure containing status, terminate and send external event HTTP.
        internal HttpManagementPayload CreateHttpManagementPayload(
            string instanceId,
            string taskHubName,
            string connectionName)
        {
            return this.httpApiHandler.CreateHttpManagementPayload(instanceId, taskHubName, connectionName);
        }

        // Get a response that will wait for response from the durable function for predefined period of time before
        // pointing to our webhook handler.
        internal async Task<HttpResponseMessage> WaitForCompletionOrCreateCheckStatusResponseAsync(
            HttpRequestMessage request,
            string instanceId,
            DurableClientAttribute attribute,
            TimeSpan timeout,
            TimeSpan retryInterval)
        {
            return await this.httpApiHandler.WaitForCompletionOrCreateCheckStatusResponseAsync(
                request,
                instanceId,
                attribute,
                timeout,
                retryInterval);
        }

        private static bool IsOrchestrationRunning(OrchestrationState status)
        {
            return status.OrchestrationStatus == OrchestrationStatus.Running ||
                status.OrchestrationStatus == OrchestrationStatus.Pending ||
                status.OrchestrationStatus == OrchestrationStatus.ContinuedAsNew;
        }

        private static HttpRequestMessage ConvertHttpRequestMessage(HttpRequest request)
        {
            return new HttpRequestMessageFeature(request.HttpContext).HttpRequestMessage;
        }

        private static IActionResult ConvertHttpResponseMessage(HttpResponseMessage response)
        {
            var result = new ObjectResult(response);
            result.Formatters.Add(new HttpResponseMessageOutputFormatter());
            return result;
        }

        private static async Task<DurableOrchestrationStatus> GetDurableOrchestrationStatusAsync(OrchestrationState orchestrationState, TaskHubClient client, bool showHistory, bool showHistoryOutput)
        {
            JArray historyArray = null;
            if (showHistory && orchestrationState.OrchestrationStatus != OrchestrationStatus.Pending)
            {
                string history = await client.GetOrchestrationHistoryAsync(orchestrationState.OrchestrationInstance);
                if (!string.IsNullOrEmpty(history))
                {
                    historyArray = JArray.Parse(history);

                    var eventMapper = new Dictionary<string, EventIndexDateMapping>();
                    var indexList = new List<int>();

                    for (var i = 0; i < historyArray.Count; i++)
                    {
                        JObject historyItem = (JObject)historyArray[i];
                        if (Enum.TryParse(historyItem["EventType"].Value<string>(), out EventType eventType))
                        {
                            // Changing the value of EventType from integer to string for better understanding in the history output
                            historyItem["EventType"] = eventType.ToString();
                            switch (eventType)
                            {
                                case EventType.TaskScheduled:
                                    TrackNameAndScheduledTime(historyItem, eventType, i, eventMapper);
                                    historyItem.Remove("Version");
                                    historyItem.Remove("Input");
                                    break;
                                case EventType.TaskCompleted:
                                case EventType.TaskFailed:
                                    AddScheduledEventDataAndAggregate(ref eventMapper, "TaskScheduled", historyItem, indexList);
                                    historyItem["TaskScheduledId"]?.Parent.Remove();
                                    if (!showHistoryOutput && eventType == EventType.TaskCompleted)
                                    {
                                        historyItem.Remove("Result");
                                    }

                                    ConvertOutputToJToken(historyItem, showHistoryOutput && eventType == EventType.TaskCompleted);
                                    break;
                                case EventType.SubOrchestrationInstanceCreated:
                                    TrackNameAndScheduledTime(historyItem, eventType, i, eventMapper);
                                    historyItem.Remove("Version");
                                    historyItem.Remove("Input");
                                    break;
                                case EventType.SubOrchestrationInstanceCompleted:
                                case EventType.SubOrchestrationInstanceFailed:
                                    AddScheduledEventDataAndAggregate(ref eventMapper, "SubOrchestrationInstanceCreated", historyItem, indexList);
                                    historyItem.Remove("TaskScheduledId");
                                    if (!showHistoryOutput && eventType == EventType.SubOrchestrationInstanceCompleted)
                                    {
                                        historyItem.Remove("Result");
                                    }

                                    ConvertOutputToJToken(historyItem, showHistoryOutput && eventType == EventType.SubOrchestrationInstanceCompleted);
                                    break;
                                case EventType.ExecutionStarted:
                                    var functionName = historyItem["Name"];
                                    historyItem.Remove("Name");
                                    historyItem["FunctionName"] = functionName;
                                    historyItem.Remove("OrchestrationInstance");
                                    historyItem.Remove("ParentInstance");
                                    historyItem.Remove("Version");
                                    historyItem.Remove("Tags");
                                    historyItem.Remove("Input");
                                    break;
                                case EventType.ExecutionCompleted:
                                    if (Enum.TryParse(historyItem["OrchestrationStatus"].Value<string>(), out OrchestrationStatus orchestrationStatus))
                                    {
                                        historyItem["OrchestrationStatus"] = orchestrationStatus.ToString();
                                    }

                                    if (!showHistoryOutput)
                                    {
                                        historyItem.Remove("Result");
                                    }

                                    ConvertOutputToJToken(historyItem, showHistoryOutput);
                                    break;
                                case EventType.ExecutionTerminated:
                                    historyItem.Remove("Input");
                                    break;
                                case EventType.TimerFired:
                                    historyItem.Remove("TimerId");
                                    break;
                                case EventType.EventRaised:
                                    historyItem.Remove("Input");
                                    break;
                                case EventType.OrchestratorStarted:
                                case EventType.OrchestratorCompleted:
                                    indexList.Add(i);
                                    break;
                            }

                            historyItem.Remove("EventId");
                            historyItem.Remove("IsPlayed");
                        }
                    }

                    var counter = 0;
                    indexList.Sort();
                    foreach (var indexValue in indexList)
                    {
                        historyArray.RemoveAt(indexValue - counter);
                        counter++;
                    }
                }
            }

            return ConvertOrchestrationStateToStatus(orchestrationState, historyArray);
        }

        // Get a response that will point to our webhook handler.
        internal HttpResponseMessage CreateCheckStatusResponse(
            HttpRequestMessage request,
            string instanceId,
            DurableClientAttribute attribute,
            bool returnInternalServerErrorOnFailure = false)
        {
            return this.httpApiHandler.CreateCheckStatusResponse(request, instanceId, attribute, returnInternalServerErrorOnFailure);
        }

        private static void TrackNameAndScheduledTime(JObject historyItem, EventType eventType, int index, Dictionary<string, EventIndexDateMapping> eventMapper)
        {
            eventMapper.Add($"{eventType}_{historyItem["EventId"]}", new EventIndexDateMapping { Index = index, Name = (string)historyItem["Name"], Date = (DateTime)historyItem["Timestamp"] });
        }

        private static void AddScheduledEventDataAndAggregate(ref Dictionary<string, EventIndexDateMapping> eventMapper, string prefix, JToken historyItem, List<int> indexList)
        {
            if (eventMapper.TryGetValue($"{prefix}_{historyItem["TaskScheduledId"]}", out EventIndexDateMapping taskScheduledData))
            {
                historyItem["ScheduledTime"] = taskScheduledData.Date;
                historyItem["FunctionName"] = taskScheduledData.Name;
                indexList.Add(taskScheduledData.Index);
            }
        }

        internal static DurableOrchestrationStatus ConvertOrchestrationStateToStatus(OrchestrationState orchestrationState, JArray historyArray = null)
        {
            return new DurableOrchestrationStatus
            {
                Name = orchestrationState.Name,
                InstanceId = orchestrationState.OrchestrationInstance.InstanceId,
                CreatedTime = orchestrationState.CreatedTime,
                LastUpdatedTime = orchestrationState.LastUpdatedTime,
                RuntimeStatus = (OrchestrationRuntimeStatus)orchestrationState.OrchestrationStatus,
                CustomStatus = ParseToJToken(orchestrationState.Status),
                Input = ParseToJToken(orchestrationState.Input),
                Output = ParseToJToken(orchestrationState.Output),
                History = historyArray,
            };
        }

        internal static JToken ParseToJToken(string value)
        {
            if (value == null)
            {
                return NullJValue;
            }

            // Ignore whitespace
            value = value.Trim();
            if (value.Length == 0)
            {
                return string.Empty;
            }

            try
            {
                return JToken.Parse(value);
            }
            catch (JsonReaderException)
            {
                // Return the raw string value as the fallback. This is common in terminate scenarios.
                return value;
            }
        }

        private static void ConvertOutputToJToken(JObject jsonObject, bool showHistoryOutput)
        {
            if (!showHistoryOutput)
            {
                return;
            }

            jsonObject["Result"] = ParseToJToken((string)jsonObject["Result"]);
        }

        private class EventIndexDateMapping
        {
            public int Index { get; set; }

            public DateTime Date { get; set; }

            public string Name { get; set; }
        }
    }
}<|MERGE_RESOLUTION|>--- conflicted
+++ resolved
@@ -47,14 +47,10 @@
         {
             this.config = config ?? throw new ArgumentNullException(nameof(config));
 
-<<<<<<< HEAD
             this.dataConverter = config.DataConverter;
 
-            this.client = new TaskHubClient(serviceClient, config.DataConverter);
-=======
-            this.client = new TaskHubClient(serviceClient);
+            this.client = new TaskHubClient(serviceClient, this.dataConverter);
             this.durabilityProvider = serviceClient;
->>>>>>> eb186ead
             this.traceHelper = config.TraceHelper;
             this.httpApiHandler = httpHandler;
             this.hubName = attribute.TaskHub ?? config.Options.HubName;
@@ -386,48 +382,12 @@
         private async Task<EntityStateResponse<T>> ReadEntityStateAsync<T>(DurabilityProvider provider, EntityId entityId)
         {
             this.config.ThrowIfFunctionDoesNotExist(entityId.EntityName, FunctionType.Entity);
-<<<<<<< HEAD
-
-            var instanceId = EntityId.GetSchedulerIdFromEntityId(entityId);
-            IList<OrchestrationState> stateList = await client.ServiceClient.GetOrchestrationStateAsync(instanceId, false);
-
-            OrchestrationState state = stateList?.FirstOrDefault();
-            if (state != null
-                && state.OrchestrationInstance != null
-                && state.Input != null)
-            {
-                string serializedState;
-
-                if (this.client.ServiceClient is AzureStorageOrchestrationService service
-                    && state.Input.StartsWith("http"))
-                {
-                    // the input was compressed... read it back from blob
-                    serializedState = await service.DownloadBlobAsync(state.Input);
-                }
-                else
-                {
-                    serializedState = state.Input;
-                }
-
-                var schedulerState = JsonConvert.DeserializeObject<SchedulerState>(serializedState, this.dataConverter.MessageSettings);
-
-                if (schedulerState.EntityExists)
-                {
-                    return new EntityStateResponse<T>()
-                    {
-                        EntityExists = true,
-                        EntityState = this.dataConverter.MessageConverter.Deserialize<T>(schedulerState.EntityState),
-                    };
-                }
-            }
-=======
-            string entityState = await provider.RetrieveSerializedEntityState(entityId);
->>>>>>> eb186ead
+            string entityState = await provider.RetrieveSerializedEntityState(entityId, this.dataConverter.MessageSettings);
 
             return new EntityStateResponse<T>()
             {
                 EntityExists = entityState != null,
-                EntityState = MessagePayloadDataConverter.Default.Deserialize<T>(entityState),
+                EntityState = this.dataConverter.Deserialize<T>(entityState),
             };
         }
 
