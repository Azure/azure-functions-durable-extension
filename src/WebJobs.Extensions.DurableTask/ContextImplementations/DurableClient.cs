--- conflicted
+++ resolved
@@ -279,15 +279,10 @@
             {
                 request.SetInput(operationInput);
             }
-
-<<<<<<< HEAD
+          
             var jrequest = JToken.FromObject(request, this.dataConverter.MessageSerializer);
-            await client.RaiseEventAsync(instance, "op", jrequest);
-=======
-            var jrequest = JToken.FromObject(request, MessagePayloadDataConverter.DefaultSerializer);
             var eventName = scheduledTimeUtc.HasValue ? EntityMessageEventNames.ScheduledRequestMessageEventName(scheduledTimeUtc.Value) : EntityMessageEventNames.RequestMessageEventName;
             await client.RaiseEventAsync(instance, eventName, jrequest);
->>>>>>> 55480a0b
 
             this.traceHelper.FunctionScheduled(
                 hubName,
