﻿// Copyright (c) .NET Foundation. All rights reserved.
// Licensed under the MIT License. See LICENSE in the project root for license information.

using System;
using Newtonsoft.Json;
using Newtonsoft.Json.Linq;

namespace Microsoft.Azure.WebJobs.Extensions.DurableTask
{
    internal class ResponseMessage
    {
        [JsonProperty(PropertyName = "result")]
        public string Result { get; set; }

        [JsonProperty(PropertyName = "exceptionType", DefaultValueHandling = DefaultValueHandling.Ignore)]
        public string ExceptionType { get; set; }

        [JsonIgnore]
        public bool IsException => this.ExceptionType != null;

        public void SetResult(object result, MessagePayloadDataConverter dataConverter)
        {
            this.ExceptionType = null;
            if (result is JToken jtoken)
            {
                this.Result = jtoken.ToString(Formatting.None);
            }
            else
            {
                this.Result = dataConverter.Serialize(result);
            }
        }

<<<<<<< HEAD
        public void SetExceptionResult(Exception exception, string operation, MessagePayloadDataConverter dataConverter)
=======
        public void SetExceptionResult(Exception exception, string operation, EntityId entity, MessagePayloadDataConverter errorDataConverter)
>>>>>>> 36a95677
        {
            this.ExceptionType = exception.GetType().AssemblyQualifiedName;

            try
            {
                this.Result = errorDataConverter.Serialize(exception);
            }
            catch (Exception)
            {
                // sometimes, exceptions cannot be serialized. In that case we create a serializable wrapper
                // exception which lets the caller know something went wrong.

                var wrapper = string.IsNullOrEmpty(operation) ?
                      new OperationErrorException($"{this.ExceptionType} while processing operations: {exception.Message}")
                    : new OperationErrorException($"{this.ExceptionType} in operation '{operation}': {exception.Message}");

                this.ExceptionType = wrapper.GetType().AssemblyQualifiedName;
                this.Result = errorDataConverter.Serialize(wrapper);
            }
        }

        public T GetResult<T>(MessagePayloadDataConverter messageDataConverter, MessagePayloadDataConverter errorDataConverter)
        {
            if (this.IsException)
            {
                Exception e = null;

                // do a best-effort attempt at deserializing this exception
                try
                {
                    var type = Type.GetType(this.ExceptionType, true);
                    e = (Exception)errorDataConverter.Deserialize(this.Result, type);
                }
                catch
                {
                }

                if (e == null)
                {
                    // Could not deserialize. Let's just wrap it legibly,
                    // to help developers figure out what happened
                    e = new FunctionFailedException($"Entity operation threw {this.ExceptionType}, content = {this.Result}");
                }

                throw e;
            }
            else if (this.Result == null)
            {
                return default(T);
            }
            else
            {
                return messageDataConverter.Deserialize<T>(this.Result);
            }
        }

        public override string ToString()
        {
            if (this.IsException)
            {
                return $"[ExceptionResponse {this.Result}]";
            }
            else
            {
                return $"[Response {this.Result}]";
            }
        }
    }
}<|MERGE_RESOLUTION|>--- conflicted
+++ resolved
@@ -31,11 +31,7 @@
             }
         }
 
-<<<<<<< HEAD
-        public void SetExceptionResult(Exception exception, string operation, MessagePayloadDataConverter dataConverter)
-=======
-        public void SetExceptionResult(Exception exception, string operation, EntityId entity, MessagePayloadDataConverter errorDataConverter)
->>>>>>> 36a95677
+        public void SetExceptionResult(Exception exception, string operation, MessagePayloadDataConverter errorDataConverter)
         {
             this.ExceptionType = exception.GetType().AssemblyQualifiedName;
 
