--- conflicted
+++ resolved
@@ -44,11 +44,6 @@
         /// <returns>Instance of the <see cref="HttpManagementPayload"/> class.</returns>
         public abstract HttpManagementPayload CreateHttpManagementPayload(string instanceId);
 
-<<<<<<< HEAD
-        /// <inheritdoc />
-        public virtual Task<HttpResponse> WaitForCompletionOrCreateCheckStatusResponseAsync(
-            HttpRequest request,
-=======
         /// <summary>
         /// Creates an HTTP response which either contains a payload of management URLs for a non-completed instance
         /// or contains the payload containing the output of the completed orchestration.
@@ -62,9 +57,8 @@
         /// <param name="request">The HTTP request that triggered the current function.</param>
         /// <param name="instanceId">The unique ID of the instance to check.</param>
         /// <returns>An HTTP response which may include a 202 and location header or a 200 with the durable function output in the response body.</returns>
-        public virtual Task<HttpResponseMessage> WaitForCompletionOrCreateCheckStatusResponseAsync(
-            HttpRequestMessage request,
->>>>>>> 8c811785
+        public virtual Task<HttpResponse> WaitForCompletionOrCreateCheckStatusResponseAsync(
+            HttpRequest request,
             string instanceId)
         {
             return this.WaitForCompletionOrCreateCheckStatusResponseAsync(
@@ -73,11 +67,6 @@
                 timeout: TimeSpan.FromSeconds(10));
         }
 
-<<<<<<< HEAD
-        /// <inheritdoc />
-        public virtual Task<HttpResponse> WaitForCompletionOrCreateCheckStatusResponseAsync(
-            HttpRequest request,
-=======
         /// <summary>
         /// Creates an HTTP response which either contains a payload of management URLs for a non-completed instance
         /// or contains the payload containing the output of the completed orchestration.
@@ -92,9 +81,8 @@
         /// <param name="instanceId">The unique ID of the instance to check.</param>
         /// <param name="timeout">Total allowed timeout for output from the durable function. The default value is 10 seconds.</param>
         /// <returns>An HTTP response which may include a 202 and location header or a 200 with the durable function output in the response body.</returns>
-        public virtual Task<HttpResponseMessage> WaitForCompletionOrCreateCheckStatusResponseAsync(
-            HttpRequestMessage request,
->>>>>>> 8c811785
+        public virtual Task<HttpResponse> WaitForCompletionOrCreateCheckStatusResponseAsync(
+            HttpRequest request,
             string instanceId,
             TimeSpan timeout)
         {
