﻿// Copyright (c) .NET Foundation. All rights reserved.
// Licensed under the MIT License. See LICENSE in the project root for license information.

using System;
using System.Collections.Generic;
using System.Linq;
#if !FUNCTIONS_V1
using Microsoft.Azure.WebJobs.Extensions.DurableTask.ContextImplementations;
using Microsoft.Azure.WebJobs.Extensions.DurableTask.Correlation;
using Microsoft.Azure.WebJobs.Extensions.DurableTask.Options;
using Microsoft.Azure.WebJobs.Extensions.DurableTask.Scale;
<<<<<<< HEAD
using Microsoft.Azure.WebJobs.Extensions.DurableTask.Storage;
=======
>>>>>>> 5453308c
using Microsoft.Azure.WebJobs.Host.Scale;
using Microsoft.Extensions.Azure;
using Microsoft.Extensions.DependencyInjection;
using Microsoft.Extensions.DependencyInjection.Extensions;
using Microsoft.Extensions.Logging;
using Microsoft.Extensions.Options;
#else
using Microsoft.Azure.WebJobs.Extensions.DurableTask.ContextImplementations;
using Microsoft.Azure.WebJobs.Extensions.DurableTask.Options;
using Microsoft.Azure.WebJobs.Extensions.DurableTask.Storage;
using Microsoft.Azure.WebJobs.Host;
using Microsoft.Azure.WebJobs.Host.Config;
using Microsoft.Extensions.DependencyInjection;
using Microsoft.Extensions.DependencyInjection.Extensions;
#endif

namespace Microsoft.Azure.WebJobs.Extensions.DurableTask
{
    /// <summary>
    /// Extension for registering a Durable Functions configuration with <c>JobHostConfiguration</c>.
    /// </summary>
    public static class DurableTaskJobHostConfigurationExtensions
    {
        /// <summary>
        /// Adds the Durable Task extension to the provided <see cref="IServiceCollection"/>.
        /// </summary>
        /// <param name="serviceCollection">The <see cref="IServiceCollection"/> to configure.</param>
        /// <returns>Returns the provided <see cref="IServiceCollection"/>.</returns>
        public static IServiceCollection AddDurableClientFactory(this IServiceCollection serviceCollection)
        {
            if (serviceCollection == null)
            {
                throw new ArgumentNullException(nameof(serviceCollection));
            }

            serviceCollection.TryAddSingleton<INameResolver, DefaultNameResolver>();
            serviceCollection.TryAddSingleton<IConnectionInfoResolver, StandardConnectionInfoProvider>();
            serviceCollection.TryAddSingleton<IStorageServiceClientProviderFactory, StorageServiceClientProviderFactory>();
#if !FUNCTIONS_V1
            serviceCollection.AddAzureClientsCore();
#endif
            serviceCollection.TryAddSingleton<IDurabilityProviderFactory, AzureStorageDurabilityProviderFactory>();
            serviceCollection.TryAddSingleton<IDurableClientFactory, DurableClientFactory>();
            serviceCollection.TryAddSingleton<IMessageSerializerSettingsFactory, MessageSerializerSettingsFactory>();
#pragma warning disable CS0612, CS0618 // Type or member is obsolete
            serviceCollection.TryAddSingleton<IConnectionStringResolver, StandardConnectionStringProvider>();
            serviceCollection.TryAddSingleton<IPlatformInformation, DefaultPlatformInformation>();
#pragma warning restore CS0612, CS0618 // Type or member is obsolete

            return serviceCollection;
        }

        /// <summary>
        /// Adds the Durable Task extension to the provided <see cref="IServiceCollection"/>.
        /// </summary>
        /// <param name="serviceCollection">The <see cref="IServiceCollection"/> to configure.</param>
        /// <param name="optionsBuilder">Populate default configurations of <see cref="DurableClientOptions"/> to create Durable Clients.</param>
        /// <returns>Returns the provided <see cref="IServiceCollection"/>.</returns>
        public static IServiceCollection AddDurableClientFactory(this IServiceCollection serviceCollection, Action<DurableClientOptions> optionsBuilder)
        {
            AddDurableClientFactory(serviceCollection);
            serviceCollection.Configure<DurableClientOptions>(optionsBuilder.Invoke);
            return serviceCollection;
        }

#if !FUNCTIONS_V1
        /// <summary>
        /// Adds the Durable Task extension to the provided <see cref="IWebJobsBuilder"/>.
        /// </summary>
        /// <param name="builder">The <see cref="IWebJobsBuilder"/> to configure.</param>
        /// <returns>Returns the provided <see cref="IWebJobsBuilder"/>.</returns>
        public static IWebJobsBuilder AddDurableTask(this IWebJobsBuilder builder)
        {
            if (builder == null)
            {
                throw new ArgumentNullException(nameof(builder));
            }

            builder
                .AddExtension<DurableTaskExtension>()
                .BindOptions<DurableTaskOptions>();

            IServiceCollection serviceCollection = builder.Services;
            serviceCollection.AddAzureClientsCore();
            serviceCollection.TryAddSingleton<IConnectionInfoResolver, WebJobsConnectionInfoProvider>();
            serviceCollection.TryAddSingleton<IStorageServiceClientProviderFactory, StorageServiceClientProviderFactory>();
            serviceCollection.TryAddSingleton<IDurableHttpMessageHandlerFactory, DurableHttpMessageHandlerFactory>();
            serviceCollection.AddSingleton<IDurabilityProviderFactory, AzureStorageDurabilityProviderFactory>();
            serviceCollection.TryAddSingleton<IMessageSerializerSettingsFactory, MessageSerializerSettingsFactory>();
            serviceCollection.TryAddSingleton<IErrorSerializerSettingsFactory, ErrorSerializerSettingsFactory>();
            serviceCollection.TryAddSingleton<IApplicationLifetimeWrapper, HostLifecycleService>();
            serviceCollection.AddSingleton<ITelemetryActivator, TelemetryActivator>();
            serviceCollection.TryAddSingleton<IDurableClientFactory, DurableClientFactory>();
#pragma warning disable CS0612, CS0618 // Type or member is obsolete
            serviceCollection.TryAddSingleton<IConnectionStringResolver, WebJobsConnectionStringProvider>();
            serviceCollection.AddSingleton<IPlatformInformation, DefaultPlatformInformation>();
#pragma warning restore CS0612, CS0618 // Type or member is obsolete

            return builder;
        }

#if FUNCTIONS_V3_OR_GREATER
        /// <summary>
        /// Adds the <see cref="IScaleMonitor"/> and <see cref="ITargetScaler"/> providers for the Durable Triggers.
        /// </summary>
        /// <param name="builder">The <see cref="IWebJobsBuilder"/> to configure.</param>
        /// <returns>Returns the provided <see cref="IWebJobsBuilder"/>.</returns>
        internal static IWebJobsBuilder AddDurableScaleForTrigger(this IWebJobsBuilder builder, TriggerMetadata triggerMetadata)
        {
            // this segment adheres to the followings pattern: https://github.com/Azure/azure-sdk-for-net/pull/38756
            DurableTaskTriggersScaleProvider provider = null;
            builder.Services.AddSingleton(serviceProvider =>
            {
                provider = new DurableTaskTriggersScaleProvider(serviceProvider.GetService<IOptions<DurableTaskOptions>>(), serviceProvider.GetService<INameResolver>(), serviceProvider.GetService<ILoggerFactory>(), serviceProvider.GetService<IEnumerable<IDurabilityProviderFactory>>(), triggerMetadata);
                return provider;
            });
            builder.Services.AddSingleton<IScaleMonitorProvider>(serviceProvider => serviceProvider.GetServices<DurableTaskTriggersScaleProvider>().Single(x => x == provider));
            builder.Services.AddSingleton<ITargetScalerProvider>(serviceProvider => serviceProvider.GetServices<DurableTaskTriggersScaleProvider>().Single(x => x == provider));
            return builder;
        }
#endif

        /// <summary>
        /// Adds the Durable Task extension to the provided <see cref="IWebJobsBuilder"/>.
        /// </summary>
        /// <param name="builder">The <see cref="IWebJobsBuilder"/> to configure.</param>
        /// <param name="options">The configuration options for this extension.</param>
        /// <returns>Returns the provided <see cref="IWebJobsBuilder"/>.</returns>
        public static IWebJobsBuilder AddDurableTask(this IWebJobsBuilder builder, IOptions<DurableTaskOptions> options)
        {
            if (builder == null)
            {
                throw new ArgumentNullException(nameof(builder));
            }

            if (options == null)
            {
                throw new ArgumentNullException(nameof(options));
            }

            builder.AddDurableTask();
            builder.Services.AddSingleton(options);
            return builder;
        }

        /// <summary>
        /// Adds the Durable Task extension to the provided <see cref="IWebJobsBuilder"/>.
        /// </summary>
        /// <param name="builder">The <see cref="IWebJobsBuilder"/> to configure.</param>
        /// <param name="configure">An <see cref="Action{DurableTaskOptions}"/> to configure the provided <see cref="DurableTaskOptions"/>.</param>
        /// <returns>Returns the modified <paramref name="builder"/> object.</returns>
        public static IWebJobsBuilder AddDurableTask(this IWebJobsBuilder builder, Action<DurableTaskOptions> configure)
        {
            if (builder == null)
            {
                throw new ArgumentNullException(nameof(builder));
            }

            if (configure == null)
            {
                throw new ArgumentNullException(nameof(configure));
            }

            builder.AddDurableTask();
            builder.Services.Configure(configure);

            return builder;
        }

#else
        /// <summary>
        /// Enable running durable orchestrations implemented as functions.
        /// </summary>
        /// <param name="hostConfig">Configuration settings of the current <c>JobHost</c> instance.</param>
        /// <param name="listenerConfig">Durable Functions configuration.</param>
        public static void UseDurableTask(
            this JobHostConfiguration hostConfig,
            DurableTaskExtension listenerConfig)
        {
            if (hostConfig == null)
            {
                throw new ArgumentNullException(nameof(hostConfig));
            }

            if (listenerConfig == null)
            {
                throw new ArgumentNullException(nameof(listenerConfig));
            }

            IExtensionRegistry extensions = hostConfig.GetService<IExtensionRegistry>();
            extensions.RegisterExtension<IExtensionConfigProvider>(listenerConfig);
        }
#endif
    }
}<|MERGE_RESOLUTION|>--- conflicted
+++ resolved
@@ -9,10 +9,7 @@
 using Microsoft.Azure.WebJobs.Extensions.DurableTask.Correlation;
 using Microsoft.Azure.WebJobs.Extensions.DurableTask.Options;
 using Microsoft.Azure.WebJobs.Extensions.DurableTask.Scale;
-<<<<<<< HEAD
 using Microsoft.Azure.WebJobs.Extensions.DurableTask.Storage;
-=======
->>>>>>> 5453308c
 using Microsoft.Azure.WebJobs.Host.Scale;
 using Microsoft.Extensions.Azure;
 using Microsoft.Extensions.DependencyInjection;
@@ -135,6 +132,27 @@
         }
 #endif
 
+#if FUNCTIONS_V3_OR_GREATER
+        /// <summary>
+        /// Adds the <see cref="IScaleMonitor"/> and <see cref="ITargetScaler"/> providers for the Durable Triggers.
+        /// </summary>
+        /// <param name="builder">The <see cref="IWebJobsBuilder"/> to configure.</param>
+        /// <returns>Returns the provided <see cref="IWebJobsBuilder"/>.</returns>
+        internal static IWebJobsBuilder AddDurableScaleForTrigger(this IWebJobsBuilder builder, TriggerMetadata triggerMetadata)
+        {
+            // this segment adheres to the followings pattern: https://github.com/Azure/azure-sdk-for-net/pull/38756
+            DurableTaskTriggersScaleProvider provider = null;
+            builder.Services.AddSingleton(serviceProvider =>
+            {
+                provider = new DurableTaskTriggersScaleProvider(serviceProvider.GetService<IOptions<DurableTaskOptions>>(), serviceProvider.GetService<INameResolver>(), serviceProvider.GetService<ILoggerFactory>(), serviceProvider.GetService<IEnumerable<IDurabilityProviderFactory>>(), triggerMetadata);
+                return provider;
+            });
+            builder.Services.AddSingleton<IScaleMonitorProvider>(serviceProvider => serviceProvider.GetServices<DurableTaskTriggersScaleProvider>().Single(x => x == provider));
+            builder.Services.AddSingleton<ITargetScalerProvider>(serviceProvider => serviceProvider.GetServices<DurableTaskTriggersScaleProvider>().Single(x => x == provider));
+            return builder;
+        }
+#endif
+
         /// <summary>
         /// Adds the Durable Task extension to the provided <see cref="IWebJobsBuilder"/>.
         /// </summary>
