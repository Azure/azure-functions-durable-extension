﻿// Copyright (c) .NET Foundation. All rights reserved.
// Licensed under the MIT License. See LICENSE in the project root for license information.
#nullable enable
using System;
using System.Collections.Generic;
using System.Reflection;
using System.Threading;
using System.Threading.Tasks;
using Microsoft.Azure.WebJobs.Host.Bindings;
using Microsoft.Azure.WebJobs.Host.Listeners;
using Microsoft.Azure.WebJobs.Host.Protocols;
using Microsoft.Azure.WebJobs.Host.Triggers;
using Newtonsoft.Json.Linq;

namespace Microsoft.Azure.WebJobs.Extensions.DurableTask
{
    internal class ActivityTriggerAttributeBindingProvider : ITriggerBindingProvider
    {
        private readonly DurableTaskExtension durableTaskConfig;
<<<<<<< HEAD
        private readonly string storageConnectionString;

        public ActivityTriggerAttributeBindingProvider(
            DurableTaskExtension durableTaskConfig,
            string storageConnectionString)
        {
            this.durableTaskConfig = durableTaskConfig;
            this.storageConnectionString = storageConnectionString;
=======
        private readonly ExtensionConfigContext extensionContext;
        private readonly string connectionName;
        private readonly EndToEndTraceHelper traceHelper;

        public ActivityTriggerAttributeBindingProvider(
            DurableTaskExtension durableTaskConfig,
            ExtensionConfigContext extensionContext,
            string connectionName,
            EndToEndTraceHelper traceHelper)
        {
            this.durableTaskConfig = durableTaskConfig;
            this.extensionContext = extensionContext;
            this.connectionName = connectionName;
            this.traceHelper = traceHelper;
>>>>>>> d719198e
        }

        public Task<ITriggerBinding?> TryCreateAsync(TriggerBindingProviderContext context)
        {
            if (context == null)
            {
                throw new ArgumentNullException(nameof(context));
            }

            ParameterInfo parameter = context.Parameter;
            ActivityTriggerAttribute? trigger = parameter.GetCustomAttribute<ActivityTriggerAttribute>(inherit: false);
            if (trigger == null)
            {
                return Task.FromResult<ITriggerBinding?>(null);
            }

            // Priority for getting the name is [ActivityTrigger], [FunctionName], method name
            string name = trigger.Activity;
            if (string.IsNullOrEmpty(name))
            {
                MemberInfo method = context.Parameter.Member;
                name = method.GetCustomAttribute<FunctionNameAttribute>()?.Name ?? method.Name;
            }

            // The activity name defaults to the method name.
            var activityName = new FunctionName(name);
            this.durableTaskConfig.RegisterActivity(activityName, null);
            var binding = new ActivityTriggerBinding(this, parameter, trigger, activityName, this.durableTaskConfig);
            return Task.FromResult<ITriggerBinding?>(binding);
        }

        private class ActivityTriggerBinding : ITriggerBinding
        {
            private const string InstanceIdBindingPropertyName = "instanceId";
            private const string DataBindingPropertyName = "data";

            private readonly ActivityTriggerAttributeBindingProvider parent;
            private readonly ParameterInfo parameterInfo;
            private readonly ActivityTriggerAttribute attribute;
            private readonly FunctionName activityName;
            private readonly IReadOnlyDictionary<string, Type> contract;
            private readonly DurableTaskExtension durableTaskConfig;

            public ActivityTriggerBinding(
                ActivityTriggerAttributeBindingProvider parent,
                ParameterInfo parameterInfo,
                ActivityTriggerAttribute attribute,
                FunctionName activity,
                DurableTaskExtension durableTaskConfig)
            {
                this.parent = parent;
                this.parameterInfo = parameterInfo;
                this.attribute = attribute;
                this.activityName = activity;
                this.contract = GetBindingDataContract(parameterInfo);
                this.durableTaskConfig = durableTaskConfig;
            }

            public Type TriggerValueType => typeof(IDurableActivityContext);

            public IReadOnlyDictionary<string, Type> BindingDataContract => this.contract;

            private static IReadOnlyDictionary<string, Type> GetBindingDataContract(ParameterInfo parameterInfo)
            {
                var contract = new Dictionary<string, Type>(StringComparer.OrdinalIgnoreCase)
                {
                    // This binding supports return values of any type
                    { "$return", typeof(object).MakeByRefType() },
                    { InstanceIdBindingPropertyName, typeof(string) },
                };

                // allow binding to the parameter name
                contract[parameterInfo.Name!] = parameterInfo.ParameterType;

                // allow binding directly to the JSON representation of the data.
                contract[DataBindingPropertyName] = typeof(JValue);

                return contract;
            }

            public Task<ITriggerData> BindAsync(object value, ValueBindingContext context)
            {
                // If we are not directly passed a DurableActivityContext, we can assume we are being called directly
                // by the admin API. This is mainly used for the Azure Portal execution scenario.
                if (!(value is DurableActivityContext activityContext))
                {
                    if (!(value is string serializedInput))
                    {
                        throw new InvalidOperationException($"Cannot execute an Activity Trigger without a {nameof(DurableActivityContext)} or a {nameof(String)} that represents the serialized input.");
                    }

                    // Durable functions expects input as a JArray with one element.
                    serializedInput = $"[{serializedInput}]";

                    activityContext = new DurableActivityContext(this.durableTaskConfig, Guid.NewGuid().ToString(), serializedInput, this.activityName.Name);
                }

                Type destinationType = this.parameterInfo.ParameterType;

                object? convertedValue;
                if (destinationType == typeof(object))
                {
                    convertedValue = value;
                }
                else if (destinationType == typeof(IDurableActivityContext))
                {
                    convertedValue = activityContext;
                }
                else if (destinationType == typeof(JObject))
                {
                    convertedValue = ActivityContextToJObject(activityContext);
                }
                else
                {
                    convertedValue = activityContext.GetInput(destinationType);
                }

                var inputValueProvider = new ObjectValueProvider(
                    convertedValue,
                    this.parameterInfo.ParameterType);

                // Note that there could be conflicts in thiese dictionary keys, in which case
                // the order here determines which binding rule will win.
                var bindingData = new Dictionary<string, object?>(StringComparer.OrdinalIgnoreCase);
                bindingData[InstanceIdBindingPropertyName] = ((IDurableActivityContext)activityContext).InstanceId;
                bindingData[this.parameterInfo.Name!] = convertedValue;
                bindingData[DataBindingPropertyName] = activityContext.GetInputAsJson();

                var triggerData = new TriggerData(inputValueProvider, bindingData);
                triggerData.ReturnValueProvider = new ActivityTriggerReturnValueBinder(
                    activityContext,
                    this.parameterInfo.ParameterType);

                return Task.FromResult<ITriggerData>(triggerData);
            }

            public ParameterDescriptor ToParameterDescriptor()
            {
                return new ParameterDescriptor { Name = this.parameterInfo.Name };
            }

            public Task<IListener> CreateListenerAsync(ListenerFactoryContext context)
            {
                if (context == null)
                {
                    throw new ArgumentNullException(nameof(context));
                }

                this.parent.durableTaskConfig.RegisterActivity(this.activityName, context.Executor);

                var listener = new DurableTaskListener(
                    this.parent.durableTaskConfig,
                    context.Descriptor.Id,
                    this.activityName,
                    FunctionType.Activity,
                    this.parent.connectionName);
                return Task.FromResult<IListener>(listener);
            }

            private static JObject? ActivityContextToJObject(IDurableActivityContext arg)
            {
                JToken token = ((DurableActivityContext)arg).GetInputAsJson();
                if (token == null)
                {
                    return null;
                }

                JObject? jObj = token as JObject;
                if (jObj == null)
                {
                    throw new ArgumentException($"Cannot convert '{token}' to a JSON object.");
                }

                return jObj;
            }

            private class ActivityTriggerReturnValueBinder : IValueBinder
            {
                private readonly DurableActivityContext context;
                private readonly Type valueType;

                public ActivityTriggerReturnValueBinder(DurableActivityContext context, Type valueType)
                {
                    this.context = context ?? throw new ArgumentNullException(nameof(context));
                    this.valueType = valueType ?? throw new ArgumentNullException(nameof(valueType));
                }

                public Type Type => this.valueType;

                public Task<object> GetValueAsync()
                {
                    throw new NotImplementedException("This binder should only be used for setting return values!");
                }

                public Task SetValueAsync(object value, CancellationToken cancellationToken)
                {
                    if (value != null)
                    {
                        this.context.SetOutput(value);
                    }

                    return Task.CompletedTask;
                }

                public string ToInvokeString()
                {
                    return this.context.GetSerializedOutput();
                }
            }
        }
    }
}
<|MERGE_RESOLUTION|>--- conflicted
+++ resolved
@@ -1,256 +1,239 @@
-﻿// Copyright (c) .NET Foundation. All rights reserved.
-// Licensed under the MIT License. See LICENSE in the project root for license information.
-#nullable enable
-using System;
-using System.Collections.Generic;
-using System.Reflection;
-using System.Threading;
-using System.Threading.Tasks;
-using Microsoft.Azure.WebJobs.Host.Bindings;
-using Microsoft.Azure.WebJobs.Host.Listeners;
-using Microsoft.Azure.WebJobs.Host.Protocols;
-using Microsoft.Azure.WebJobs.Host.Triggers;
-using Newtonsoft.Json.Linq;
-
-namespace Microsoft.Azure.WebJobs.Extensions.DurableTask
-{
-    internal class ActivityTriggerAttributeBindingProvider : ITriggerBindingProvider
-    {
-        private readonly DurableTaskExtension durableTaskConfig;
-<<<<<<< HEAD
-        private readonly string storageConnectionString;
-
-        public ActivityTriggerAttributeBindingProvider(
-            DurableTaskExtension durableTaskConfig,
-            string storageConnectionString)
-        {
-            this.durableTaskConfig = durableTaskConfig;
-            this.storageConnectionString = storageConnectionString;
-=======
-        private readonly ExtensionConfigContext extensionContext;
-        private readonly string connectionName;
-        private readonly EndToEndTraceHelper traceHelper;
-
-        public ActivityTriggerAttributeBindingProvider(
-            DurableTaskExtension durableTaskConfig,
-            ExtensionConfigContext extensionContext,
-            string connectionName,
-            EndToEndTraceHelper traceHelper)
-        {
-            this.durableTaskConfig = durableTaskConfig;
-            this.extensionContext = extensionContext;
-            this.connectionName = connectionName;
-            this.traceHelper = traceHelper;
->>>>>>> d719198e
-        }
-
-        public Task<ITriggerBinding?> TryCreateAsync(TriggerBindingProviderContext context)
-        {
-            if (context == null)
-            {
-                throw new ArgumentNullException(nameof(context));
-            }
-
-            ParameterInfo parameter = context.Parameter;
-            ActivityTriggerAttribute? trigger = parameter.GetCustomAttribute<ActivityTriggerAttribute>(inherit: false);
-            if (trigger == null)
-            {
-                return Task.FromResult<ITriggerBinding?>(null);
-            }
-
-            // Priority for getting the name is [ActivityTrigger], [FunctionName], method name
-            string name = trigger.Activity;
-            if (string.IsNullOrEmpty(name))
-            {
-                MemberInfo method = context.Parameter.Member;
-                name = method.GetCustomAttribute<FunctionNameAttribute>()?.Name ?? method.Name;
-            }
-
-            // The activity name defaults to the method name.
-            var activityName = new FunctionName(name);
-            this.durableTaskConfig.RegisterActivity(activityName, null);
-            var binding = new ActivityTriggerBinding(this, parameter, trigger, activityName, this.durableTaskConfig);
-            return Task.FromResult<ITriggerBinding?>(binding);
-        }
-
-        private class ActivityTriggerBinding : ITriggerBinding
-        {
-            private const string InstanceIdBindingPropertyName = "instanceId";
-            private const string DataBindingPropertyName = "data";
-
-            private readonly ActivityTriggerAttributeBindingProvider parent;
-            private readonly ParameterInfo parameterInfo;
-            private readonly ActivityTriggerAttribute attribute;
-            private readonly FunctionName activityName;
-            private readonly IReadOnlyDictionary<string, Type> contract;
-            private readonly DurableTaskExtension durableTaskConfig;
-
-            public ActivityTriggerBinding(
-                ActivityTriggerAttributeBindingProvider parent,
-                ParameterInfo parameterInfo,
-                ActivityTriggerAttribute attribute,
-                FunctionName activity,
-                DurableTaskExtension durableTaskConfig)
-            {
-                this.parent = parent;
-                this.parameterInfo = parameterInfo;
-                this.attribute = attribute;
-                this.activityName = activity;
-                this.contract = GetBindingDataContract(parameterInfo);
-                this.durableTaskConfig = durableTaskConfig;
-            }
-
-            public Type TriggerValueType => typeof(IDurableActivityContext);
-
-            public IReadOnlyDictionary<string, Type> BindingDataContract => this.contract;
-
-            private static IReadOnlyDictionary<string, Type> GetBindingDataContract(ParameterInfo parameterInfo)
-            {
-                var contract = new Dictionary<string, Type>(StringComparer.OrdinalIgnoreCase)
-                {
-                    // This binding supports return values of any type
-                    { "$return", typeof(object).MakeByRefType() },
-                    { InstanceIdBindingPropertyName, typeof(string) },
-                };
-
-                // allow binding to the parameter name
-                contract[parameterInfo.Name!] = parameterInfo.ParameterType;
-
-                // allow binding directly to the JSON representation of the data.
-                contract[DataBindingPropertyName] = typeof(JValue);
-
-                return contract;
-            }
-
-            public Task<ITriggerData> BindAsync(object value, ValueBindingContext context)
-            {
-                // If we are not directly passed a DurableActivityContext, we can assume we are being called directly
-                // by the admin API. This is mainly used for the Azure Portal execution scenario.
-                if (!(value is DurableActivityContext activityContext))
-                {
-                    if (!(value is string serializedInput))
-                    {
-                        throw new InvalidOperationException($"Cannot execute an Activity Trigger without a {nameof(DurableActivityContext)} or a {nameof(String)} that represents the serialized input.");
-                    }
-
-                    // Durable functions expects input as a JArray with one element.
-                    serializedInput = $"[{serializedInput}]";
-
-                    activityContext = new DurableActivityContext(this.durableTaskConfig, Guid.NewGuid().ToString(), serializedInput, this.activityName.Name);
-                }
-
-                Type destinationType = this.parameterInfo.ParameterType;
-
-                object? convertedValue;
-                if (destinationType == typeof(object))
-                {
-                    convertedValue = value;
-                }
-                else if (destinationType == typeof(IDurableActivityContext))
-                {
-                    convertedValue = activityContext;
-                }
-                else if (destinationType == typeof(JObject))
-                {
-                    convertedValue = ActivityContextToJObject(activityContext);
-                }
-                else
-                {
-                    convertedValue = activityContext.GetInput(destinationType);
-                }
-
-                var inputValueProvider = new ObjectValueProvider(
-                    convertedValue,
-                    this.parameterInfo.ParameterType);
-
-                // Note that there could be conflicts in thiese dictionary keys, in which case
-                // the order here determines which binding rule will win.
-                var bindingData = new Dictionary<string, object?>(StringComparer.OrdinalIgnoreCase);
-                bindingData[InstanceIdBindingPropertyName] = ((IDurableActivityContext)activityContext).InstanceId;
-                bindingData[this.parameterInfo.Name!] = convertedValue;
-                bindingData[DataBindingPropertyName] = activityContext.GetInputAsJson();
-
-                var triggerData = new TriggerData(inputValueProvider, bindingData);
-                triggerData.ReturnValueProvider = new ActivityTriggerReturnValueBinder(
-                    activityContext,
-                    this.parameterInfo.ParameterType);
-
-                return Task.FromResult<ITriggerData>(triggerData);
-            }
-
-            public ParameterDescriptor ToParameterDescriptor()
-            {
-                return new ParameterDescriptor { Name = this.parameterInfo.Name };
-            }
-
-            public Task<IListener> CreateListenerAsync(ListenerFactoryContext context)
-            {
-                if (context == null)
-                {
-                    throw new ArgumentNullException(nameof(context));
-                }
-
-                this.parent.durableTaskConfig.RegisterActivity(this.activityName, context.Executor);
-
-                var listener = new DurableTaskListener(
-                    this.parent.durableTaskConfig,
-                    context.Descriptor.Id,
-                    this.activityName,
-                    FunctionType.Activity,
-                    this.parent.connectionName);
-                return Task.FromResult<IListener>(listener);
-            }
-
-            private static JObject? ActivityContextToJObject(IDurableActivityContext arg)
-            {
-                JToken token = ((DurableActivityContext)arg).GetInputAsJson();
-                if (token == null)
-                {
-                    return null;
-                }
-
-                JObject? jObj = token as JObject;
-                if (jObj == null)
-                {
-                    throw new ArgumentException($"Cannot convert '{token}' to a JSON object.");
-                }
-
-                return jObj;
-            }
-
-            private class ActivityTriggerReturnValueBinder : IValueBinder
-            {
-                private readonly DurableActivityContext context;
-                private readonly Type valueType;
-
-                public ActivityTriggerReturnValueBinder(DurableActivityContext context, Type valueType)
-                {
-                    this.context = context ?? throw new ArgumentNullException(nameof(context));
-                    this.valueType = valueType ?? throw new ArgumentNullException(nameof(valueType));
-                }
-
-                public Type Type => this.valueType;
-
-                public Task<object> GetValueAsync()
-                {
-                    throw new NotImplementedException("This binder should only be used for setting return values!");
-                }
-
-                public Task SetValueAsync(object value, CancellationToken cancellationToken)
-                {
-                    if (value != null)
-                    {
-                        this.context.SetOutput(value);
-                    }
-
-                    return Task.CompletedTask;
-                }
-
-                public string ToInvokeString()
-                {
-                    return this.context.GetSerializedOutput();
-                }
-            }
-        }
-    }
-}
+﻿// Copyright (c) .NET Foundation. All rights reserved.
+// Licensed under the MIT License. See LICENSE in the project root for license information.
+#nullable enable
+using System;
+using System.Collections.Generic;
+using System.Reflection;
+using System.Threading;
+using System.Threading.Tasks;
+using Microsoft.Azure.WebJobs.Host.Bindings;
+using Microsoft.Azure.WebJobs.Host.Listeners;
+using Microsoft.Azure.WebJobs.Host.Protocols;
+using Microsoft.Azure.WebJobs.Host.Triggers;
+using Newtonsoft.Json.Linq;
+
+namespace Microsoft.Azure.WebJobs.Extensions.DurableTask
+{
+    internal class ActivityTriggerAttributeBindingProvider : ITriggerBindingProvider
+    {
+        private readonly DurableTaskExtension durableTaskConfig;
+        private readonly string connectionName;
+
+        public ActivityTriggerAttributeBindingProvider(
+            DurableTaskExtension durableTaskConfig,
+            string connectionName)
+        {
+            this.durableTaskConfig = durableTaskConfig;
+            this.connectionName = connectionName;
+        }
+
+        public Task<ITriggerBinding?> TryCreateAsync(TriggerBindingProviderContext context)
+        {
+            if (context == null)
+            {
+                throw new ArgumentNullException(nameof(context));
+            }
+
+            ParameterInfo parameter = context.Parameter;
+            ActivityTriggerAttribute? trigger = parameter.GetCustomAttribute<ActivityTriggerAttribute>(inherit: false);
+            if (trigger == null)
+            {
+                return Task.FromResult<ITriggerBinding?>(null);
+            }
+
+            // Priority for getting the name is [ActivityTrigger], [FunctionName], method name
+            string name = trigger.Activity;
+            if (string.IsNullOrEmpty(name))
+            {
+                MemberInfo method = context.Parameter.Member;
+                name = method.GetCustomAttribute<FunctionNameAttribute>()?.Name ?? method.Name;
+            }
+
+            // The activity name defaults to the method name.
+            var activityName = new FunctionName(name);
+            this.durableTaskConfig.RegisterActivity(activityName, null);
+            var binding = new ActivityTriggerBinding(this, parameter, trigger, activityName, this.durableTaskConfig);
+            return Task.FromResult<ITriggerBinding?>(binding);
+        }
+
+        private class ActivityTriggerBinding : ITriggerBinding
+        {
+            private const string InstanceIdBindingPropertyName = "instanceId";
+            private const string DataBindingPropertyName = "data";
+
+            private readonly ActivityTriggerAttributeBindingProvider parent;
+            private readonly ParameterInfo parameterInfo;
+            private readonly ActivityTriggerAttribute attribute;
+            private readonly FunctionName activityName;
+            private readonly IReadOnlyDictionary<string, Type> contract;
+            private readonly DurableTaskExtension durableTaskConfig;
+
+            public ActivityTriggerBinding(
+                ActivityTriggerAttributeBindingProvider parent,
+                ParameterInfo parameterInfo,
+                ActivityTriggerAttribute attribute,
+                FunctionName activity,
+                DurableTaskExtension durableTaskConfig)
+            {
+                this.parent = parent;
+                this.parameterInfo = parameterInfo;
+                this.attribute = attribute;
+                this.activityName = activity;
+                this.contract = GetBindingDataContract(parameterInfo);
+                this.durableTaskConfig = durableTaskConfig;
+            }
+
+            public Type TriggerValueType => typeof(IDurableActivityContext);
+
+            public IReadOnlyDictionary<string, Type> BindingDataContract => this.contract;
+
+            private static IReadOnlyDictionary<string, Type> GetBindingDataContract(ParameterInfo parameterInfo)
+            {
+                var contract = new Dictionary<string, Type>(StringComparer.OrdinalIgnoreCase)
+                {
+                    // This binding supports return values of any type
+                    { "$return", typeof(object).MakeByRefType() },
+                    { InstanceIdBindingPropertyName, typeof(string) },
+                };
+
+                // allow binding to the parameter name
+                contract[parameterInfo.Name!] = parameterInfo.ParameterType;
+
+                // allow binding directly to the JSON representation of the data.
+                contract[DataBindingPropertyName] = typeof(JValue);
+
+                return contract;
+            }
+
+            public Task<ITriggerData> BindAsync(object value, ValueBindingContext context)
+            {
+                // If we are not directly passed a DurableActivityContext, we can assume we are being called directly
+                // by the admin API. This is mainly used for the Azure Portal execution scenario.
+                if (value is not DurableActivityContext activityContext)
+                {
+                    if (value is not string serializedInput)
+                    {
+                        throw new InvalidOperationException($"Cannot execute an Activity Trigger without a {nameof(DurableActivityContext)} or a {nameof(String)} that represents the serialized input.");
+                    }
+
+                    // Durable functions expects input as a JArray with one element.
+                    serializedInput = $"[{serializedInput}]";
+
+                    activityContext = new DurableActivityContext(this.durableTaskConfig, Guid.NewGuid().ToString(), serializedInput, this.activityName.Name);
+                }
+
+                Type destinationType = this.parameterInfo.ParameterType;
+
+                object? convertedValue;
+                if (destinationType == typeof(object))
+                {
+                    convertedValue = value;
+                }
+                else if (destinationType == typeof(IDurableActivityContext))
+                {
+                    convertedValue = activityContext;
+                }
+                else if (destinationType == typeof(JObject))
+                {
+                    convertedValue = ActivityContextToJObject(activityContext);
+                }
+                else
+                {
+                    convertedValue = activityContext.GetInput(destinationType);
+                }
+
+                var inputValueProvider = new ObjectValueProvider(
+                    convertedValue,
+                    this.parameterInfo.ParameterType);
+
+                // Note that there could be conflicts in thiese dictionary keys, in which case
+                // the order here determines which binding rule will win.
+                var bindingData = new Dictionary<string, object?>(StringComparer.OrdinalIgnoreCase);
+                bindingData[InstanceIdBindingPropertyName] = ((IDurableActivityContext)activityContext).InstanceId;
+                bindingData[this.parameterInfo.Name!] = convertedValue;
+                bindingData[DataBindingPropertyName] = activityContext.GetInputAsJson();
+
+                var triggerData = new TriggerData(inputValueProvider, bindingData);
+                triggerData.ReturnValueProvider = new ActivityTriggerReturnValueBinder(
+                    activityContext,
+                    this.parameterInfo.ParameterType);
+
+                return Task.FromResult<ITriggerData>(triggerData);
+            }
+
+            public ParameterDescriptor ToParameterDescriptor()
+            {
+                return new ParameterDescriptor { Name = this.parameterInfo.Name };
+            }
+
+            public Task<IListener> CreateListenerAsync(ListenerFactoryContext context)
+            {
+                if (context == null)
+                {
+                    throw new ArgumentNullException(nameof(context));
+                }
+
+                this.parent.durableTaskConfig.RegisterActivity(this.activityName, context.Executor);
+
+                var listener = new DurableTaskListener(
+                    this.parent.durableTaskConfig,
+                    context.Descriptor.Id,
+                    this.activityName,
+                    FunctionType.Activity,
+                    this.parent.connectionName);
+                return Task.FromResult<IListener>(listener);
+            }
+
+            private static JObject? ActivityContextToJObject(IDurableActivityContext arg)
+            {
+                JToken token = ((DurableActivityContext)arg).GetInputAsJson();
+                if (token == null)
+                {
+                    return null;
+                }
+
+                JObject? jObj = token as JObject;
+                if (jObj == null)
+                {
+                    throw new ArgumentException($"Cannot convert '{token}' to a JSON object.");
+                }
+
+                return jObj;
+            }
+
+            private class ActivityTriggerReturnValueBinder : IValueBinder
+            {
+                private readonly DurableActivityContext context;
+                private readonly Type valueType;
+
+                public ActivityTriggerReturnValueBinder(DurableActivityContext context, Type valueType)
+                {
+                    this.context = context ?? throw new ArgumentNullException(nameof(context));
+                    this.valueType = valueType ?? throw new ArgumentNullException(nameof(valueType));
+                }
+
+                public Type Type => this.valueType;
+
+                public Task<object> GetValueAsync()
+                {
+                    throw new NotImplementedException("This binder should only be used for setting return values!");
+                }
+
+                public Task SetValueAsync(object value, CancellationToken cancellationToken)
+                {
+                    if (value != null)
+                    {
+                        this.context.SetOutput(value);
+                    }
+
+                    return Task.CompletedTask;
+                }
+
+                public string ToInvokeString()
+                {
+                    return this.context.GetSerializedOutput();
+                }
+            }
+        }
+    }
+}