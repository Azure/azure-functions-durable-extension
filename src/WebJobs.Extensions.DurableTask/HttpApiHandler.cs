﻿// Copyright (c) .NET Foundation. All rights reserved.
// Licensed under the MIT License. See LICENSE in the project root for license information.

using System;
using System.Collections.Generic;
using System.Collections.Specialized;
using System.Diagnostics;
using System.Linq;
using System.Net;
using System.Net.Http;
using System.Net.Http.Headers;
using System.Threading;
using System.Threading.Tasks;
using DurableTask.Core;
using Microsoft.AspNetCore.Routing;
using Microsoft.AspNetCore.Routing.Template;
using Microsoft.Extensions.Logging;
using Newtonsoft.Json;
using Newtonsoft.Json.Linq;

namespace Microsoft.Azure.WebJobs.Extensions.DurableTask
{
    internal class HttpApiHandler
    {
        // Route segments. Note that these segments cannot start with `/` due to limitations with TemplateMatcher.
        private const string InstancesControllerSegment = "instances/";
        private const string OrchestratorsControllerSegment = "orchestrators/";
        private const string EntitiesControllerSegment = "entities/";

        // Route parameters
        private const string FunctionNameRouteParameter = "functionName";
        private const string InstanceIdRouteParameter = "instanceId";
        private const string EntityNameRouteParameter = "entityName";
        private const string EntityKeyRouteParameter = "entityKey";
        private const string OperationRouteParameter = "operation";
        private const string EventNameRouteParameter = "eventName";

        // Query string parameters
        private const string TaskHubParameter = "taskHub";
        private const string ConnectionParameter = "connection";
        private const string RaiseEventOperation = "raiseEvent";
        private const string TerminateOperation = "terminate";
        private const string RewindOperation = "rewind";
        private const string ShowHistoryParameter = "showHistory";
        private const string ShowHistoryOutputParameter = "showHistoryOutput";
        private const string ShowInputParameter = "showInput";
        private const string CreatedTimeFromParameter = "createdTimeFrom";
        private const string CreatedTimeToParameter = "createdTimeTo";
        private const string RuntimeStatusParameter = "runtimeStatus";
        private const string PageSizeParameter = "top";
        private const string ReturnInternalServerErrorOnFailure = "returnInternalServerErrorOnFailure";

        // API Routes
        private static readonly TemplateMatcher StartOrchestrationRoute = GetStartOrchestrationRoute();
        private static readonly TemplateMatcher EntityRoute = GetEntityRoute();
        private static readonly TemplateMatcher InstancesRoute = GetInstancesRoute();
        private static readonly TemplateMatcher InstanceRaiseEventRoute = GetInstanceRaiseEventRoute();

        private readonly DurableTaskExtension config;
        private readonly ILogger logger;
        private readonly MessagePayloadDataConverter dataConverter;

        public HttpApiHandler(DurableTaskExtension config, ILogger logger)
        {
            this.config = config;
            this.dataConverter = this.config.DataConverter;
            this.logger = logger;
        }

        internal HttpResponseMessage CreateCheckStatusResponse(
            HttpRequestMessage request,
            string instanceId,
            DurableClientAttribute attribute,
            bool returnInternalServerErrorOnFailure = false)
        {
            HttpManagementPayload httpManagementPayload = this.GetClientResponseLinks(request, instanceId, attribute?.TaskHub, attribute?.ConnectionName, returnInternalServerErrorOnFailure);
            return this.CreateCheckStatusResponseMessage(
                request,
                httpManagementPayload.Id,
                httpManagementPayload.StatusQueryGetUri,
                httpManagementPayload.SendEventPostUri,
                httpManagementPayload.TerminatePostUri,
                httpManagementPayload.PurgeHistoryDeleteUri);
        }

        // /orchestrators/{functionName}/{instanceId?}
        private static TemplateMatcher GetStartOrchestrationRoute()
        {
            var defaultRouteValues = RouteValueDictionaryFromArray(new KeyValuePair<string, object>[] { new KeyValuePair<string, object>(InstanceIdRouteParameter, string.Empty) });
            return new TemplateMatcher(TemplateParser.Parse($"{OrchestratorsControllerSegment}{{{FunctionNameRouteParameter}}}/{{{InstanceIdRouteParameter}?}}"), defaultRouteValues);
        }

        // /entity/{entityId}/{entityKey?}
        private static TemplateMatcher GetEntityRoute()
        {
            var defaultRouteValues = RouteValueDictionaryFromArray(new KeyValuePair<string, object>[] { new KeyValuePair<string, object>(EntityKeyRouteParameter, string.Empty) });
            return new TemplateMatcher(TemplateParser.Parse($"{EntitiesControllerSegment}{{{EntityNameRouteParameter}}}/{{{EntityKeyRouteParameter}?}}"), defaultRouteValues);
        }

        // Can't use RouteValueDictionary.FromArray() due to it only being available in the version we use in Functions V2.
        // This custom implementation should be equivalent.
        private static RouteValueDictionary RouteValueDictionaryFromArray(KeyValuePair<string, object>[] values)
        {
            var routeValueDictionary = new RouteValueDictionary();
            foreach (var pair in values)
            {
                routeValueDictionary[pair.Key] = pair.Value;
            }

            return routeValueDictionary;
        }

        // /instances/{instanceId?}/{operation?}
        private static TemplateMatcher GetInstancesRoute()
        {
            return new TemplateMatcher(TemplateParser.Parse($"{InstancesControllerSegment}{{{InstanceIdRouteParameter}?}}/{{{OperationRouteParameter}?}}"), new RouteValueDictionary());
        }

        // /instances/{instanceId}/raiseEvent/{eventName}
        private static TemplateMatcher GetInstanceRaiseEventRoute()
        {
            return new TemplateMatcher(TemplateParser.Parse($"{InstancesControllerSegment}{{{InstanceIdRouteParameter}?}}/{RaiseEventOperation}/{{{EventNameRouteParameter}}}"), new RouteValueDictionary());
        }

        internal HttpManagementPayload CreateHttpManagementPayload(
            string instanceId,
            string taskHub,
            string connectionName)
        {
            HttpManagementPayload httpManagementPayload = this.GetClientResponseLinks(null, instanceId, taskHub, connectionName);
            return httpManagementPayload;
        }

        internal async Task<HttpResponseMessage> WaitForCompletionOrCreateCheckStatusResponseAsync(
            HttpRequestMessage request,
            string instanceId,
            DurableClientAttribute attribute,
            TimeSpan timeout,
            TimeSpan retryInterval)
        {
            if (retryInterval > timeout)
            {
                throw new ArgumentException($"Total timeout {timeout.TotalSeconds} should be bigger than retry timeout {retryInterval.TotalSeconds}");
            }

            HttpManagementPayload httpManagementPayload = this.GetClientResponseLinks(request, instanceId, attribute?.TaskHub, attribute?.ConnectionName);

            IDurableOrchestrationClient client = this.GetClient(request);
            Stopwatch stopwatch = Stopwatch.StartNew();
            while (true)
            {
                DurableOrchestrationStatus status = await client.GetStatusAsync(instanceId);
                if (status != null)
                {
                    if (status.RuntimeStatus == OrchestrationRuntimeStatus.Completed)
                    {
                        return request.CreateResponse(HttpStatusCode.OK, status.Output);
                    }

                    if (status.RuntimeStatus == OrchestrationRuntimeStatus.Canceled ||
                        status.RuntimeStatus == OrchestrationRuntimeStatus.Failed ||
                        status.RuntimeStatus == OrchestrationRuntimeStatus.Terminated)
                    {
                        return await this.HandleGetStatusRequestAsync(request, instanceId);
                    }
                }

                TimeSpan elapsed = stopwatch.Elapsed;
                if (elapsed < timeout)
                {
                    TimeSpan remainingTime = timeout.Subtract(elapsed);
                    await Task.Delay(remainingTime > retryInterval ? retryInterval : remainingTime);
                }
                else
                {
                    return this.CreateCheckStatusResponseMessage(
                        request,
                        instanceId,
                        httpManagementPayload.StatusQueryGetUri,
                        httpManagementPayload.SendEventPostUri,
                        httpManagementPayload.TerminatePostUri,
                        httpManagementPayload.PurgeHistoryDeleteUri);
                }
            }
        }

        public async Task<HttpResponseMessage> HandleRequestAsync(HttpRequestMessage request)
        {
            try
            {
                string path = request.RequestUri.AbsolutePath;
                string basePath = this.config.Options.NotificationUrl.AbsolutePath;
                path = path.Substring(basePath.Length);
                var routeValues = new RouteValueDictionary();
                if (StartOrchestrationRoute.TryMatch(path, routeValues))
                {
                    string functionName = (string)routeValues[FunctionNameRouteParameter];
                    string instanceId = (string)routeValues[InstanceIdRouteParameter];
                    if (request.Method == HttpMethod.Post)
                    {
                        return await this.HandleStartOrchestratorRequestAsync(request, functionName, instanceId);
                    }
                    else
                    {
                        return request.CreateResponse(HttpStatusCode.NotFound);
                    }
                }

                if (EntityRoute.TryMatch(path, routeValues))
                {
                    try
                    {
                        string entityName = (string)routeValues[EntityNameRouteParameter];
                        string entityKey = (string)routeValues[EntityKeyRouteParameter];
                        EntityId entityId = new EntityId(entityName, entityKey);
                        if (request.Method == HttpMethod.Get)
                        {
                            return await this.HandleGetEntityRequestAsync(request, entityId);
                        }
                        else if (request.Method == HttpMethod.Post)
                        {
                            return await this.HandlePostEntityOperationRequestAsync(request, entityId);
                        }
                        else
                        {
                            return request.CreateResponse(HttpStatusCode.NotFound);
                        }
                    }
                    catch (ArgumentException e)
                    {
                        return request.CreateErrorResponse(HttpStatusCode.BadRequest, e.Message);
                    }
                }

                if (InstancesRoute.TryMatch(path, routeValues))
                {
                    routeValues.TryGetValue(InstanceIdRouteParameter, out object instanceIdValue);
                    routeValues.TryGetValue(OperationRouteParameter, out object operationValue);
                    var instanceId = instanceIdValue as string;
                    var operation = operationValue as string;

                    if (instanceId == null)
                    {
                        // Retrieve All Status or conditional query in case of the request URL ends e.g. /instances/
                        if (request.Method == HttpMethod.Get)
                        {
                            return await this.HandleGetStatusRequestAsync(request);
                        }
                        else if (request.Method == HttpMethod.Delete)
                        {
                            return await this.HandleDeleteHistoryWithFiltersRequestAsync(request);
                        }
                        else
                        {
                            return request.CreateResponse(HttpStatusCode.NotFound);
                        }
                    }
                    else if (instanceId != null && operation == null)
                    {
                        if (request.Method == HttpMethod.Get)
                        {
                            return await this.HandleGetStatusRequestAsync(request, instanceId);
                        }
                        else if (request.Method == HttpMethod.Delete)
                        {
                            return await this.HandleDeleteHistoryByIdRequestAsync(request, instanceId);
                        }
                        else
                        {
                            return request.CreateResponse(HttpStatusCode.NotFound);
                        }
                    }
                    else
                    {
                        if (string.Equals(operation, TerminateOperation, StringComparison.OrdinalIgnoreCase))
                        {
                            return await this.HandleTerminateInstanceRequestAsync(request, instanceId);
                        }
                        else if (string.Equals(operation, RewindOperation, StringComparison.OrdinalIgnoreCase))
                        {
                            return await this.HandleRewindInstanceRequestAsync(request, instanceId);
                        }
                        else
                        {
                            return request.CreateResponse(HttpStatusCode.NotFound);
                        }
                    }
                }

                if (InstanceRaiseEventRoute.TryMatch(path, routeValues))
                {
                    string instanceId = (string)routeValues[InstanceIdRouteParameter];
                    string eventName = (string)routeValues[EventNameRouteParameter];
                    if (request.Method == HttpMethod.Post)
                    {
                        return await this.HandleRaiseEventRequestAsync(request, instanceId, eventName);
                    }
                    else
                    {
                        return request.CreateResponse(HttpStatusCode.NotFound);
                    }
                }

                return request.CreateResponse(HttpStatusCode.NotFound);
            }

            /* Some handler methods throw ArgumentExceptions in specialized cases which should be returned to the client, such as when:
             *     - the function name is not found (starting a new function)
             *     - the orchestration instance is not in a Failed state (rewinding an orchestration instance)
            */
            catch (ArgumentException e)
            {
                return request.CreateErrorResponse(HttpStatusCode.BadRequest, "One or more of the arguments submitted is incorrect", e);
            }
            catch (Exception e)
            {
                return request.CreateErrorResponse(HttpStatusCode.InternalServerError, "Something went wrong while processing your request", e);
            }
        }

        private async Task<HttpResponseMessage> HandleGetStatusRequestAsync(
            HttpRequestMessage request)
        {
            IDurableOrchestrationClient client = this.GetClient(request);
            var queryNameValuePairs = request.GetQueryNameValuePairs();
            var createdTimeFrom = GetDateTimeQueryParameterValue(queryNameValuePairs, CreatedTimeFromParameter, default(DateTime));
            var createdTimeTo = GetDateTimeQueryParameterValue(queryNameValuePairs, CreatedTimeToParameter, default(DateTime));
            var runtimeStatus = GetIEnumerableQueryParameterValue<OrchestrationRuntimeStatus>(queryNameValuePairs, RuntimeStatusParameter);
            var pageSize = GetIntQueryParameterValue(queryNameValuePairs, PageSizeParameter);

            var continuationToken = "";
            if (request.Headers.TryGetValues("x-ms-continuation-token", out var headerValues))
            {
                continuationToken = headerValues.FirstOrDefault();
            }

            IList<DurableOrchestrationStatus> statusForAllInstances;
            var nextContinuationToken = "";

            if (pageSize > 0)
            {
                var condition = new OrchestrationStatusQueryCondition()
                {
                    CreatedTimeFrom = createdTimeFrom,
                    CreatedTimeTo = createdTimeTo,
                    RuntimeStatus = runtimeStatus,
                    PageSize = pageSize,
                    ContinuationToken = continuationToken,
                };
                var context = await client.GetStatusAsync(condition, CancellationToken.None);
                statusForAllInstances = context.DurableOrchestrationState.ToList();
                nextContinuationToken = context.ContinuationToken;
            }
            else
            {
                statusForAllInstances = await client.GetStatusAsync(createdTimeFrom, createdTimeTo, runtimeStatus);
            }

            var results = new List<StatusResponsePayload>(statusForAllInstances.Count);
            foreach (var state in statusForAllInstances)
            {
                results.Add(this.ConvertFrom(state));
            }

            var response = request.CreateResponse(HttpStatusCode.OK, results);

            response.Headers.Add("x-ms-continuation-token", nextContinuationToken);
            return response;
        }

        private async Task<HttpResponseMessage> HandleDeleteHistoryByIdRequestAsync(
            HttpRequestMessage request,
            string instanceId)
        {
            IDurableOrchestrationClient client = this.GetClient(request);
            DurableOrchestrationStatus status = await client.GetStatusAsync(instanceId, showHistory: false);
            if (status == null)
            {
                return request.CreateResponse(HttpStatusCode.NotFound);
            }

            PurgeHistoryResult purgeHistoryResult = await client.PurgeInstanceHistoryAsync(instanceId);
            return request.CreateResponse(HttpStatusCode.OK, purgeHistoryResult);
        }

        private async Task<HttpResponseMessage> HandleDeleteHistoryWithFiltersRequestAsync(HttpRequestMessage request)
        {
            IDurableOrchestrationClient client = this.GetClient(request);
            var queryNameValuePairs = request.GetQueryNameValuePairs();
            var createdTimeFrom =
                GetDateTimeQueryParameterValue(queryNameValuePairs, "createdTimeFrom", DateTime.MinValue);

            if (createdTimeFrom == DateTime.MinValue)
            {
                var badRequestResponse = request.CreateResponse(
                    HttpStatusCode.BadRequest,
                    "Please provide value for 'createdTimeFrom' parameter.");
                return badRequestResponse;
            }

            var createdTimeTo =
                GetDateTimeQueryParameterValue(queryNameValuePairs, "createdTimeTo", DateTime.UtcNow);
            var runtimeStatusCollection =
                GetIEnumerableQueryParameterValue<OrchestrationStatus>(queryNameValuePairs, "runtimeStatus");

            PurgeHistoryResult purgeHistoryResult = await client.PurgeInstanceHistoryAsync(createdTimeFrom, createdTimeTo, runtimeStatusCollection);

            if (purgeHistoryResult == null || purgeHistoryResult.InstancesDeleted == 0)
            {
                return request.CreateResponse(HttpStatusCode.NotFound);
            }

            return request.CreateResponse(HttpStatusCode.OK, purgeHistoryResult);
        }

        private async Task<HttpResponseMessage> HandleGetStatusRequestAsync(
            HttpRequestMessage request,
            string instanceId)
        {
            IDurableOrchestrationClient client = this.GetClient(request);

            var queryNameValuePairs = request.GetQueryNameValuePairs();
            var showHistory = GetBooleanQueryParameterValue(queryNameValuePairs, ShowHistoryParameter, defaultValue: false);
            var showHistoryOutput = GetBooleanQueryParameterValue(queryNameValuePairs, ShowHistoryOutputParameter, defaultValue: false);

            bool showInput = GetBooleanQueryParameterValue(queryNameValuePairs, ShowInputParameter, defaultValue: true);
            bool returnInternalServerErrorOnFailure = GetBooleanQueryParameterValue(queryNameValuePairs, ReturnInternalServerErrorOnFailure, defaultValue: false);

            var status = await client.GetStatusAsync(instanceId, showHistory, showHistoryOutput, showInput);
            if (status == null)
            {
                return request.CreateResponse(HttpStatusCode.NotFound);
            }

            HttpStatusCode statusCode;
            Uri location;

            switch (status.RuntimeStatus)
            {
                // The orchestration is running - return 202 w/Location header
                case OrchestrationRuntimeStatus.Running:
                case OrchestrationRuntimeStatus.Pending:
                case OrchestrationRuntimeStatus.ContinuedAsNew:
                    statusCode = HttpStatusCode.Accepted;
                    location = request.RequestUri;
                    break;

                // The orchestration has failed - return 500 w/out Location header
                case OrchestrationRuntimeStatus.Failed:
                    if (returnInternalServerErrorOnFailure)
                    {
                        statusCode = HttpStatusCode.InternalServerError;
                    }
                    else
                    {
                        statusCode = HttpStatusCode.OK;
                    }

                    location = null;
                    break;

                // The orchestration is not running - return 200 w/out Location header
                case OrchestrationRuntimeStatus.Canceled:
                case OrchestrationRuntimeStatus.Terminated:
                case OrchestrationRuntimeStatus.Completed:
                    statusCode = HttpStatusCode.OK;
                    location = null;
                    break;
                default:
                    this.logger.LogError($"Unknown runtime state '{status.RuntimeStatus}'.");
                    statusCode = HttpStatusCode.InternalServerError;
                    location = null;
                    break;
            }

            var response =
                request.CreateResponse(
                statusCode,
                this.ConvertFrom(status));

            if (location != null)
            {
                response.Headers.Location = location;
            }

            if (statusCode == HttpStatusCode.Accepted)
            {
                // Ask for 5 seconds before retry. Some clients will otherwise retry in a tight loop.
                response.Headers.RetryAfter = new RetryConditionHeaderValue(TimeSpan.FromSeconds(5));
            }

            return response;
        }

        private StatusResponsePayload ConvertFrom(DurableOrchestrationStatus status)
        {
            return new StatusResponsePayload
            {
                Name = status.Name,
                InstanceId = status.InstanceId,
                RuntimeStatus = status.RuntimeStatus.ToString(),
                Input = status.Input,
                CustomStatus = status.CustomStatus,
                Output = status.Output,
                CreatedTime = status.CreatedTime.ToString("s") + "Z",
                LastUpdatedTime = status.LastUpdatedTime.ToString("s") + "Z",
                HistoryEvents = status.History,
            };
        }

        private static IEnumerable<T> GetIEnumerableQueryParameterValue<T>(NameValueCollection queryStringNameValueCollection, string queryParameterName)
            where T : struct
        {
            var results = new List<T>();
            string[] parameters = queryStringNameValueCollection.GetValues(queryParameterName) ?? new string[] { };

            foreach (string value in parameters.SelectMany(x => x.Split(',')))
            {
                if (Enum.TryParse(value, out T result))
                {
                    results.Add(result);
                }
            }

            return results;
        }

        private static DateTime GetDateTimeQueryParameterValue(NameValueCollection queryStringNameValueCollection, string queryParameterName, DateTime defaultDateTime)
        {
            string value = queryStringNameValueCollection[queryParameterName];
            return DateTime.TryParse(value, out DateTime dateTime) ? dateTime : defaultDateTime;
        }

        private static bool GetBooleanQueryParameterValue(NameValueCollection queryStringNameValueCollection, string queryParameterName, bool defaultValue)
        {
            string value = queryStringNameValueCollection[queryParameterName];
            return bool.TryParse(value, out bool parsedValue) ? parsedValue : defaultValue;
        }

        private static int GetIntQueryParameterValue(NameValueCollection queryStringNameValueCollection, string queryParameterName)
        {
            string value = queryStringNameValueCollection[queryParameterName];
            return int.TryParse(value, out int intValue) ? intValue : 0;
        }

        private async Task<HttpResponseMessage> HandleTerminateInstanceRequestAsync(
            HttpRequestMessage request,
            string instanceId)
        {
            IDurableOrchestrationClient client = this.GetClient(request);

            DurableOrchestrationStatus status = await client.GetStatusAsync(instanceId);
            if (status == null)
            {
                return request.CreateResponse(HttpStatusCode.NotFound);
            }

            switch (status.RuntimeStatus)
            {
                case OrchestrationRuntimeStatus.Failed:
                case OrchestrationRuntimeStatus.Canceled:
                case OrchestrationRuntimeStatus.Terminated:
                case OrchestrationRuntimeStatus.Completed:
                    return request.CreateResponse(HttpStatusCode.Gone);
            }

            string reason = request.GetQueryNameValuePairs()["reason"];

            await client.TerminateAsync(instanceId, reason);

            return request.CreateResponse(HttpStatusCode.Accepted);
        }

        private async Task<HttpResponseMessage> HandleStartOrchestratorRequestAsync(
            HttpRequestMessage request,
            string functionName,
            string instanceId)
        {
            try
            {
                IDurableOrchestrationClient client = this.GetClient(request);

                object input = null;
                if (request.Content?.Headers?.ContentLength != 0)
                {
<<<<<<< HEAD
                    using (Stream s = await request.Content.ReadAsStreamAsync())
                    using (StreamReader sr = new StreamReader(s))
                    using (JsonReader reader = new JsonTextReader(sr))
                    {
                        JsonSerializer serializer = JsonSerializer.Create(this.dataConverter.MessageSettings);
                        input = serializer.Deserialize<object>(reader);
                    }
=======
                    string json = await request.Content.ReadAsStringAsync();
                    input = JsonConvert.DeserializeObject(json, MessagePayloadDataConverter.MessageSettings);
>>>>>>> eb186ead
                }

                string id = await client.StartNewAsync(functionName, instanceId, input);

                TimeSpan? timeout = GetTimeSpan(request, "timeout");
                TimeSpan? pollingInterval = GetTimeSpan(request, "pollingInterval");

                if (timeout.HasValue && pollingInterval.HasValue)
                {
                    return await client.WaitForCompletionOrCreateCheckStatusResponseAsync(request, id, timeout.Value, pollingInterval.Value);
                }
                else
                {
                    return client.CreateCheckStatusResponse(request, id);
                }
            }
            catch (JsonReaderException e)
            {
                return request.CreateErrorResponse(HttpStatusCode.BadRequest, "Invalid JSON content", e);
            }
        }

        private async Task<HttpResponseMessage> HandleRewindInstanceRequestAsync(
           HttpRequestMessage request,
           string instanceId)
        {
            IDurableOrchestrationClient client = this.GetClient(request);

            DurableOrchestrationStatus status = await client.GetStatusAsync(instanceId);
            if (status == null)
            {
                return request.CreateResponse(HttpStatusCode.NotFound);
            }

            switch (status.RuntimeStatus)
            {
                case OrchestrationRuntimeStatus.Canceled:
                case OrchestrationRuntimeStatus.Terminated:
                case OrchestrationRuntimeStatus.Completed:
                    return request.CreateResponse(HttpStatusCode.Gone);
            }

            string reason = request.GetQueryNameValuePairs()["reason"];

#pragma warning disable 0618
            await client.RewindAsync(instanceId, reason);
#pragma warning restore 0618

            return request.CreateResponse(HttpStatusCode.Accepted);
        }

        private async Task<HttpResponseMessage> HandleRaiseEventRequestAsync(
            HttpRequestMessage request,
            string instanceId,
            string eventName)
        {
            IDurableOrchestrationClient client = this.GetClient(request);

            DurableOrchestrationStatus status = await client.GetStatusAsync(instanceId);
            if (status == null)
            {
                return request.CreateResponse(HttpStatusCode.NotFound);
            }

            switch (status.RuntimeStatus)
            {
                case OrchestrationRuntimeStatus.Failed:
                case OrchestrationRuntimeStatus.Canceled:
                case OrchestrationRuntimeStatus.Terminated:
                case OrchestrationRuntimeStatus.Completed:
                    return request.CreateResponse(HttpStatusCode.Gone);
            }

            string mediaType = request.Content.Headers.ContentType?.MediaType;
            if (!string.Equals(mediaType, "application/json", StringComparison.OrdinalIgnoreCase))
            {
                return request.CreateErrorResponse(HttpStatusCode.BadRequest, "Only application/json request content is supported");
            }

            string stringData = await request.Content.ReadAsStringAsync();

            object eventData;
            try
            {
                eventData = !string.IsNullOrEmpty(stringData) ? JToken.Parse(stringData) : null;
            }
            catch (JsonReaderException e)
            {
                return request.CreateErrorResponse(HttpStatusCode.BadRequest, "Invalid JSON content", e);
            }

            await client.RaiseEventAsync(instanceId, eventName, eventData);
            return request.CreateResponse(HttpStatusCode.Accepted);
        }

        private async Task<HttpResponseMessage> HandleGetEntityRequestAsync(
            HttpRequestMessage request,
            EntityId entityId)
        {
            IDurableEntityClient client = this.GetClient(request);

            EntityStateResponse<JToken> response = await client.ReadEntityStateAsync<JToken>(entityId);

            if (!response.EntityExists)
            {
                return request.CreateResponse(HttpStatusCode.NotFound);
            }
            else
            {
                return request.CreateResponse(HttpStatusCode.OK, response.EntityState);
            }
        }

        private async Task<HttpResponseMessage> HandlePostEntityOperationRequestAsync(
            HttpRequestMessage request,
            EntityId entityId)
        {
            IDurableEntityClient client = this.GetClient(request);

            string operationName = request.GetQueryNameValuePairs()["op"] ?? string.Empty;

            if (request.Content == null || request.Content.Headers.ContentLength == 0)
            {
                await client.SignalEntityAsync(entityId, operationName);
                return request.CreateResponse(HttpStatusCode.Accepted);
            }
            else
            {
                string requestContent = await request.Content.ReadAsStringAsync();
                string mediaType = request.Content.Headers.ContentType?.MediaType;
                object operationInput;
                if (string.Equals(mediaType, "application/json", StringComparison.OrdinalIgnoreCase))
                {
                    try
                    {
                        operationInput = JToken.Parse(requestContent);
                    }
                    catch (JsonException e)
                    {
                        return request.CreateErrorResponse(HttpStatusCode.BadRequest, "Could not parse JSON content: " + e.Message);
                    }
                }
                else
                {
                    operationInput = requestContent;
                }

                await client.SignalEntityAsync(entityId, operationName, operationInput);
                return request.CreateResponse(HttpStatusCode.Accepted);
            }
        }

        private IDurableClient GetClient(HttpRequestMessage request)
        {
            string taskHub = null;
            string connectionName = null;

            NameValueCollection pairs = request.GetQueryNameValuePairs();
            foreach (string key in pairs.AllKeys)
            {
                if (taskHub == null
                    && key.Equals(TaskHubParameter, StringComparison.OrdinalIgnoreCase)
                    && !string.IsNullOrWhiteSpace(pairs[key]))
                {
                    taskHub = pairs[key];
                }
                else if (connectionName == null
                    && key.Equals(ConnectionParameter, StringComparison.OrdinalIgnoreCase)
                    && !string.IsNullOrWhiteSpace(pairs[key]))
                {
                    connectionName = pairs[key];
                }
            }

            var attribute = new DurableClientAttribute
            {
                TaskHub = taskHub,
                ConnectionName = connectionName,
            };

            return this.GetClient(attribute);
        }

        // protected virtual to allow mocking in unit tests.
        protected virtual IDurableClient GetClient(DurableClientAttribute attribute)
        {
            return this.config.GetClient(attribute);
        }

        internal string GetBaseUrl()
        {
            this.ThrowIfWebhooksNotConfigured();

            Uri notificationUri = this.config.Options.NotificationUrl;

            string hostUrl = notificationUri.GetLeftPart(UriPartial.Authority);
            return hostUrl + notificationUri.AbsolutePath.TrimEnd('/');
        }

        internal string GetUniversalQueryStrings()
        {
            this.ThrowIfWebhooksNotConfigured();

            Uri notificationUri = this.config.Options.NotificationUrl;

            return !string.IsNullOrEmpty(notificationUri.Query)
                ? notificationUri.Query.TrimStart('?')
                : string.Empty;
        }

        internal HttpCreationPayload GetInstanceCreationLinks()
        {
            string baseUrl = this.GetBaseUrl();
            string instancePrefix = baseUrl + "/" + OrchestratorsControllerSegment + "{functionName}[/{instanceId}]";

            string querySuffix = this.GetUniversalQueryStrings();

            HttpCreationPayload httpCreationPayload = new HttpCreationPayload
            {
                CreateNewInstancePostUri = instancePrefix + "?" + querySuffix,
                CreateAndWaitOnNewInstancePostUri = instancePrefix + "?timeout={timeoutInSeconds}&pollingInterval={intervalInSeconds}&" + querySuffix,
            };

            return httpCreationPayload;
        }

        private HttpManagementPayload GetClientResponseLinks(
            HttpRequestMessage request,
            string instanceId,
            string taskHubName,
            string connectionName,
            bool returnInternalServerErrorOnFailure = false)
        {
            this.ThrowIfWebhooksNotConfigured();

            Uri notificationUri = this.config.Options.NotificationUrl;
            Uri baseUri = request?.RequestUri ?? notificationUri;

            // e.g. http://{host}/admin/extensions/DurableTaskExtension?code={systemKey}
            string hostUrl = baseUri.GetLeftPart(UriPartial.Authority);
            string baseUrl = hostUrl + notificationUri.AbsolutePath.TrimEnd('/');
            string allInstancesPrefix = baseUrl + "/" + InstancesControllerSegment;
            string instancePrefix = allInstancesPrefix + WebUtility.UrlEncode(instanceId);

            string taskHub = WebUtility.UrlEncode(taskHubName ?? this.config.Options.HubName);
            string connection = WebUtility.UrlEncode(connectionName ?? this.config.GetDefaultConnectionName());

            string querySuffix = $"{TaskHubParameter}={taskHub}&{ConnectionParameter}={connection}";
            if (!string.IsNullOrEmpty(notificationUri.Query))
            {
                // This is expected to include the auto-generated system key for this extension.
                querySuffix += "&" + notificationUri.Query.TrimStart('?');
            }

            var httpManagementPayload = new HttpManagementPayload
            {
                Id = instanceId,
                StatusQueryGetUri = instancePrefix + "?" + querySuffix,
                SendEventPostUri = instancePrefix + "/" + RaiseEventOperation + "/{eventName}?" + querySuffix,
                TerminatePostUri = instancePrefix + "/" + TerminateOperation + "?reason={text}&" + querySuffix,
                RewindPostUri = instancePrefix + "/" + RewindOperation + "?reason={text}&" + querySuffix,
                PurgeHistoryDeleteUri = instancePrefix + "?" + querySuffix,
            };

            if (returnInternalServerErrorOnFailure)
            {
                httpManagementPayload.StatusQueryGetUri += "&returnInternalServerErrorOnFailure=true";
            }

            return httpManagementPayload;
        }

        private HttpResponseMessage CreateCheckStatusResponseMessage(
            HttpRequestMessage request,
            string instanceId,
            string statusQueryGetUri,
            string sendEventPostUri,
            string terminatePostUri,
            string purgeHistoryDeleteUri)
        {
            HttpResponseMessage response = request.CreateResponse(
                HttpStatusCode.Accepted,
                new
                {
                    id = instanceId,
                    statusQueryGetUri,
                    sendEventPostUri,
                    terminatePostUri,
                    purgeHistoryDeleteUri,
                });

            // Implement the async HTTP 202 pattern.
            response.Headers.Location = new Uri(statusQueryGetUri);
            response.Headers.RetryAfter = new RetryConditionHeaderValue(TimeSpan.FromSeconds(10));
            return response;
        }

        private void ThrowIfWebhooksNotConfigured()
        {
            if (this.config.Options.NotificationUrl == null)
            {
                throw new InvalidOperationException("Webhooks are not configured");
            }
        }

        private static TimeSpan? GetTimeSpan(HttpRequestMessage request, string queryParameterName)
        {
            string queryParameterStringValue = request.GetQueryNameValuePairs()[queryParameterName];
            if (string.IsNullOrEmpty(queryParameterStringValue))
            {
                return null;
            }

            return TimeSpan.FromSeconds(double.Parse(queryParameterStringValue));
        }
    }
}
<|MERGE_RESOLUTION|>--- conflicted
+++ resolved
@@ -1,914 +1,904 @@
-﻿// Copyright (c) .NET Foundation. All rights reserved.
-// Licensed under the MIT License. See LICENSE in the project root for license information.
-
-using System;
-using System.Collections.Generic;
-using System.Collections.Specialized;
-using System.Diagnostics;
-using System.Linq;
-using System.Net;
-using System.Net.Http;
-using System.Net.Http.Headers;
-using System.Threading;
-using System.Threading.Tasks;
-using DurableTask.Core;
-using Microsoft.AspNetCore.Routing;
-using Microsoft.AspNetCore.Routing.Template;
-using Microsoft.Extensions.Logging;
-using Newtonsoft.Json;
-using Newtonsoft.Json.Linq;
-
-namespace Microsoft.Azure.WebJobs.Extensions.DurableTask
-{
-    internal class HttpApiHandler
-    {
-        // Route segments. Note that these segments cannot start with `/` due to limitations with TemplateMatcher.
-        private const string InstancesControllerSegment = "instances/";
-        private const string OrchestratorsControllerSegment = "orchestrators/";
-        private const string EntitiesControllerSegment = "entities/";
-
-        // Route parameters
-        private const string FunctionNameRouteParameter = "functionName";
-        private const string InstanceIdRouteParameter = "instanceId";
-        private const string EntityNameRouteParameter = "entityName";
-        private const string EntityKeyRouteParameter = "entityKey";
-        private const string OperationRouteParameter = "operation";
-        private const string EventNameRouteParameter = "eventName";
-
-        // Query string parameters
-        private const string TaskHubParameter = "taskHub";
-        private const string ConnectionParameter = "connection";
-        private const string RaiseEventOperation = "raiseEvent";
-        private const string TerminateOperation = "terminate";
-        private const string RewindOperation = "rewind";
-        private const string ShowHistoryParameter = "showHistory";
-        private const string ShowHistoryOutputParameter = "showHistoryOutput";
-        private const string ShowInputParameter = "showInput";
-        private const string CreatedTimeFromParameter = "createdTimeFrom";
-        private const string CreatedTimeToParameter = "createdTimeTo";
-        private const string RuntimeStatusParameter = "runtimeStatus";
-        private const string PageSizeParameter = "top";
-        private const string ReturnInternalServerErrorOnFailure = "returnInternalServerErrorOnFailure";
-
-        // API Routes
-        private static readonly TemplateMatcher StartOrchestrationRoute = GetStartOrchestrationRoute();
-        private static readonly TemplateMatcher EntityRoute = GetEntityRoute();
-        private static readonly TemplateMatcher InstancesRoute = GetInstancesRoute();
-        private static readonly TemplateMatcher InstanceRaiseEventRoute = GetInstanceRaiseEventRoute();
-
-        private readonly DurableTaskExtension config;
-        private readonly ILogger logger;
-        private readonly MessagePayloadDataConverter dataConverter;
-
-        public HttpApiHandler(DurableTaskExtension config, ILogger logger)
-        {
-            this.config = config;
-            this.dataConverter = this.config.DataConverter;
-            this.logger = logger;
-        }
-
-        internal HttpResponseMessage CreateCheckStatusResponse(
-            HttpRequestMessage request,
-            string instanceId,
-            DurableClientAttribute attribute,
-            bool returnInternalServerErrorOnFailure = false)
-        {
-            HttpManagementPayload httpManagementPayload = this.GetClientResponseLinks(request, instanceId, attribute?.TaskHub, attribute?.ConnectionName, returnInternalServerErrorOnFailure);
-            return this.CreateCheckStatusResponseMessage(
-                request,
-                httpManagementPayload.Id,
-                httpManagementPayload.StatusQueryGetUri,
-                httpManagementPayload.SendEventPostUri,
-                httpManagementPayload.TerminatePostUri,
-                httpManagementPayload.PurgeHistoryDeleteUri);
-        }
-
-        // /orchestrators/{functionName}/{instanceId?}
-        private static TemplateMatcher GetStartOrchestrationRoute()
-        {
-            var defaultRouteValues = RouteValueDictionaryFromArray(new KeyValuePair<string, object>[] { new KeyValuePair<string, object>(InstanceIdRouteParameter, string.Empty) });
-            return new TemplateMatcher(TemplateParser.Parse($"{OrchestratorsControllerSegment}{{{FunctionNameRouteParameter}}}/{{{InstanceIdRouteParameter}?}}"), defaultRouteValues);
-        }
-
-        // /entity/{entityId}/{entityKey?}
-        private static TemplateMatcher GetEntityRoute()
-        {
-            var defaultRouteValues = RouteValueDictionaryFromArray(new KeyValuePair<string, object>[] { new KeyValuePair<string, object>(EntityKeyRouteParameter, string.Empty) });
-            return new TemplateMatcher(TemplateParser.Parse($"{EntitiesControllerSegment}{{{EntityNameRouteParameter}}}/{{{EntityKeyRouteParameter}?}}"), defaultRouteValues);
-        }
-
-        // Can't use RouteValueDictionary.FromArray() due to it only being available in the version we use in Functions V2.
-        // This custom implementation should be equivalent.
-        private static RouteValueDictionary RouteValueDictionaryFromArray(KeyValuePair<string, object>[] values)
-        {
-            var routeValueDictionary = new RouteValueDictionary();
-            foreach (var pair in values)
-            {
-                routeValueDictionary[pair.Key] = pair.Value;
-            }
-
-            return routeValueDictionary;
-        }
-
-        // /instances/{instanceId?}/{operation?}
-        private static TemplateMatcher GetInstancesRoute()
-        {
-            return new TemplateMatcher(TemplateParser.Parse($"{InstancesControllerSegment}{{{InstanceIdRouteParameter}?}}/{{{OperationRouteParameter}?}}"), new RouteValueDictionary());
-        }
-
-        // /instances/{instanceId}/raiseEvent/{eventName}
-        private static TemplateMatcher GetInstanceRaiseEventRoute()
-        {
-            return new TemplateMatcher(TemplateParser.Parse($"{InstancesControllerSegment}{{{InstanceIdRouteParameter}?}}/{RaiseEventOperation}/{{{EventNameRouteParameter}}}"), new RouteValueDictionary());
-        }
-
-        internal HttpManagementPayload CreateHttpManagementPayload(
-            string instanceId,
-            string taskHub,
-            string connectionName)
-        {
-            HttpManagementPayload httpManagementPayload = this.GetClientResponseLinks(null, instanceId, taskHub, connectionName);
-            return httpManagementPayload;
-        }
-
-        internal async Task<HttpResponseMessage> WaitForCompletionOrCreateCheckStatusResponseAsync(
-            HttpRequestMessage request,
-            string instanceId,
-            DurableClientAttribute attribute,
-            TimeSpan timeout,
-            TimeSpan retryInterval)
-        {
-            if (retryInterval > timeout)
-            {
-                throw new ArgumentException($"Total timeout {timeout.TotalSeconds} should be bigger than retry timeout {retryInterval.TotalSeconds}");
-            }
-
-            HttpManagementPayload httpManagementPayload = this.GetClientResponseLinks(request, instanceId, attribute?.TaskHub, attribute?.ConnectionName);
-
-            IDurableOrchestrationClient client = this.GetClient(request);
-            Stopwatch stopwatch = Stopwatch.StartNew();
-            while (true)
-            {
-                DurableOrchestrationStatus status = await client.GetStatusAsync(instanceId);
-                if (status != null)
-                {
-                    if (status.RuntimeStatus == OrchestrationRuntimeStatus.Completed)
-                    {
-                        return request.CreateResponse(HttpStatusCode.OK, status.Output);
-                    }
-
-                    if (status.RuntimeStatus == OrchestrationRuntimeStatus.Canceled ||
-                        status.RuntimeStatus == OrchestrationRuntimeStatus.Failed ||
-                        status.RuntimeStatus == OrchestrationRuntimeStatus.Terminated)
-                    {
-                        return await this.HandleGetStatusRequestAsync(request, instanceId);
-                    }
-                }
-
-                TimeSpan elapsed = stopwatch.Elapsed;
-                if (elapsed < timeout)
-                {
-                    TimeSpan remainingTime = timeout.Subtract(elapsed);
-                    await Task.Delay(remainingTime > retryInterval ? retryInterval : remainingTime);
-                }
-                else
-                {
-                    return this.CreateCheckStatusResponseMessage(
-                        request,
-                        instanceId,
-                        httpManagementPayload.StatusQueryGetUri,
-                        httpManagementPayload.SendEventPostUri,
-                        httpManagementPayload.TerminatePostUri,
-                        httpManagementPayload.PurgeHistoryDeleteUri);
-                }
-            }
-        }
-
-        public async Task<HttpResponseMessage> HandleRequestAsync(HttpRequestMessage request)
-        {
-            try
-            {
-                string path = request.RequestUri.AbsolutePath;
-                string basePath = this.config.Options.NotificationUrl.AbsolutePath;
-                path = path.Substring(basePath.Length);
-                var routeValues = new RouteValueDictionary();
-                if (StartOrchestrationRoute.TryMatch(path, routeValues))
-                {
-                    string functionName = (string)routeValues[FunctionNameRouteParameter];
-                    string instanceId = (string)routeValues[InstanceIdRouteParameter];
-                    if (request.Method == HttpMethod.Post)
-                    {
-                        return await this.HandleStartOrchestratorRequestAsync(request, functionName, instanceId);
-                    }
-                    else
-                    {
-                        return request.CreateResponse(HttpStatusCode.NotFound);
-                    }
-                }
-
-                if (EntityRoute.TryMatch(path, routeValues))
-                {
-                    try
-                    {
-                        string entityName = (string)routeValues[EntityNameRouteParameter];
-                        string entityKey = (string)routeValues[EntityKeyRouteParameter];
-                        EntityId entityId = new EntityId(entityName, entityKey);
-                        if (request.Method == HttpMethod.Get)
-                        {
-                            return await this.HandleGetEntityRequestAsync(request, entityId);
-                        }
-                        else if (request.Method == HttpMethod.Post)
-                        {
-                            return await this.HandlePostEntityOperationRequestAsync(request, entityId);
-                        }
-                        else
-                        {
-                            return request.CreateResponse(HttpStatusCode.NotFound);
-                        }
-                    }
-                    catch (ArgumentException e)
-                    {
-                        return request.CreateErrorResponse(HttpStatusCode.BadRequest, e.Message);
-                    }
-                }
-
-                if (InstancesRoute.TryMatch(path, routeValues))
-                {
-                    routeValues.TryGetValue(InstanceIdRouteParameter, out object instanceIdValue);
-                    routeValues.TryGetValue(OperationRouteParameter, out object operationValue);
-                    var instanceId = instanceIdValue as string;
-                    var operation = operationValue as string;
-
-                    if (instanceId == null)
-                    {
-                        // Retrieve All Status or conditional query in case of the request URL ends e.g. /instances/
-                        if (request.Method == HttpMethod.Get)
-                        {
-                            return await this.HandleGetStatusRequestAsync(request);
-                        }
-                        else if (request.Method == HttpMethod.Delete)
-                        {
-                            return await this.HandleDeleteHistoryWithFiltersRequestAsync(request);
-                        }
-                        else
-                        {
-                            return request.CreateResponse(HttpStatusCode.NotFound);
-                        }
-                    }
-                    else if (instanceId != null && operation == null)
-                    {
-                        if (request.Method == HttpMethod.Get)
-                        {
-                            return await this.HandleGetStatusRequestAsync(request, instanceId);
-                        }
-                        else if (request.Method == HttpMethod.Delete)
-                        {
-                            return await this.HandleDeleteHistoryByIdRequestAsync(request, instanceId);
-                        }
-                        else
-                        {
-                            return request.CreateResponse(HttpStatusCode.NotFound);
-                        }
-                    }
-                    else
-                    {
-                        if (string.Equals(operation, TerminateOperation, StringComparison.OrdinalIgnoreCase))
-                        {
-                            return await this.HandleTerminateInstanceRequestAsync(request, instanceId);
-                        }
-                        else if (string.Equals(operation, RewindOperation, StringComparison.OrdinalIgnoreCase))
-                        {
-                            return await this.HandleRewindInstanceRequestAsync(request, instanceId);
-                        }
-                        else
-                        {
-                            return request.CreateResponse(HttpStatusCode.NotFound);
-                        }
-                    }
-                }
-
-                if (InstanceRaiseEventRoute.TryMatch(path, routeValues))
-                {
-                    string instanceId = (string)routeValues[InstanceIdRouteParameter];
-                    string eventName = (string)routeValues[EventNameRouteParameter];
-                    if (request.Method == HttpMethod.Post)
-                    {
-                        return await this.HandleRaiseEventRequestAsync(request, instanceId, eventName);
-                    }
-                    else
-                    {
-                        return request.CreateResponse(HttpStatusCode.NotFound);
-                    }
-                }
-
-                return request.CreateResponse(HttpStatusCode.NotFound);
-            }
-
-            /* Some handler methods throw ArgumentExceptions in specialized cases which should be returned to the client, such as when:
-             *     - the function name is not found (starting a new function)
-             *     - the orchestration instance is not in a Failed state (rewinding an orchestration instance)
-            */
-            catch (ArgumentException e)
-            {
-                return request.CreateErrorResponse(HttpStatusCode.BadRequest, "One or more of the arguments submitted is incorrect", e);
-            }
-            catch (Exception e)
-            {
-                return request.CreateErrorResponse(HttpStatusCode.InternalServerError, "Something went wrong while processing your request", e);
-            }
-        }
-
-        private async Task<HttpResponseMessage> HandleGetStatusRequestAsync(
-            HttpRequestMessage request)
-        {
-            IDurableOrchestrationClient client = this.GetClient(request);
-            var queryNameValuePairs = request.GetQueryNameValuePairs();
-            var createdTimeFrom = GetDateTimeQueryParameterValue(queryNameValuePairs, CreatedTimeFromParameter, default(DateTime));
-            var createdTimeTo = GetDateTimeQueryParameterValue(queryNameValuePairs, CreatedTimeToParameter, default(DateTime));
-            var runtimeStatus = GetIEnumerableQueryParameterValue<OrchestrationRuntimeStatus>(queryNameValuePairs, RuntimeStatusParameter);
-            var pageSize = GetIntQueryParameterValue(queryNameValuePairs, PageSizeParameter);
-
-            var continuationToken = "";
-            if (request.Headers.TryGetValues("x-ms-continuation-token", out var headerValues))
-            {
-                continuationToken = headerValues.FirstOrDefault();
-            }
-
-            IList<DurableOrchestrationStatus> statusForAllInstances;
-            var nextContinuationToken = "";
-
-            if (pageSize > 0)
-            {
-                var condition = new OrchestrationStatusQueryCondition()
-                {
-                    CreatedTimeFrom = createdTimeFrom,
-                    CreatedTimeTo = createdTimeTo,
-                    RuntimeStatus = runtimeStatus,
-                    PageSize = pageSize,
-                    ContinuationToken = continuationToken,
-                };
-                var context = await client.GetStatusAsync(condition, CancellationToken.None);
-                statusForAllInstances = context.DurableOrchestrationState.ToList();
-                nextContinuationToken = context.ContinuationToken;
-            }
-            else
-            {
-                statusForAllInstances = await client.GetStatusAsync(createdTimeFrom, createdTimeTo, runtimeStatus);
-            }
-
-            var results = new List<StatusResponsePayload>(statusForAllInstances.Count);
-            foreach (var state in statusForAllInstances)
-            {
-                results.Add(this.ConvertFrom(state));
-            }
-
-            var response = request.CreateResponse(HttpStatusCode.OK, results);
-
-            response.Headers.Add("x-ms-continuation-token", nextContinuationToken);
-            return response;
-        }
-
-        private async Task<HttpResponseMessage> HandleDeleteHistoryByIdRequestAsync(
-            HttpRequestMessage request,
-            string instanceId)
-        {
-            IDurableOrchestrationClient client = this.GetClient(request);
-            DurableOrchestrationStatus status = await client.GetStatusAsync(instanceId, showHistory: false);
-            if (status == null)
-            {
-                return request.CreateResponse(HttpStatusCode.NotFound);
-            }
-
-            PurgeHistoryResult purgeHistoryResult = await client.PurgeInstanceHistoryAsync(instanceId);
-            return request.CreateResponse(HttpStatusCode.OK, purgeHistoryResult);
-        }
-
-        private async Task<HttpResponseMessage> HandleDeleteHistoryWithFiltersRequestAsync(HttpRequestMessage request)
-        {
-            IDurableOrchestrationClient client = this.GetClient(request);
-            var queryNameValuePairs = request.GetQueryNameValuePairs();
-            var createdTimeFrom =
-                GetDateTimeQueryParameterValue(queryNameValuePairs, "createdTimeFrom", DateTime.MinValue);
-
-            if (createdTimeFrom == DateTime.MinValue)
-            {
-                var badRequestResponse = request.CreateResponse(
-                    HttpStatusCode.BadRequest,
-                    "Please provide value for 'createdTimeFrom' parameter.");
-                return badRequestResponse;
-            }
-
-            var createdTimeTo =
-                GetDateTimeQueryParameterValue(queryNameValuePairs, "createdTimeTo", DateTime.UtcNow);
-            var runtimeStatusCollection =
-                GetIEnumerableQueryParameterValue<OrchestrationStatus>(queryNameValuePairs, "runtimeStatus");
-
-            PurgeHistoryResult purgeHistoryResult = await client.PurgeInstanceHistoryAsync(createdTimeFrom, createdTimeTo, runtimeStatusCollection);
-
-            if (purgeHistoryResult == null || purgeHistoryResult.InstancesDeleted == 0)
-            {
-                return request.CreateResponse(HttpStatusCode.NotFound);
-            }
-
-            return request.CreateResponse(HttpStatusCode.OK, purgeHistoryResult);
-        }
-
-        private async Task<HttpResponseMessage> HandleGetStatusRequestAsync(
-            HttpRequestMessage request,
-            string instanceId)
-        {
-            IDurableOrchestrationClient client = this.GetClient(request);
-
-            var queryNameValuePairs = request.GetQueryNameValuePairs();
-            var showHistory = GetBooleanQueryParameterValue(queryNameValuePairs, ShowHistoryParameter, defaultValue: false);
-            var showHistoryOutput = GetBooleanQueryParameterValue(queryNameValuePairs, ShowHistoryOutputParameter, defaultValue: false);
-
-            bool showInput = GetBooleanQueryParameterValue(queryNameValuePairs, ShowInputParameter, defaultValue: true);
-            bool returnInternalServerErrorOnFailure = GetBooleanQueryParameterValue(queryNameValuePairs, ReturnInternalServerErrorOnFailure, defaultValue: false);
-
-            var status = await client.GetStatusAsync(instanceId, showHistory, showHistoryOutput, showInput);
-            if (status == null)
-            {
-                return request.CreateResponse(HttpStatusCode.NotFound);
-            }
-
-            HttpStatusCode statusCode;
-            Uri location;
-
-            switch (status.RuntimeStatus)
-            {
-                // The orchestration is running - return 202 w/Location header
-                case OrchestrationRuntimeStatus.Running:
-                case OrchestrationRuntimeStatus.Pending:
-                case OrchestrationRuntimeStatus.ContinuedAsNew:
-                    statusCode = HttpStatusCode.Accepted;
-                    location = request.RequestUri;
-                    break;
-
-                // The orchestration has failed - return 500 w/out Location header
-                case OrchestrationRuntimeStatus.Failed:
-                    if (returnInternalServerErrorOnFailure)
-                    {
-                        statusCode = HttpStatusCode.InternalServerError;
-                    }
-                    else
-                    {
-                        statusCode = HttpStatusCode.OK;
-                    }
-
-                    location = null;
-                    break;
-
-                // The orchestration is not running - return 200 w/out Location header
-                case OrchestrationRuntimeStatus.Canceled:
-                case OrchestrationRuntimeStatus.Terminated:
-                case OrchestrationRuntimeStatus.Completed:
-                    statusCode = HttpStatusCode.OK;
-                    location = null;
-                    break;
-                default:
-                    this.logger.LogError($"Unknown runtime state '{status.RuntimeStatus}'.");
-                    statusCode = HttpStatusCode.InternalServerError;
-                    location = null;
-                    break;
-            }
-
-            var response =
-                request.CreateResponse(
-                statusCode,
-                this.ConvertFrom(status));
-
-            if (location != null)
-            {
-                response.Headers.Location = location;
-            }
-
-            if (statusCode == HttpStatusCode.Accepted)
-            {
-                // Ask for 5 seconds before retry. Some clients will otherwise retry in a tight loop.
-                response.Headers.RetryAfter = new RetryConditionHeaderValue(TimeSpan.FromSeconds(5));
-            }
-
-            return response;
-        }
-
-        private StatusResponsePayload ConvertFrom(DurableOrchestrationStatus status)
-        {
-            return new StatusResponsePayload
-            {
-                Name = status.Name,
-                InstanceId = status.InstanceId,
-                RuntimeStatus = status.RuntimeStatus.ToString(),
-                Input = status.Input,
-                CustomStatus = status.CustomStatus,
-                Output = status.Output,
-                CreatedTime = status.CreatedTime.ToString("s") + "Z",
-                LastUpdatedTime = status.LastUpdatedTime.ToString("s") + "Z",
-                HistoryEvents = status.History,
-            };
-        }
-
-        private static IEnumerable<T> GetIEnumerableQueryParameterValue<T>(NameValueCollection queryStringNameValueCollection, string queryParameterName)
-            where T : struct
-        {
-            var results = new List<T>();
-            string[] parameters = queryStringNameValueCollection.GetValues(queryParameterName) ?? new string[] { };
-
-            foreach (string value in parameters.SelectMany(x => x.Split(',')))
-            {
-                if (Enum.TryParse(value, out T result))
-                {
-                    results.Add(result);
-                }
-            }
-
-            return results;
-        }
-
-        private static DateTime GetDateTimeQueryParameterValue(NameValueCollection queryStringNameValueCollection, string queryParameterName, DateTime defaultDateTime)
-        {
-            string value = queryStringNameValueCollection[queryParameterName];
-            return DateTime.TryParse(value, out DateTime dateTime) ? dateTime : defaultDateTime;
-        }
-
-        private static bool GetBooleanQueryParameterValue(NameValueCollection queryStringNameValueCollection, string queryParameterName, bool defaultValue)
-        {
-            string value = queryStringNameValueCollection[queryParameterName];
-            return bool.TryParse(value, out bool parsedValue) ? parsedValue : defaultValue;
-        }
-
-        private static int GetIntQueryParameterValue(NameValueCollection queryStringNameValueCollection, string queryParameterName)
-        {
-            string value = queryStringNameValueCollection[queryParameterName];
-            return int.TryParse(value, out int intValue) ? intValue : 0;
-        }
-
-        private async Task<HttpResponseMessage> HandleTerminateInstanceRequestAsync(
-            HttpRequestMessage request,
-            string instanceId)
-        {
-            IDurableOrchestrationClient client = this.GetClient(request);
-
-            DurableOrchestrationStatus status = await client.GetStatusAsync(instanceId);
-            if (status == null)
-            {
-                return request.CreateResponse(HttpStatusCode.NotFound);
-            }
-
-            switch (status.RuntimeStatus)
-            {
-                case OrchestrationRuntimeStatus.Failed:
-                case OrchestrationRuntimeStatus.Canceled:
-                case OrchestrationRuntimeStatus.Terminated:
-                case OrchestrationRuntimeStatus.Completed:
-                    return request.CreateResponse(HttpStatusCode.Gone);
-            }
-
-            string reason = request.GetQueryNameValuePairs()["reason"];
-
-            await client.TerminateAsync(instanceId, reason);
-
-            return request.CreateResponse(HttpStatusCode.Accepted);
-        }
-
-        private async Task<HttpResponseMessage> HandleStartOrchestratorRequestAsync(
-            HttpRequestMessage request,
-            string functionName,
-            string instanceId)
-        {
-            try
-            {
-                IDurableOrchestrationClient client = this.GetClient(request);
-
-                object input = null;
-                if (request.Content?.Headers?.ContentLength != 0)
-                {
-<<<<<<< HEAD
-                    using (Stream s = await request.Content.ReadAsStreamAsync())
-                    using (StreamReader sr = new StreamReader(s))
-                    using (JsonReader reader = new JsonTextReader(sr))
-                    {
-                        JsonSerializer serializer = JsonSerializer.Create(this.dataConverter.MessageSettings);
-                        input = serializer.Deserialize<object>(reader);
-                    }
-=======
-                    string json = await request.Content.ReadAsStringAsync();
-                    input = JsonConvert.DeserializeObject(json, MessagePayloadDataConverter.MessageSettings);
->>>>>>> eb186ead
-                }
-
-                string id = await client.StartNewAsync(functionName, instanceId, input);
-
-                TimeSpan? timeout = GetTimeSpan(request, "timeout");
-                TimeSpan? pollingInterval = GetTimeSpan(request, "pollingInterval");
-
-                if (timeout.HasValue && pollingInterval.HasValue)
-                {
-                    return await client.WaitForCompletionOrCreateCheckStatusResponseAsync(request, id, timeout.Value, pollingInterval.Value);
-                }
-                else
-                {
-                    return client.CreateCheckStatusResponse(request, id);
-                }
-            }
-            catch (JsonReaderException e)
-            {
-                return request.CreateErrorResponse(HttpStatusCode.BadRequest, "Invalid JSON content", e);
-            }
-        }
-
-        private async Task<HttpResponseMessage> HandleRewindInstanceRequestAsync(
-           HttpRequestMessage request,
-           string instanceId)
-        {
-            IDurableOrchestrationClient client = this.GetClient(request);
-
-            DurableOrchestrationStatus status = await client.GetStatusAsync(instanceId);
-            if (status == null)
-            {
-                return request.CreateResponse(HttpStatusCode.NotFound);
-            }
-
-            switch (status.RuntimeStatus)
-            {
-                case OrchestrationRuntimeStatus.Canceled:
-                case OrchestrationRuntimeStatus.Terminated:
-                case OrchestrationRuntimeStatus.Completed:
-                    return request.CreateResponse(HttpStatusCode.Gone);
-            }
-
-            string reason = request.GetQueryNameValuePairs()["reason"];
-
-#pragma warning disable 0618
-            await client.RewindAsync(instanceId, reason);
-#pragma warning restore 0618
-
-            return request.CreateResponse(HttpStatusCode.Accepted);
-        }
-
-        private async Task<HttpResponseMessage> HandleRaiseEventRequestAsync(
-            HttpRequestMessage request,
-            string instanceId,
-            string eventName)
-        {
-            IDurableOrchestrationClient client = this.GetClient(request);
-
-            DurableOrchestrationStatus status = await client.GetStatusAsync(instanceId);
-            if (status == null)
-            {
-                return request.CreateResponse(HttpStatusCode.NotFound);
-            }
-
-            switch (status.RuntimeStatus)
-            {
-                case OrchestrationRuntimeStatus.Failed:
-                case OrchestrationRuntimeStatus.Canceled:
-                case OrchestrationRuntimeStatus.Terminated:
-                case OrchestrationRuntimeStatus.Completed:
-                    return request.CreateResponse(HttpStatusCode.Gone);
-            }
-
-            string mediaType = request.Content.Headers.ContentType?.MediaType;
-            if (!string.Equals(mediaType, "application/json", StringComparison.OrdinalIgnoreCase))
-            {
-                return request.CreateErrorResponse(HttpStatusCode.BadRequest, "Only application/json request content is supported");
-            }
-
-            string stringData = await request.Content.ReadAsStringAsync();
-
-            object eventData;
-            try
-            {
-                eventData = !string.IsNullOrEmpty(stringData) ? JToken.Parse(stringData) : null;
-            }
-            catch (JsonReaderException e)
-            {
-                return request.CreateErrorResponse(HttpStatusCode.BadRequest, "Invalid JSON content", e);
-            }
-
-            await client.RaiseEventAsync(instanceId, eventName, eventData);
-            return request.CreateResponse(HttpStatusCode.Accepted);
-        }
-
-        private async Task<HttpResponseMessage> HandleGetEntityRequestAsync(
-            HttpRequestMessage request,
-            EntityId entityId)
-        {
-            IDurableEntityClient client = this.GetClient(request);
-
-            EntityStateResponse<JToken> response = await client.ReadEntityStateAsync<JToken>(entityId);
-
-            if (!response.EntityExists)
-            {
-                return request.CreateResponse(HttpStatusCode.NotFound);
-            }
-            else
-            {
-                return request.CreateResponse(HttpStatusCode.OK, response.EntityState);
-            }
-        }
-
-        private async Task<HttpResponseMessage> HandlePostEntityOperationRequestAsync(
-            HttpRequestMessage request,
-            EntityId entityId)
-        {
-            IDurableEntityClient client = this.GetClient(request);
-
-            string operationName = request.GetQueryNameValuePairs()["op"] ?? string.Empty;
-
-            if (request.Content == null || request.Content.Headers.ContentLength == 0)
-            {
-                await client.SignalEntityAsync(entityId, operationName);
-                return request.CreateResponse(HttpStatusCode.Accepted);
-            }
-            else
-            {
-                string requestContent = await request.Content.ReadAsStringAsync();
-                string mediaType = request.Content.Headers.ContentType?.MediaType;
-                object operationInput;
-                if (string.Equals(mediaType, "application/json", StringComparison.OrdinalIgnoreCase))
-                {
-                    try
-                    {
-                        operationInput = JToken.Parse(requestContent);
-                    }
-                    catch (JsonException e)
-                    {
-                        return request.CreateErrorResponse(HttpStatusCode.BadRequest, "Could not parse JSON content: " + e.Message);
-                    }
-                }
-                else
-                {
-                    operationInput = requestContent;
-                }
-
-                await client.SignalEntityAsync(entityId, operationName, operationInput);
-                return request.CreateResponse(HttpStatusCode.Accepted);
-            }
-        }
-
-        private IDurableClient GetClient(HttpRequestMessage request)
-        {
-            string taskHub = null;
-            string connectionName = null;
-
-            NameValueCollection pairs = request.GetQueryNameValuePairs();
-            foreach (string key in pairs.AllKeys)
-            {
-                if (taskHub == null
-                    && key.Equals(TaskHubParameter, StringComparison.OrdinalIgnoreCase)
-                    && !string.IsNullOrWhiteSpace(pairs[key]))
-                {
-                    taskHub = pairs[key];
-                }
-                else if (connectionName == null
-                    && key.Equals(ConnectionParameter, StringComparison.OrdinalIgnoreCase)
-                    && !string.IsNullOrWhiteSpace(pairs[key]))
-                {
-                    connectionName = pairs[key];
-                }
-            }
-
-            var attribute = new DurableClientAttribute
-            {
-                TaskHub = taskHub,
-                ConnectionName = connectionName,
-            };
-
-            return this.GetClient(attribute);
-        }
-
-        // protected virtual to allow mocking in unit tests.
-        protected virtual IDurableClient GetClient(DurableClientAttribute attribute)
-        {
-            return this.config.GetClient(attribute);
-        }
-
-        internal string GetBaseUrl()
-        {
-            this.ThrowIfWebhooksNotConfigured();
-
-            Uri notificationUri = this.config.Options.NotificationUrl;
-
-            string hostUrl = notificationUri.GetLeftPart(UriPartial.Authority);
-            return hostUrl + notificationUri.AbsolutePath.TrimEnd('/');
-        }
-
-        internal string GetUniversalQueryStrings()
-        {
-            this.ThrowIfWebhooksNotConfigured();
-
-            Uri notificationUri = this.config.Options.NotificationUrl;
-
-            return !string.IsNullOrEmpty(notificationUri.Query)
-                ? notificationUri.Query.TrimStart('?')
-                : string.Empty;
-        }
-
-        internal HttpCreationPayload GetInstanceCreationLinks()
-        {
-            string baseUrl = this.GetBaseUrl();
-            string instancePrefix = baseUrl + "/" + OrchestratorsControllerSegment + "{functionName}[/{instanceId}]";
-
-            string querySuffix = this.GetUniversalQueryStrings();
-
-            HttpCreationPayload httpCreationPayload = new HttpCreationPayload
-            {
-                CreateNewInstancePostUri = instancePrefix + "?" + querySuffix,
-                CreateAndWaitOnNewInstancePostUri = instancePrefix + "?timeout={timeoutInSeconds}&pollingInterval={intervalInSeconds}&" + querySuffix,
-            };
-
-            return httpCreationPayload;
-        }
-
-        private HttpManagementPayload GetClientResponseLinks(
-            HttpRequestMessage request,
-            string instanceId,
-            string taskHubName,
-            string connectionName,
-            bool returnInternalServerErrorOnFailure = false)
-        {
-            this.ThrowIfWebhooksNotConfigured();
-
-            Uri notificationUri = this.config.Options.NotificationUrl;
-            Uri baseUri = request?.RequestUri ?? notificationUri;
-
-            // e.g. http://{host}/admin/extensions/DurableTaskExtension?code={systemKey}
-            string hostUrl = baseUri.GetLeftPart(UriPartial.Authority);
-            string baseUrl = hostUrl + notificationUri.AbsolutePath.TrimEnd('/');
-            string allInstancesPrefix = baseUrl + "/" + InstancesControllerSegment;
-            string instancePrefix = allInstancesPrefix + WebUtility.UrlEncode(instanceId);
-
-            string taskHub = WebUtility.UrlEncode(taskHubName ?? this.config.Options.HubName);
-            string connection = WebUtility.UrlEncode(connectionName ?? this.config.GetDefaultConnectionName());
-
-            string querySuffix = $"{TaskHubParameter}={taskHub}&{ConnectionParameter}={connection}";
-            if (!string.IsNullOrEmpty(notificationUri.Query))
-            {
-                // This is expected to include the auto-generated system key for this extension.
-                querySuffix += "&" + notificationUri.Query.TrimStart('?');
-            }
-
-            var httpManagementPayload = new HttpManagementPayload
-            {
-                Id = instanceId,
-                StatusQueryGetUri = instancePrefix + "?" + querySuffix,
-                SendEventPostUri = instancePrefix + "/" + RaiseEventOperation + "/{eventName}?" + querySuffix,
-                TerminatePostUri = instancePrefix + "/" + TerminateOperation + "?reason={text}&" + querySuffix,
-                RewindPostUri = instancePrefix + "/" + RewindOperation + "?reason={text}&" + querySuffix,
-                PurgeHistoryDeleteUri = instancePrefix + "?" + querySuffix,
-            };
-
-            if (returnInternalServerErrorOnFailure)
-            {
-                httpManagementPayload.StatusQueryGetUri += "&returnInternalServerErrorOnFailure=true";
-            }
-
-            return httpManagementPayload;
-        }
-
-        private HttpResponseMessage CreateCheckStatusResponseMessage(
-            HttpRequestMessage request,
-            string instanceId,
-            string statusQueryGetUri,
-            string sendEventPostUri,
-            string terminatePostUri,
-            string purgeHistoryDeleteUri)
-        {
-            HttpResponseMessage response = request.CreateResponse(
-                HttpStatusCode.Accepted,
-                new
-                {
-                    id = instanceId,
-                    statusQueryGetUri,
-                    sendEventPostUri,
-                    terminatePostUri,
-                    purgeHistoryDeleteUri,
-                });
-
-            // Implement the async HTTP 202 pattern.
-            response.Headers.Location = new Uri(statusQueryGetUri);
-            response.Headers.RetryAfter = new RetryConditionHeaderValue(TimeSpan.FromSeconds(10));
-            return response;
-        }
-
-        private void ThrowIfWebhooksNotConfigured()
-        {
-            if (this.config.Options.NotificationUrl == null)
-            {
-                throw new InvalidOperationException("Webhooks are not configured");
-            }
-        }
-
-        private static TimeSpan? GetTimeSpan(HttpRequestMessage request, string queryParameterName)
-        {
-            string queryParameterStringValue = request.GetQueryNameValuePairs()[queryParameterName];
-            if (string.IsNullOrEmpty(queryParameterStringValue))
-            {
-                return null;
-            }
-
-            return TimeSpan.FromSeconds(double.Parse(queryParameterStringValue));
-        }
-    }
-}
+﻿// Copyright (c) .NET Foundation. All rights reserved.
+// Licensed under the MIT License. See LICENSE in the project root for license information.
+
+using System;
+using System.Collections.Generic;
+using System.Collections.Specialized;
+using System.Diagnostics;
+using System.Linq;
+using System.Net;
+using System.Net.Http;
+using System.Net.Http.Headers;
+using System.Threading;
+using System.Threading.Tasks;
+using DurableTask.Core;
+using Microsoft.AspNetCore.Routing;
+using Microsoft.AspNetCore.Routing.Template;
+using Microsoft.Extensions.Logging;
+using Newtonsoft.Json;
+using Newtonsoft.Json.Linq;
+
+namespace Microsoft.Azure.WebJobs.Extensions.DurableTask
+{
+    internal class HttpApiHandler
+    {
+        // Route segments. Note that these segments cannot start with `/` due to limitations with TemplateMatcher.
+        private const string InstancesControllerSegment = "instances/";
+        private const string OrchestratorsControllerSegment = "orchestrators/";
+        private const string EntitiesControllerSegment = "entities/";
+
+        // Route parameters
+        private const string FunctionNameRouteParameter = "functionName";
+        private const string InstanceIdRouteParameter = "instanceId";
+        private const string EntityNameRouteParameter = "entityName";
+        private const string EntityKeyRouteParameter = "entityKey";
+        private const string OperationRouteParameter = "operation";
+        private const string EventNameRouteParameter = "eventName";
+
+        // Query string parameters
+        private const string TaskHubParameter = "taskHub";
+        private const string ConnectionParameter = "connection";
+        private const string RaiseEventOperation = "raiseEvent";
+        private const string TerminateOperation = "terminate";
+        private const string RewindOperation = "rewind";
+        private const string ShowHistoryParameter = "showHistory";
+        private const string ShowHistoryOutputParameter = "showHistoryOutput";
+        private const string ShowInputParameter = "showInput";
+        private const string CreatedTimeFromParameter = "createdTimeFrom";
+        private const string CreatedTimeToParameter = "createdTimeTo";
+        private const string RuntimeStatusParameter = "runtimeStatus";
+        private const string PageSizeParameter = "top";
+        private const string ReturnInternalServerErrorOnFailure = "returnInternalServerErrorOnFailure";
+
+        // API Routes
+        private static readonly TemplateMatcher StartOrchestrationRoute = GetStartOrchestrationRoute();
+        private static readonly TemplateMatcher EntityRoute = GetEntityRoute();
+        private static readonly TemplateMatcher InstancesRoute = GetInstancesRoute();
+        private static readonly TemplateMatcher InstanceRaiseEventRoute = GetInstanceRaiseEventRoute();
+
+        private readonly DurableTaskExtension config;
+        private readonly ILogger logger;
+        private readonly MessagePayloadDataConverter dataConverter;
+
+        public HttpApiHandler(DurableTaskExtension config, ILogger logger)
+        {
+            this.config = config;
+            this.dataConverter = this.config.DataConverter;
+            this.logger = logger;
+        }
+
+        internal HttpResponseMessage CreateCheckStatusResponse(
+            HttpRequestMessage request,
+            string instanceId,
+            DurableClientAttribute attribute,
+            bool returnInternalServerErrorOnFailure = false)
+        {
+            HttpManagementPayload httpManagementPayload = this.GetClientResponseLinks(request, instanceId, attribute?.TaskHub, attribute?.ConnectionName, returnInternalServerErrorOnFailure);
+            return this.CreateCheckStatusResponseMessage(
+                request,
+                httpManagementPayload.Id,
+                httpManagementPayload.StatusQueryGetUri,
+                httpManagementPayload.SendEventPostUri,
+                httpManagementPayload.TerminatePostUri,
+                httpManagementPayload.PurgeHistoryDeleteUri);
+        }
+
+        // /orchestrators/{functionName}/{instanceId?}
+        private static TemplateMatcher GetStartOrchestrationRoute()
+        {
+            var defaultRouteValues = RouteValueDictionaryFromArray(new KeyValuePair<string, object>[] { new KeyValuePair<string, object>(InstanceIdRouteParameter, string.Empty) });
+            return new TemplateMatcher(TemplateParser.Parse($"{OrchestratorsControllerSegment}{{{FunctionNameRouteParameter}}}/{{{InstanceIdRouteParameter}?}}"), defaultRouteValues);
+        }
+
+        // /entity/{entityId}/{entityKey?}
+        private static TemplateMatcher GetEntityRoute()
+        {
+            var defaultRouteValues = RouteValueDictionaryFromArray(new KeyValuePair<string, object>[] { new KeyValuePair<string, object>(EntityKeyRouteParameter, string.Empty) });
+            return new TemplateMatcher(TemplateParser.Parse($"{EntitiesControllerSegment}{{{EntityNameRouteParameter}}}/{{{EntityKeyRouteParameter}?}}"), defaultRouteValues);
+        }
+
+        // Can't use RouteValueDictionary.FromArray() due to it only being available in the version we use in Functions V2.
+        // This custom implementation should be equivalent.
+        private static RouteValueDictionary RouteValueDictionaryFromArray(KeyValuePair<string, object>[] values)
+        {
+            var routeValueDictionary = new RouteValueDictionary();
+            foreach (var pair in values)
+            {
+                routeValueDictionary[pair.Key] = pair.Value;
+            }
+
+            return routeValueDictionary;
+        }
+
+        // /instances/{instanceId?}/{operation?}
+        private static TemplateMatcher GetInstancesRoute()
+        {
+            return new TemplateMatcher(TemplateParser.Parse($"{InstancesControllerSegment}{{{InstanceIdRouteParameter}?}}/{{{OperationRouteParameter}?}}"), new RouteValueDictionary());
+        }
+
+        // /instances/{instanceId}/raiseEvent/{eventName}
+        private static TemplateMatcher GetInstanceRaiseEventRoute()
+        {
+            return new TemplateMatcher(TemplateParser.Parse($"{InstancesControllerSegment}{{{InstanceIdRouteParameter}?}}/{RaiseEventOperation}/{{{EventNameRouteParameter}}}"), new RouteValueDictionary());
+        }
+
+        internal HttpManagementPayload CreateHttpManagementPayload(
+            string instanceId,
+            string taskHub,
+            string connectionName)
+        {
+            HttpManagementPayload httpManagementPayload = this.GetClientResponseLinks(null, instanceId, taskHub, connectionName);
+            return httpManagementPayload;
+        }
+
+        internal async Task<HttpResponseMessage> WaitForCompletionOrCreateCheckStatusResponseAsync(
+            HttpRequestMessage request,
+            string instanceId,
+            DurableClientAttribute attribute,
+            TimeSpan timeout,
+            TimeSpan retryInterval)
+        {
+            if (retryInterval > timeout)
+            {
+                throw new ArgumentException($"Total timeout {timeout.TotalSeconds} should be bigger than retry timeout {retryInterval.TotalSeconds}");
+            }
+
+            HttpManagementPayload httpManagementPayload = this.GetClientResponseLinks(request, instanceId, attribute?.TaskHub, attribute?.ConnectionName);
+
+            IDurableOrchestrationClient client = this.GetClient(request);
+            Stopwatch stopwatch = Stopwatch.StartNew();
+            while (true)
+            {
+                DurableOrchestrationStatus status = await client.GetStatusAsync(instanceId);
+                if (status != null)
+                {
+                    if (status.RuntimeStatus == OrchestrationRuntimeStatus.Completed)
+                    {
+                        return request.CreateResponse(HttpStatusCode.OK, status.Output);
+                    }
+
+                    if (status.RuntimeStatus == OrchestrationRuntimeStatus.Canceled ||
+                        status.RuntimeStatus == OrchestrationRuntimeStatus.Failed ||
+                        status.RuntimeStatus == OrchestrationRuntimeStatus.Terminated)
+                    {
+                        return await this.HandleGetStatusRequestAsync(request, instanceId);
+                    }
+                }
+
+                TimeSpan elapsed = stopwatch.Elapsed;
+                if (elapsed < timeout)
+                {
+                    TimeSpan remainingTime = timeout.Subtract(elapsed);
+                    await Task.Delay(remainingTime > retryInterval ? retryInterval : remainingTime);
+                }
+                else
+                {
+                    return this.CreateCheckStatusResponseMessage(
+                        request,
+                        instanceId,
+                        httpManagementPayload.StatusQueryGetUri,
+                        httpManagementPayload.SendEventPostUri,
+                        httpManagementPayload.TerminatePostUri,
+                        httpManagementPayload.PurgeHistoryDeleteUri);
+                }
+            }
+        }
+
+        public async Task<HttpResponseMessage> HandleRequestAsync(HttpRequestMessage request)
+        {
+            try
+            {
+                string path = request.RequestUri.AbsolutePath;
+                string basePath = this.config.Options.NotificationUrl.AbsolutePath;
+                path = path.Substring(basePath.Length);
+                var routeValues = new RouteValueDictionary();
+                if (StartOrchestrationRoute.TryMatch(path, routeValues))
+                {
+                    string functionName = (string)routeValues[FunctionNameRouteParameter];
+                    string instanceId = (string)routeValues[InstanceIdRouteParameter];
+                    if (request.Method == HttpMethod.Post)
+                    {
+                        return await this.HandleStartOrchestratorRequestAsync(request, functionName, instanceId);
+                    }
+                    else
+                    {
+                        return request.CreateResponse(HttpStatusCode.NotFound);
+                    }
+                }
+
+                if (EntityRoute.TryMatch(path, routeValues))
+                {
+                    try
+                    {
+                        string entityName = (string)routeValues[EntityNameRouteParameter];
+                        string entityKey = (string)routeValues[EntityKeyRouteParameter];
+                        EntityId entityId = new EntityId(entityName, entityKey);
+                        if (request.Method == HttpMethod.Get)
+                        {
+                            return await this.HandleGetEntityRequestAsync(request, entityId);
+                        }
+                        else if (request.Method == HttpMethod.Post)
+                        {
+                            return await this.HandlePostEntityOperationRequestAsync(request, entityId);
+                        }
+                        else
+                        {
+                            return request.CreateResponse(HttpStatusCode.NotFound);
+                        }
+                    }
+                    catch (ArgumentException e)
+                    {
+                        return request.CreateErrorResponse(HttpStatusCode.BadRequest, e.Message);
+                    }
+                }
+
+                if (InstancesRoute.TryMatch(path, routeValues))
+                {
+                    routeValues.TryGetValue(InstanceIdRouteParameter, out object instanceIdValue);
+                    routeValues.TryGetValue(OperationRouteParameter, out object operationValue);
+                    var instanceId = instanceIdValue as string;
+                    var operation = operationValue as string;
+
+                    if (instanceId == null)
+                    {
+                        // Retrieve All Status or conditional query in case of the request URL ends e.g. /instances/
+                        if (request.Method == HttpMethod.Get)
+                        {
+                            return await this.HandleGetStatusRequestAsync(request);
+                        }
+                        else if (request.Method == HttpMethod.Delete)
+                        {
+                            return await this.HandleDeleteHistoryWithFiltersRequestAsync(request);
+                        }
+                        else
+                        {
+                            return request.CreateResponse(HttpStatusCode.NotFound);
+                        }
+                    }
+                    else if (instanceId != null && operation == null)
+                    {
+                        if (request.Method == HttpMethod.Get)
+                        {
+                            return await this.HandleGetStatusRequestAsync(request, instanceId);
+                        }
+                        else if (request.Method == HttpMethod.Delete)
+                        {
+                            return await this.HandleDeleteHistoryByIdRequestAsync(request, instanceId);
+                        }
+                        else
+                        {
+                            return request.CreateResponse(HttpStatusCode.NotFound);
+                        }
+                    }
+                    else
+                    {
+                        if (string.Equals(operation, TerminateOperation, StringComparison.OrdinalIgnoreCase))
+                        {
+                            return await this.HandleTerminateInstanceRequestAsync(request, instanceId);
+                        }
+                        else if (string.Equals(operation, RewindOperation, StringComparison.OrdinalIgnoreCase))
+                        {
+                            return await this.HandleRewindInstanceRequestAsync(request, instanceId);
+                        }
+                        else
+                        {
+                            return request.CreateResponse(HttpStatusCode.NotFound);
+                        }
+                    }
+                }
+
+                if (InstanceRaiseEventRoute.TryMatch(path, routeValues))
+                {
+                    string instanceId = (string)routeValues[InstanceIdRouteParameter];
+                    string eventName = (string)routeValues[EventNameRouteParameter];
+                    if (request.Method == HttpMethod.Post)
+                    {
+                        return await this.HandleRaiseEventRequestAsync(request, instanceId, eventName);
+                    }
+                    else
+                    {
+                        return request.CreateResponse(HttpStatusCode.NotFound);
+                    }
+                }
+
+                return request.CreateResponse(HttpStatusCode.NotFound);
+            }
+
+            /* Some handler methods throw ArgumentExceptions in specialized cases which should be returned to the client, such as when:
+             *     - the function name is not found (starting a new function)
+             *     - the orchestration instance is not in a Failed state (rewinding an orchestration instance)
+            */
+            catch (ArgumentException e)
+            {
+                return request.CreateErrorResponse(HttpStatusCode.BadRequest, "One or more of the arguments submitted is incorrect", e);
+            }
+            catch (Exception e)
+            {
+                return request.CreateErrorResponse(HttpStatusCode.InternalServerError, "Something went wrong while processing your request", e);
+            }
+        }
+
+        private async Task<HttpResponseMessage> HandleGetStatusRequestAsync(
+            HttpRequestMessage request)
+        {
+            IDurableOrchestrationClient client = this.GetClient(request);
+            var queryNameValuePairs = request.GetQueryNameValuePairs();
+            var createdTimeFrom = GetDateTimeQueryParameterValue(queryNameValuePairs, CreatedTimeFromParameter, default(DateTime));
+            var createdTimeTo = GetDateTimeQueryParameterValue(queryNameValuePairs, CreatedTimeToParameter, default(DateTime));
+            var runtimeStatus = GetIEnumerableQueryParameterValue<OrchestrationRuntimeStatus>(queryNameValuePairs, RuntimeStatusParameter);
+            var pageSize = GetIntQueryParameterValue(queryNameValuePairs, PageSizeParameter);
+
+            var continuationToken = "";
+            if (request.Headers.TryGetValues("x-ms-continuation-token", out var headerValues))
+            {
+                continuationToken = headerValues.FirstOrDefault();
+            }
+
+            IList<DurableOrchestrationStatus> statusForAllInstances;
+            var nextContinuationToken = "";
+
+            if (pageSize > 0)
+            {
+                var condition = new OrchestrationStatusQueryCondition()
+                {
+                    CreatedTimeFrom = createdTimeFrom,
+                    CreatedTimeTo = createdTimeTo,
+                    RuntimeStatus = runtimeStatus,
+                    PageSize = pageSize,
+                    ContinuationToken = continuationToken,
+                };
+                var context = await client.GetStatusAsync(condition, CancellationToken.None);
+                statusForAllInstances = context.DurableOrchestrationState.ToList();
+                nextContinuationToken = context.ContinuationToken;
+            }
+            else
+            {
+                statusForAllInstances = await client.GetStatusAsync(createdTimeFrom, createdTimeTo, runtimeStatus);
+            }
+
+            var results = new List<StatusResponsePayload>(statusForAllInstances.Count);
+            foreach (var state in statusForAllInstances)
+            {
+                results.Add(this.ConvertFrom(state));
+            }
+
+            var response = request.CreateResponse(HttpStatusCode.OK, results);
+
+            response.Headers.Add("x-ms-continuation-token", nextContinuationToken);
+            return response;
+        }
+
+        private async Task<HttpResponseMessage> HandleDeleteHistoryByIdRequestAsync(
+            HttpRequestMessage request,
+            string instanceId)
+        {
+            IDurableOrchestrationClient client = this.GetClient(request);
+            DurableOrchestrationStatus status = await client.GetStatusAsync(instanceId, showHistory: false);
+            if (status == null)
+            {
+                return request.CreateResponse(HttpStatusCode.NotFound);
+            }
+
+            PurgeHistoryResult purgeHistoryResult = await client.PurgeInstanceHistoryAsync(instanceId);
+            return request.CreateResponse(HttpStatusCode.OK, purgeHistoryResult);
+        }
+
+        private async Task<HttpResponseMessage> HandleDeleteHistoryWithFiltersRequestAsync(HttpRequestMessage request)
+        {
+            IDurableOrchestrationClient client = this.GetClient(request);
+            var queryNameValuePairs = request.GetQueryNameValuePairs();
+            var createdTimeFrom =
+                GetDateTimeQueryParameterValue(queryNameValuePairs, "createdTimeFrom", DateTime.MinValue);
+
+            if (createdTimeFrom == DateTime.MinValue)
+            {
+                var badRequestResponse = request.CreateResponse(
+                    HttpStatusCode.BadRequest,
+                    "Please provide value for 'createdTimeFrom' parameter.");
+                return badRequestResponse;
+            }
+
+            var createdTimeTo =
+                GetDateTimeQueryParameterValue(queryNameValuePairs, "createdTimeTo", DateTime.UtcNow);
+            var runtimeStatusCollection =
+                GetIEnumerableQueryParameterValue<OrchestrationStatus>(queryNameValuePairs, "runtimeStatus");
+
+            PurgeHistoryResult purgeHistoryResult = await client.PurgeInstanceHistoryAsync(createdTimeFrom, createdTimeTo, runtimeStatusCollection);
+
+            if (purgeHistoryResult == null || purgeHistoryResult.InstancesDeleted == 0)
+            {
+                return request.CreateResponse(HttpStatusCode.NotFound);
+            }
+
+            return request.CreateResponse(HttpStatusCode.OK, purgeHistoryResult);
+        }
+
+        private async Task<HttpResponseMessage> HandleGetStatusRequestAsync(
+            HttpRequestMessage request,
+            string instanceId)
+        {
+            IDurableOrchestrationClient client = this.GetClient(request);
+
+            var queryNameValuePairs = request.GetQueryNameValuePairs();
+            var showHistory = GetBooleanQueryParameterValue(queryNameValuePairs, ShowHistoryParameter, defaultValue: false);
+            var showHistoryOutput = GetBooleanQueryParameterValue(queryNameValuePairs, ShowHistoryOutputParameter, defaultValue: false);
+
+            bool showInput = GetBooleanQueryParameterValue(queryNameValuePairs, ShowInputParameter, defaultValue: true);
+            bool returnInternalServerErrorOnFailure = GetBooleanQueryParameterValue(queryNameValuePairs, ReturnInternalServerErrorOnFailure, defaultValue: false);
+
+            var status = await client.GetStatusAsync(instanceId, showHistory, showHistoryOutput, showInput);
+            if (status == null)
+            {
+                return request.CreateResponse(HttpStatusCode.NotFound);
+            }
+
+            HttpStatusCode statusCode;
+            Uri location;
+
+            switch (status.RuntimeStatus)
+            {
+                // The orchestration is running - return 202 w/Location header
+                case OrchestrationRuntimeStatus.Running:
+                case OrchestrationRuntimeStatus.Pending:
+                case OrchestrationRuntimeStatus.ContinuedAsNew:
+                    statusCode = HttpStatusCode.Accepted;
+                    location = request.RequestUri;
+                    break;
+
+                // The orchestration has failed - return 500 w/out Location header
+                case OrchestrationRuntimeStatus.Failed:
+                    if (returnInternalServerErrorOnFailure)
+                    {
+                        statusCode = HttpStatusCode.InternalServerError;
+                    }
+                    else
+                    {
+                        statusCode = HttpStatusCode.OK;
+                    }
+
+                    location = null;
+                    break;
+
+                // The orchestration is not running - return 200 w/out Location header
+                case OrchestrationRuntimeStatus.Canceled:
+                case OrchestrationRuntimeStatus.Terminated:
+                case OrchestrationRuntimeStatus.Completed:
+                    statusCode = HttpStatusCode.OK;
+                    location = null;
+                    break;
+                default:
+                    this.logger.LogError($"Unknown runtime state '{status.RuntimeStatus}'.");
+                    statusCode = HttpStatusCode.InternalServerError;
+                    location = null;
+                    break;
+            }
+
+            var response =
+                request.CreateResponse(
+                statusCode,
+                this.ConvertFrom(status));
+
+            if (location != null)
+            {
+                response.Headers.Location = location;
+            }
+
+            if (statusCode == HttpStatusCode.Accepted)
+            {
+                // Ask for 5 seconds before retry. Some clients will otherwise retry in a tight loop.
+                response.Headers.RetryAfter = new RetryConditionHeaderValue(TimeSpan.FromSeconds(5));
+            }
+
+            return response;
+        }
+
+        private StatusResponsePayload ConvertFrom(DurableOrchestrationStatus status)
+        {
+            return new StatusResponsePayload
+            {
+                Name = status.Name,
+                InstanceId = status.InstanceId,
+                RuntimeStatus = status.RuntimeStatus.ToString(),
+                Input = status.Input,
+                CustomStatus = status.CustomStatus,
+                Output = status.Output,
+                CreatedTime = status.CreatedTime.ToString("s") + "Z",
+                LastUpdatedTime = status.LastUpdatedTime.ToString("s") + "Z",
+                HistoryEvents = status.History,
+            };
+        }
+
+        private static IEnumerable<T> GetIEnumerableQueryParameterValue<T>(NameValueCollection queryStringNameValueCollection, string queryParameterName)
+            where T : struct
+        {
+            var results = new List<T>();
+            string[] parameters = queryStringNameValueCollection.GetValues(queryParameterName) ?? new string[] { };
+
+            foreach (string value in parameters.SelectMany(x => x.Split(',')))
+            {
+                if (Enum.TryParse(value, out T result))
+                {
+                    results.Add(result);
+                }
+            }
+
+            return results;
+        }
+
+        private static DateTime GetDateTimeQueryParameterValue(NameValueCollection queryStringNameValueCollection, string queryParameterName, DateTime defaultDateTime)
+        {
+            string value = queryStringNameValueCollection[queryParameterName];
+            return DateTime.TryParse(value, out DateTime dateTime) ? dateTime : defaultDateTime;
+        }
+
+        private static bool GetBooleanQueryParameterValue(NameValueCollection queryStringNameValueCollection, string queryParameterName, bool defaultValue)
+        {
+            string value = queryStringNameValueCollection[queryParameterName];
+            return bool.TryParse(value, out bool parsedValue) ? parsedValue : defaultValue;
+        }
+
+        private static int GetIntQueryParameterValue(NameValueCollection queryStringNameValueCollection, string queryParameterName)
+        {
+            string value = queryStringNameValueCollection[queryParameterName];
+            return int.TryParse(value, out int intValue) ? intValue : 0;
+        }
+
+        private async Task<HttpResponseMessage> HandleTerminateInstanceRequestAsync(
+            HttpRequestMessage request,
+            string instanceId)
+        {
+            IDurableOrchestrationClient client = this.GetClient(request);
+
+            DurableOrchestrationStatus status = await client.GetStatusAsync(instanceId);
+            if (status == null)
+            {
+                return request.CreateResponse(HttpStatusCode.NotFound);
+            }
+
+            switch (status.RuntimeStatus)
+            {
+                case OrchestrationRuntimeStatus.Failed:
+                case OrchestrationRuntimeStatus.Canceled:
+                case OrchestrationRuntimeStatus.Terminated:
+                case OrchestrationRuntimeStatus.Completed:
+                    return request.CreateResponse(HttpStatusCode.Gone);
+            }
+
+            string reason = request.GetQueryNameValuePairs()["reason"];
+
+            await client.TerminateAsync(instanceId, reason);
+
+            return request.CreateResponse(HttpStatusCode.Accepted);
+        }
+
+        private async Task<HttpResponseMessage> HandleStartOrchestratorRequestAsync(
+            HttpRequestMessage request,
+            string functionName,
+            string instanceId)
+        {
+            try
+            {
+                IDurableOrchestrationClient client = this.GetClient(request);
+
+                object input = null;
+                if (request.Content?.Headers?.ContentLength != 0)
+                {
+                    string json = await request.Content.ReadAsStringAsync();
+                    input = JsonConvert.DeserializeObject(json, this.dataConverter.MessageSettings);
+                }
+
+                string id = await client.StartNewAsync(functionName, instanceId, input);
+
+                TimeSpan? timeout = GetTimeSpan(request, "timeout");
+                TimeSpan? pollingInterval = GetTimeSpan(request, "pollingInterval");
+
+                if (timeout.HasValue && pollingInterval.HasValue)
+                {
+                    return await client.WaitForCompletionOrCreateCheckStatusResponseAsync(request, id, timeout.Value, pollingInterval.Value);
+                }
+                else
+                {
+                    return client.CreateCheckStatusResponse(request, id);
+                }
+            }
+            catch (JsonReaderException e)
+            {
+                return request.CreateErrorResponse(HttpStatusCode.BadRequest, "Invalid JSON content", e);
+            }
+        }
+
+        private async Task<HttpResponseMessage> HandleRewindInstanceRequestAsync(
+           HttpRequestMessage request,
+           string instanceId)
+        {
+            IDurableOrchestrationClient client = this.GetClient(request);
+
+            DurableOrchestrationStatus status = await client.GetStatusAsync(instanceId);
+            if (status == null)
+            {
+                return request.CreateResponse(HttpStatusCode.NotFound);
+            }
+
+            switch (status.RuntimeStatus)
+            {
+                case OrchestrationRuntimeStatus.Canceled:
+                case OrchestrationRuntimeStatus.Terminated:
+                case OrchestrationRuntimeStatus.Completed:
+                    return request.CreateResponse(HttpStatusCode.Gone);
+            }
+
+            string reason = request.GetQueryNameValuePairs()["reason"];
+
+#pragma warning disable 0618
+            await client.RewindAsync(instanceId, reason);
+#pragma warning restore 0618
+
+            return request.CreateResponse(HttpStatusCode.Accepted);
+        }
+
+        private async Task<HttpResponseMessage> HandleRaiseEventRequestAsync(
+            HttpRequestMessage request,
+            string instanceId,
+            string eventName)
+        {
+            IDurableOrchestrationClient client = this.GetClient(request);
+
+            DurableOrchestrationStatus status = await client.GetStatusAsync(instanceId);
+            if (status == null)
+            {
+                return request.CreateResponse(HttpStatusCode.NotFound);
+            }
+
+            switch (status.RuntimeStatus)
+            {
+                case OrchestrationRuntimeStatus.Failed:
+                case OrchestrationRuntimeStatus.Canceled:
+                case OrchestrationRuntimeStatus.Terminated:
+                case OrchestrationRuntimeStatus.Completed:
+                    return request.CreateResponse(HttpStatusCode.Gone);
+            }
+
+            string mediaType = request.Content.Headers.ContentType?.MediaType;
+            if (!string.Equals(mediaType, "application/json", StringComparison.OrdinalIgnoreCase))
+            {
+                return request.CreateErrorResponse(HttpStatusCode.BadRequest, "Only application/json request content is supported");
+            }
+
+            string stringData = await request.Content.ReadAsStringAsync();
+
+            object eventData;
+            try
+            {
+                eventData = !string.IsNullOrEmpty(stringData) ? JToken.Parse(stringData) : null;
+            }
+            catch (JsonReaderException e)
+            {
+                return request.CreateErrorResponse(HttpStatusCode.BadRequest, "Invalid JSON content", e);
+            }
+
+            await client.RaiseEventAsync(instanceId, eventName, eventData);
+            return request.CreateResponse(HttpStatusCode.Accepted);
+        }
+
+        private async Task<HttpResponseMessage> HandleGetEntityRequestAsync(
+            HttpRequestMessage request,
+            EntityId entityId)
+        {
+            IDurableEntityClient client = this.GetClient(request);
+
+            EntityStateResponse<JToken> response = await client.ReadEntityStateAsync<JToken>(entityId);
+
+            if (!response.EntityExists)
+            {
+                return request.CreateResponse(HttpStatusCode.NotFound);
+            }
+            else
+            {
+                return request.CreateResponse(HttpStatusCode.OK, response.EntityState);
+            }
+        }
+
+        private async Task<HttpResponseMessage> HandlePostEntityOperationRequestAsync(
+            HttpRequestMessage request,
+            EntityId entityId)
+        {
+            IDurableEntityClient client = this.GetClient(request);
+
+            string operationName = request.GetQueryNameValuePairs()["op"] ?? string.Empty;
+
+            if (request.Content == null || request.Content.Headers.ContentLength == 0)
+            {
+                await client.SignalEntityAsync(entityId, operationName);
+                return request.CreateResponse(HttpStatusCode.Accepted);
+            }
+            else
+            {
+                string requestContent = await request.Content.ReadAsStringAsync();
+                string mediaType = request.Content.Headers.ContentType?.MediaType;
+                object operationInput;
+                if (string.Equals(mediaType, "application/json", StringComparison.OrdinalIgnoreCase))
+                {
+                    try
+                    {
+                        operationInput = JToken.Parse(requestContent);
+                    }
+                    catch (JsonException e)
+                    {
+                        return request.CreateErrorResponse(HttpStatusCode.BadRequest, "Could not parse JSON content: " + e.Message);
+                    }
+                }
+                else
+                {
+                    operationInput = requestContent;
+                }
+
+                await client.SignalEntityAsync(entityId, operationName, operationInput);
+                return request.CreateResponse(HttpStatusCode.Accepted);
+            }
+        }
+
+        private IDurableClient GetClient(HttpRequestMessage request)
+        {
+            string taskHub = null;
+            string connectionName = null;
+
+            NameValueCollection pairs = request.GetQueryNameValuePairs();
+            foreach (string key in pairs.AllKeys)
+            {
+                if (taskHub == null
+                    && key.Equals(TaskHubParameter, StringComparison.OrdinalIgnoreCase)
+                    && !string.IsNullOrWhiteSpace(pairs[key]))
+                {
+                    taskHub = pairs[key];
+                }
+                else if (connectionName == null
+                    && key.Equals(ConnectionParameter, StringComparison.OrdinalIgnoreCase)
+                    && !string.IsNullOrWhiteSpace(pairs[key]))
+                {
+                    connectionName = pairs[key];
+                }
+            }
+
+            var attribute = new DurableClientAttribute
+            {
+                TaskHub = taskHub,
+                ConnectionName = connectionName,
+            };
+
+            return this.GetClient(attribute);
+        }
+
+        // protected virtual to allow mocking in unit tests.
+        protected virtual IDurableClient GetClient(DurableClientAttribute attribute)
+        {
+            return this.config.GetClient(attribute);
+        }
+
+        internal string GetBaseUrl()
+        {
+            this.ThrowIfWebhooksNotConfigured();
+
+            Uri notificationUri = this.config.Options.NotificationUrl;
+
+            string hostUrl = notificationUri.GetLeftPart(UriPartial.Authority);
+            return hostUrl + notificationUri.AbsolutePath.TrimEnd('/');
+        }
+
+        internal string GetUniversalQueryStrings()
+        {
+            this.ThrowIfWebhooksNotConfigured();
+
+            Uri notificationUri = this.config.Options.NotificationUrl;
+
+            return !string.IsNullOrEmpty(notificationUri.Query)
+                ? notificationUri.Query.TrimStart('?')
+                : string.Empty;
+        }
+
+        internal HttpCreationPayload GetInstanceCreationLinks()
+        {
+            string baseUrl = this.GetBaseUrl();
+            string instancePrefix = baseUrl + "/" + OrchestratorsControllerSegment + "{functionName}[/{instanceId}]";
+
+            string querySuffix = this.GetUniversalQueryStrings();
+
+            HttpCreationPayload httpCreationPayload = new HttpCreationPayload
+            {
+                CreateNewInstancePostUri = instancePrefix + "?" + querySuffix,
+                CreateAndWaitOnNewInstancePostUri = instancePrefix + "?timeout={timeoutInSeconds}&pollingInterval={intervalInSeconds}&" + querySuffix,
+            };
+
+            return httpCreationPayload;
+        }
+
+        private HttpManagementPayload GetClientResponseLinks(
+            HttpRequestMessage request,
+            string instanceId,
+            string taskHubName,
+            string connectionName,
+            bool returnInternalServerErrorOnFailure = false)
+        {
+            this.ThrowIfWebhooksNotConfigured();
+
+            Uri notificationUri = this.config.Options.NotificationUrl;
+            Uri baseUri = request?.RequestUri ?? notificationUri;
+
+            // e.g. http://{host}/admin/extensions/DurableTaskExtension?code={systemKey}
+            string hostUrl = baseUri.GetLeftPart(UriPartial.Authority);
+            string baseUrl = hostUrl + notificationUri.AbsolutePath.TrimEnd('/');
+            string allInstancesPrefix = baseUrl + "/" + InstancesControllerSegment;
+            string instancePrefix = allInstancesPrefix + WebUtility.UrlEncode(instanceId);
+
+            string taskHub = WebUtility.UrlEncode(taskHubName ?? this.config.Options.HubName);
+            string connection = WebUtility.UrlEncode(connectionName ?? this.config.GetDefaultConnectionName());
+
+            string querySuffix = $"{TaskHubParameter}={taskHub}&{ConnectionParameter}={connection}";
+            if (!string.IsNullOrEmpty(notificationUri.Query))
+            {
+                // This is expected to include the auto-generated system key for this extension.
+                querySuffix += "&" + notificationUri.Query.TrimStart('?');
+            }
+
+            var httpManagementPayload = new HttpManagementPayload
+            {
+                Id = instanceId,
+                StatusQueryGetUri = instancePrefix + "?" + querySuffix,
+                SendEventPostUri = instancePrefix + "/" + RaiseEventOperation + "/{eventName}?" + querySuffix,
+                TerminatePostUri = instancePrefix + "/" + TerminateOperation + "?reason={text}&" + querySuffix,
+                RewindPostUri = instancePrefix + "/" + RewindOperation + "?reason={text}&" + querySuffix,
+                PurgeHistoryDeleteUri = instancePrefix + "?" + querySuffix,
+            };
+
+            if (returnInternalServerErrorOnFailure)
+            {
+                httpManagementPayload.StatusQueryGetUri += "&returnInternalServerErrorOnFailure=true";
+            }
+
+            return httpManagementPayload;
+        }
+
+        private HttpResponseMessage CreateCheckStatusResponseMessage(
+            HttpRequestMessage request,
+            string instanceId,
+            string statusQueryGetUri,
+            string sendEventPostUri,
+            string terminatePostUri,
+            string purgeHistoryDeleteUri)
+        {
+            HttpResponseMessage response = request.CreateResponse(
+                HttpStatusCode.Accepted,
+                new
+                {
+                    id = instanceId,
+                    statusQueryGetUri,
+                    sendEventPostUri,
+                    terminatePostUri,
+                    purgeHistoryDeleteUri,
+                });
+
+            // Implement the async HTTP 202 pattern.
+            response.Headers.Location = new Uri(statusQueryGetUri);
+            response.Headers.RetryAfter = new RetryConditionHeaderValue(TimeSpan.FromSeconds(10));
+            return response;
+        }
+
+        private void ThrowIfWebhooksNotConfigured()
+        {
+            if (this.config.Options.NotificationUrl == null)
+            {
+                throw new InvalidOperationException("Webhooks are not configured");
+            }
+        }
+
+        private static TimeSpan? GetTimeSpan(HttpRequestMessage request, string queryParameterName)
+        {
+            string queryParameterStringValue = request.GetQueryNameValuePairs()[queryParameterName];
+            if (string.IsNullOrEmpty(queryParameterStringValue))
+            {
+                return null;
+            }
+
+            return TimeSpan.FromSeconds(double.Parse(queryParameterStringValue));
+        }
+    }
+}