<?xml version="1.0"?>
<doc>
    <assembly>
        <name>Microsoft.Azure.WebJobs.Extensions.DurableTask</name>
    </assembly>
    <members>
        <member name="T:Microsoft.Azure.WebJobs.Extensions.DurableTask.AzureStorageDurabilityProvider">
            <summary>
            The Azure Storage implementation of additional methods not required by IOrchestrationService.
            </summary>
        </member>
        <member name="P:Microsoft.Azure.WebJobs.Extensions.DurableTask.AzureStorageDurabilityProvider.ConnectionName">
            <summary>
            The app setting containing the Azure Storage connection string.
            </summary>
        </member>
        <member name="M:Microsoft.Azure.WebJobs.Extensions.DurableTask.AzureStorageDurabilityProvider.GetAllOrchestrationStates(System.Threading.CancellationToken)">
            <inheritdoc/>
        </member>
        <member name="M:Microsoft.Azure.WebJobs.Extensions.DurableTask.AzureStorageDurabilityProvider.GetOrchestrationStateWithInputsAsync(System.String,System.Boolean)">
            <inheritdoc/>
        </member>
        <member name="M:Microsoft.Azure.WebJobs.Extensions.DurableTask.AzureStorageDurabilityProvider.RewindAsync(System.String,System.String)">
            <inheritdoc/>
        </member>
        <member name="M:Microsoft.Azure.WebJobs.Extensions.DurableTask.AzureStorageDurabilityProvider.GetAllOrchestrationStatesWithFilters(System.DateTime,System.Nullable{System.DateTime},System.Collections.Generic.IEnumerable{Microsoft.Azure.WebJobs.Extensions.DurableTask.OrchestrationRuntimeStatus},System.Threading.CancellationToken)">
            <inheritdoc/>
        </member>
        <member name="M:Microsoft.Azure.WebJobs.Extensions.DurableTask.AzureStorageDurabilityProvider.RetrieveSerializedEntityState(Microsoft.Azure.WebJobs.Extensions.DurableTask.EntityId,Newtonsoft.Json.JsonSerializerSettings)">
            <inheritdoc/>
        </member>
        <member name="M:Microsoft.Azure.WebJobs.Extensions.DurableTask.AzureStorageDurabilityProvider.PurgeInstanceHistoryByInstanceId(System.String)">
            <inheritdoc/>
        </member>
        <member name="M:Microsoft.Azure.WebJobs.Extensions.DurableTask.AzureStorageDurabilityProvider.PurgeHistoryByFilters(System.DateTime,System.Nullable{System.DateTime},System.Collections.Generic.IEnumerable{DurableTask.Core.OrchestrationStatus})">
            <inheritdoc/>
        </member>
        <member name="M:Microsoft.Azure.WebJobs.Extensions.DurableTask.AzureStorageDurabilityProvider.GetOrchestrationStateWithPagination(Microsoft.Azure.WebJobs.Extensions.DurableTask.OrchestrationStatusQueryCondition,System.Threading.CancellationToken)">
            <inheritdoc/>
        </member>
        <member name="T:Microsoft.Azure.WebJobs.Extensions.DurableTask.CleanEntityStorageResult">
            <summary>
            The result of a clean entity storage operation.
            </summary>
        </member>
        <member name="F:Microsoft.Azure.WebJobs.Extensions.DurableTask.CleanEntityStorageResult.NumberOfOrphanedLocksRemoved">
            <summary>
            The number of orphaned locks that were removed.
            </summary>
        </member>
        <member name="F:Microsoft.Azure.WebJobs.Extensions.DurableTask.CleanEntityStorageResult.NumberOfEmptyEntitiesRemoved">
            <summary>
            The number of entities whose metadata was removed from storage.
            </summary>
        </member>
        <member name="T:Microsoft.Azure.WebJobs.Extensions.DurableTask.DurableActivityContext">
            <summary>
            The default parameter type for activity functions.
            </summary>
        </member>
        <member name="P:Microsoft.Azure.WebJobs.Extensions.DurableTask.DurableActivityContext.Microsoft#Azure#WebJobs#Extensions#DurableTask#IDurableActivityContext#InstanceId">
            <inheritdoc />
        </member>
        <member name="M:Microsoft.Azure.WebJobs.Extensions.DurableTask.DurableActivityContext.GetRawInput">
            <summary>
            Returns the input of the task activity in its raw JSON string value.
            </summary>
            <returns>
            The raw JSON-formatted activity input as a string value.
            </returns>
        </member>
        <member name="M:Microsoft.Azure.WebJobs.Extensions.DurableTask.DurableActivityContext.GetInputAsJson">
            <summary>
            Gets the input of the current activity function instance as a <c>JToken</c>.
            </summary>
            <returns>
            The parsed <c>JToken</c> representation of the activity input.
            </returns>
        </member>
        <member name="M:Microsoft.Azure.WebJobs.Extensions.DurableTask.DurableActivityContext.Microsoft#Azure#WebJobs#Extensions#DurableTask#IDurableActivityContext#GetInput``1">
            <inheritdoc />
        </member>
        <member name="M:Microsoft.Azure.WebJobs.Extensions.DurableTask.DurableActivityContext.SetOutput(System.Object)">
            <summary>
            Sets the JSON-serializeable output of the activity function.
            </summary>
            <remarks>
            If this method is not called explicitly, the return value of the activity function is used as the output.
            </remarks>
            <param name="output">
            The JSON-serializeable value to use as the activity function output.
            </param>
        </member>
        <member name="T:Microsoft.Azure.WebJobs.Extensions.DurableTask.DurableClient">
            <summary>
            Client for starting, querying, terminating, and raising events to orchestration instances.
            </summary>
        </member>
        <member name="P:Microsoft.Azure.WebJobs.Extensions.DurableTask.DurableClient.Microsoft#Azure#WebJobs#Extensions#DurableTask#IDurableOrchestrationClient#TaskHubName">
            <inheritdoc />
        </member>
        <member name="M:Microsoft.Azure.WebJobs.Extensions.DurableTask.DurableClient.ToString">
            <inheritdoc/>
        </member>
        <member name="M:Microsoft.Azure.WebJobs.Extensions.DurableTask.DurableClient.Microsoft#Azure#WebJobs#Extensions#DurableTask#IDurableOrchestrationClient#CreateCheckStatusResponse(System.Net.Http.HttpRequestMessage,System.String,System.Boolean)">
            <inheritdoc />
        </member>
        <member name="M:Microsoft.Azure.WebJobs.Extensions.DurableTask.DurableClient.Microsoft#Azure#WebJobs#Extensions#DurableTask#IDurableOrchestrationClient#CreateCheckStatusResponse(Microsoft.AspNetCore.Http.HttpRequest,System.String,System.Boolean)">
            <inheritdoc />
        </member>
        <member name="M:Microsoft.Azure.WebJobs.Extensions.DurableTask.DurableClient.Microsoft#Azure#WebJobs#Extensions#DurableTask#IDurableOrchestrationClient#CreateHttpManagementPayload(System.String)">
            <inheritdoc />
        </member>
        <member name="M:Microsoft.Azure.WebJobs.Extensions.DurableTask.DurableClient.Microsoft#Azure#WebJobs#Extensions#DurableTask#IDurableOrchestrationClient#WaitForCompletionOrCreateCheckStatusResponseAsync(System.Net.Http.HttpRequestMessage,System.String,System.Nullable{System.TimeSpan},System.Nullable{System.TimeSpan},System.Boolean)">
            <inheritdoc />
        </member>
        <member name="M:Microsoft.Azure.WebJobs.Extensions.DurableTask.DurableClient.Microsoft#Azure#WebJobs#Extensions#DurableTask#IDurableOrchestrationClient#WaitForCompletionOrCreateCheckStatusResponseAsync(Microsoft.AspNetCore.Http.HttpRequest,System.String,System.Nullable{System.TimeSpan},System.Nullable{System.TimeSpan},System.Boolean)">
            <inheritdoc />
        </member>
        <member name="M:Microsoft.Azure.WebJobs.Extensions.DurableTask.DurableClient.Microsoft#Azure#WebJobs#Extensions#DurableTask#IDurableOrchestrationClient#StartNewAsync``1(System.String,System.String,``0)">
            <inheritdoc />
        </member>
        <member name="M:Microsoft.Azure.WebJobs.Extensions.DurableTask.DurableClient.Microsoft#Azure#WebJobs#Extensions#DurableTask#IDurableOrchestrationClient#RaiseEventAsync(System.String,System.String,System.Object)">
            <inheritdoc />
        </member>
        <member name="M:Microsoft.Azure.WebJobs.Extensions.DurableTask.DurableClient.Microsoft#Azure#WebJobs#Extensions#DurableTask#IDurableOrchestrationClient#RaiseEventAsync(System.String,System.String,System.String,System.Object,System.String)">
            <inheritdoc />
        </member>
        <member name="M:Microsoft.Azure.WebJobs.Extensions.DurableTask.DurableClient.Microsoft#Azure#WebJobs#Extensions#DurableTask#IDurableEntityClient#SignalEntityAsync(Microsoft.Azure.WebJobs.Extensions.DurableTask.EntityId,System.String,System.Object,System.String,System.String)">
            <inheritdoc />
        </member>
        <member name="M:Microsoft.Azure.WebJobs.Extensions.DurableTask.DurableClient.Microsoft#Azure#WebJobs#Extensions#DurableTask#IDurableEntityClient#SignalEntityAsync(Microsoft.Azure.WebJobs.Extensions.DurableTask.EntityId,System.DateTime,System.String,System.Object,System.String,System.String)">
            <inheritdoc />
        </member>
        <member name="M:Microsoft.Azure.WebJobs.Extensions.DurableTask.DurableClient.Microsoft#Azure#WebJobs#Extensions#DurableTask#IDurableOrchestrationClient#TerminateAsync(System.String,System.String)">
            <inheritdoc />
        </member>
        <member name="M:Microsoft.Azure.WebJobs.Extensions.DurableTask.DurableClient.Microsoft#Azure#WebJobs#Extensions#DurableTask#IDurableOrchestrationClient#RewindAsync(System.String,System.String)">
            <inheritdoc />
        </member>
        <member name="M:Microsoft.Azure.WebJobs.Extensions.DurableTask.DurableClient.Microsoft#Azure#WebJobs#Extensions#DurableTask#IDurableOrchestrationClient#GetStatusAsync(System.String,System.Boolean,System.Boolean,System.Boolean)">
            <inheritdoc />
        </member>
        <member name="M:Microsoft.Azure.WebJobs.Extensions.DurableTask.DurableClient.Microsoft#Azure#WebJobs#Extensions#DurableTask#IDurableOrchestrationClient#GetStatusAsync(System.Nullable{System.DateTime},System.Nullable{System.DateTime},System.Collections.Generic.IEnumerable{Microsoft.Azure.WebJobs.Extensions.DurableTask.OrchestrationRuntimeStatus},System.Threading.CancellationToken)">
            <inheritdoc />
        </member>
        <member name="M:Microsoft.Azure.WebJobs.Extensions.DurableTask.DurableClient.Microsoft#Azure#WebJobs#Extensions#DurableTask#IDurableOrchestrationClient#PurgeInstanceHistoryAsync(System.String)">
            <inheritdoc />
        </member>
        <member name="M:Microsoft.Azure.WebJobs.Extensions.DurableTask.DurableClient.Microsoft#Azure#WebJobs#Extensions#DurableTask#IDurableOrchestrationClient#PurgeInstanceHistoryAsync(System.DateTime,System.Nullable{System.DateTime},System.Collections.Generic.IEnumerable{DurableTask.Core.OrchestrationStatus})">
            <inheritdoc />
        </member>
        <member name="M:Microsoft.Azure.WebJobs.Extensions.DurableTask.DurableClient.Microsoft#Azure#WebJobs#Extensions#DurableTask#IDurableOrchestrationClient#ListInstancesAsync(Microsoft.Azure.WebJobs.Extensions.DurableTask.OrchestrationStatusQueryCondition,System.Threading.CancellationToken)">
            <inheritdoc />
        </member>
        <member name="M:Microsoft.Azure.WebJobs.Extensions.DurableTask.DurableClient.Microsoft#Azure#WebJobs#Extensions#DurableTask#IDurableEntityClient#ListEntitiesAsync(Microsoft.Azure.WebJobs.Extensions.DurableTask.EntityQuery,System.Threading.CancellationToken)">
            <inheritdoc />
        </member>
        <member name="M:Microsoft.Azure.WebJobs.Extensions.DurableTask.DurableClient.Microsoft#Azure#WebJobs#Extensions#DurableTask#IDurableEntityClient#CleanEntityStorageAsync(System.Boolean,System.Boolean,System.Threading.CancellationToken)">
            <inheritdoc />
        </member>
        <member name="M:Microsoft.Azure.WebJobs.Extensions.DurableTask.DurableClient.Microsoft#Azure#WebJobs#Extensions#DurableTask#IDurableOrchestrationClient#StartNewAsync(System.String,System.String)">
            <inheritdoc/>
        </member>
        <member name="M:Microsoft.Azure.WebJobs.Extensions.DurableTask.DurableClient.Microsoft#Azure#WebJobs#Extensions#DurableTask#IDurableOrchestrationClient#StartNewAsync``1(System.String,``0)">
            <inheritdoc/>
        </member>
        <member name="M:Microsoft.Azure.WebJobs.Extensions.DurableTask.DurableClient.Microsoft#Azure#WebJobs#Extensions#DurableTask#IDurableEntityClient#SignalEntityAsync``1(System.String,System.Action{``0})">
            <inheritdoc/>
        </member>
        <member name="M:Microsoft.Azure.WebJobs.Extensions.DurableTask.DurableClient.Microsoft#Azure#WebJobs#Extensions#DurableTask#IDurableEntityClient#SignalEntityAsync``1(System.String,System.DateTime,System.Action{``0})">
            <inheritdoc/>
        </member>
        <member name="M:Microsoft.Azure.WebJobs.Extensions.DurableTask.DurableClient.Microsoft#Azure#WebJobs#Extensions#DurableTask#IDurableEntityClient#SignalEntityAsync``1(Microsoft.Azure.WebJobs.Extensions.DurableTask.EntityId,System.Action{``0})">
            <inheritdoc/>
        </member>
        <member name="M:Microsoft.Azure.WebJobs.Extensions.DurableTask.DurableClient.Microsoft#Azure#WebJobs#Extensions#DurableTask#IDurableEntityClient#SignalEntityAsync``1(Microsoft.Azure.WebJobs.Extensions.DurableTask.EntityId,System.DateTime,System.Action{``0})">
            <inheritdoc/>
        </member>
        <member name="T:Microsoft.Azure.WebJobs.Extensions.DurableTask.ContextImplementations.DurableClientFactory">
            <summary>
                Factory class to create Durable Client to start works outside an azure function context.
            </summary>
        </member>
        <member name="M:Microsoft.Azure.WebJobs.Extensions.DurableTask.ContextImplementations.DurableClientFactory.#ctor(Microsoft.Extensions.Options.IOptions{Microsoft.Azure.WebJobs.Extensions.DurableTask.Options.DurableClientOptions},Microsoft.Extensions.Options.IOptions{Microsoft.Azure.WebJobs.Extensions.DurableTask.DurableTaskOptions},Microsoft.Azure.WebJobs.Extensions.DurableTask.IDurabilityProviderFactory,Microsoft.Extensions.Logging.ILoggerFactory,Microsoft.Azure.WebJobs.Extensions.DurableTask.IMessageSerializerSettingsFactory)">
            <summary>
                Initializes a new instance of the <see cref="T:Microsoft.Azure.WebJobs.Extensions.DurableTask.ContextImplementations.DurableClientFactory"/> class.
            </summary>
            <param name="defaultDurableClientOptions">Default Options to Build Durable Clients.</param>
            <param name="orchestrationServiceFactory">The factory used to create orchestration service based on the configured storage provider.</param>
            <param name="loggerFactory">The logger factory used for extension-specific logging and orchestration tracking.</param>
            <param name="durableTaskOptions">The configuration options for this extension.</param>
            <param name="messageSerializerSettingsFactory">The factory used to create <see cref="T:Newtonsoft.Json.JsonSerializerSettings"/> for message settings.</param>
        </member>
        <member name="M:Microsoft.Azure.WebJobs.Extensions.DurableTask.ContextImplementations.DurableClientFactory.CreateClient(Microsoft.Azure.WebJobs.Extensions.DurableTask.Options.DurableClientOptions)">
            <summary>
            Gets a <see cref="T:Microsoft.Azure.WebJobs.Extensions.DurableTask.IDurableClient"/> using configuration from a <see cref="T:Microsoft.Azure.WebJobs.Extensions.DurableTask.Options.DurableClientOptions"/> instance.
            </summary>
            <param name="durableClientOptions">options containing the client configuration parameters.</param>
            <returns>Returns a <see cref="T:Microsoft.Azure.WebJobs.Extensions.DurableTask.IDurableClient"/> instance. The returned instance may be a cached instance.</returns>
        </member>
        <member name="M:Microsoft.Azure.WebJobs.Extensions.DurableTask.ContextImplementations.DurableClientFactory.CreateClient">
            <summary>
            Gets a <see cref="T:Microsoft.Azure.WebJobs.Extensions.DurableTask.IDurableClient"/> using configuration from a <see cref="T:Microsoft.Azure.WebJobs.Extensions.DurableTask.Options.DurableClientOptions"/> instance.
            </summary>
            <returns>Returns a <see cref="T:Microsoft.Azure.WebJobs.Extensions.DurableTask.IDurableClient"/> instance. The returned instance may be a cached instance.</returns>
        </member>
        <member name="M:Microsoft.Azure.WebJobs.Extensions.DurableTask.ContextImplementations.DurableClientFactory.Dispose">
            <inheritdoc />
        </member>
        <member name="T:Microsoft.Azure.WebJobs.Extensions.DurableTask.ContextImplementations.IDurableClientFactory">
            <summary>
                Factory class to create Durable Client to start works outside an azure function context.
            </summary>
        </member>
        <member name="M:Microsoft.Azure.WebJobs.Extensions.DurableTask.ContextImplementations.IDurableClientFactory.CreateClient(Microsoft.Azure.WebJobs.Extensions.DurableTask.Options.DurableClientOptions)">
            <summary>
            Gets a <see cref="T:Microsoft.Azure.WebJobs.Extensions.DurableTask.IDurableClient"/> using configuration from a <see cref="T:Microsoft.Azure.WebJobs.Extensions.DurableTask.Options.DurableClientOptions"/> instance.
            </summary>
            <param name="durableClientOptions">options containing the client configuration parameters.</param>
            <returns>Returns a <see cref="T:Microsoft.Azure.WebJobs.Extensions.DurableTask.IDurableClient"/> instance. The returned instance may be a cached instance.</returns>
        </member>
        <member name="M:Microsoft.Azure.WebJobs.Extensions.DurableTask.ContextImplementations.IDurableClientFactory.CreateClient">
            <summary>
            Gets a <see cref="T:Microsoft.Azure.WebJobs.Extensions.DurableTask.IDurableClient"/> using configuration from a <see cref="T:Microsoft.Azure.WebJobs.Extensions.DurableTask.Options.DurableClientOptions"/> instance.
            </summary>
            <returns>Returns a <see cref="T:Microsoft.Azure.WebJobs.Extensions.DurableTask.IDurableClient"/> instance. The returned instance may be a cached instance.</returns>
        </member>
        <member name="T:Microsoft.Azure.WebJobs.Extensions.DurableTask.DurableCommonContext">
            <summary>
            Common functionality used by both <see cref="T:Microsoft.Azure.WebJobs.Extensions.DurableTask.DurableOrchestrationContext"/>
            and <see cref="T:Microsoft.Azure.WebJobs.Extensions.DurableTask.DurableEntityContext"/>.
            </summary>
        </member>
        <member name="T:Microsoft.Azure.WebJobs.Extensions.DurableTask.DurableEntityContext">
            <summary>
            Context object passed to application code executing entity operations.
            </summary>
        </member>
        <member name="M:Microsoft.Azure.WebJobs.Extensions.DurableTask.DurableEntityContext.Microsoft#Azure#WebJobs#Extensions#DurableTask#IDurableEntityContext#SignalEntity``1(System.String,System.Action{``0})">
            <inheritdoc/>
        </member>
        <member name="M:Microsoft.Azure.WebJobs.Extensions.DurableTask.DurableEntityContext.Microsoft#Azure#WebJobs#Extensions#DurableTask#IDurableEntityContext#SignalEntity``1(System.String,System.DateTime,System.Action{``0})">
            <inheritdoc/>
        </member>
        <member name="M:Microsoft.Azure.WebJobs.Extensions.DurableTask.DurableEntityContext.Microsoft#Azure#WebJobs#Extensions#DurableTask#IDurableEntityContext#SignalEntity``1(Microsoft.Azure.WebJobs.Extensions.DurableTask.EntityId,System.Action{``0})">
            <inheritdoc/>
        </member>
        <member name="T:Microsoft.Azure.WebJobs.Extensions.DurableTask.DurableOrchestrationContext">
            <summary>
            Parameter data for orchestration bindings that can be used to schedule function-based activities.
            </summary>
        </member>
        <member name="P:Microsoft.Azure.WebJobs.Extensions.DurableTask.DurableOrchestrationContext.Microsoft#Azure#WebJobs#Extensions#DurableTask#IDurableOrchestrationContext#CurrentUtcDateTime">
            <inheritdoc/>
        </member>
        <member name="P:Microsoft.Azure.WebJobs.Extensions.DurableTask.DurableOrchestrationContext.Microsoft#Azure#WebJobs#Extensions#DurableTask#IDurableOrchestrationContext#IsReplaying">
            <inheritdoc/>
        </member>
        <member name="P:Microsoft.Azure.WebJobs.Extensions.DurableTask.DurableOrchestrationContext.Microsoft#Azure#WebJobs#Extensions#DurableTask#IDurableOrchestrationContext#Name">
            <inheritdoc />
        </member>
        <member name="P:Microsoft.Azure.WebJobs.Extensions.DurableTask.DurableOrchestrationContext.Microsoft#Azure#WebJobs#Extensions#DurableTask#IDurableOrchestrationContext#InstanceId">
            <inheritdoc />
        </member>
        <member name="P:Microsoft.Azure.WebJobs.Extensions.DurableTask.DurableOrchestrationContext.Microsoft#Azure#WebJobs#Extensions#DurableTask#IDurableOrchestrationContext#ParentInstanceId">
            <inheritdoc />
        </member>
        <member name="M:Microsoft.Azure.WebJobs.Extensions.DurableTask.DurableOrchestrationContext.GetRawInput">
            <summary>
            Returns the orchestrator function input as a raw JSON string value.
            </summary>
            <returns>
            The raw JSON-formatted orchestrator function input.
            </returns>
        </member>
        <member name="M:Microsoft.Azure.WebJobs.Extensions.DurableTask.DurableOrchestrationContext.GetInputAsJson">
            <summary>
            Gets the input of the current orchestrator function instance as a <c>JToken</c>.
            </summary>
            <returns>
            The parsed <c>JToken</c> representation of the orchestrator function input.
            </returns>
        </member>
        <member name="M:Microsoft.Azure.WebJobs.Extensions.DurableTask.DurableOrchestrationContext.Microsoft#Azure#WebJobs#Extensions#DurableTask#IDurableOrchestrationContext#GetInput``1">
            <inheritdoc />
        </member>
        <member name="M:Microsoft.Azure.WebJobs.Extensions.DurableTask.DurableOrchestrationContext.SetOutput(System.Object)">
            <summary>
            Sets the JSON-serializeable output of the current orchestrator function.
            </summary>
            <remarks>
            If this method is not called explicitly, the return value of the orchestrator function is used as the output.
            </remarks>
            <param name="output">The JSON-serializeable value to use as the orchestrator function output.</param>
        </member>
        <member name="M:Microsoft.Azure.WebJobs.Extensions.DurableTask.DurableOrchestrationContext.Microsoft#Azure#WebJobs#Extensions#DurableTask#IDurableOrchestrationContext#SetCustomStatus(System.Object)">
            <inheritdoc />
        </member>
        <member name="M:Microsoft.Azure.WebJobs.Extensions.DurableTask.DurableOrchestrationContext.Microsoft#Azure#WebJobs#Extensions#DurableTask#IDurableOrchestrationContext#CallSubOrchestratorAsync``1(System.String,System.String,System.Object)">
            <inheritdoc />
        </member>
        <member name="M:Microsoft.Azure.WebJobs.Extensions.DurableTask.DurableOrchestrationContext.Microsoft#Azure#WebJobs#Extensions#DurableTask#IDurableOrchestrationContext#CallSubOrchestratorWithRetryAsync``1(System.String,Microsoft.Azure.WebJobs.Extensions.DurableTask.RetryOptions,System.String,System.Object)">
            <inheritdoc />
        </member>
        <member name="M:Microsoft.Azure.WebJobs.Extensions.DurableTask.DurableOrchestrationContext.Microsoft#Azure#WebJobs#Extensions#DurableTask#IDurableOrchestrationContext#CreateTimer``1(System.DateTime,``0,System.Threading.CancellationToken)">
            <inheritdoc />
        </member>
        <member name="M:Microsoft.Azure.WebJobs.Extensions.DurableTask.DurableOrchestrationContext.Microsoft#Azure#WebJobs#Extensions#DurableTask#IDurableOrchestrationContext#WaitForExternalEvent``1(System.String)">
            <inheritdoc />
        </member>
        <member name="M:Microsoft.Azure.WebJobs.Extensions.DurableTask.DurableOrchestrationContext.Microsoft#Azure#WebJobs#Extensions#DurableTask#IDurableOrchestrationContext#WaitForExternalEvent``1(System.String,System.TimeSpan,System.Threading.CancellationToken)">
            <inheritdoc/>
        </member>
        <member name="M:Microsoft.Azure.WebJobs.Extensions.DurableTask.DurableOrchestrationContext.Microsoft#Azure#WebJobs#Extensions#DurableTask#IDurableOrchestrationContext#WaitForExternalEvent``1(System.String,System.TimeSpan,``0,System.Threading.CancellationToken)">
            <inheritdoc/>
        </member>
        <member name="M:Microsoft.Azure.WebJobs.Extensions.DurableTask.DurableOrchestrationContext.Microsoft#Azure#WebJobs#Extensions#DurableTask#IDurableOrchestrationContext#CallActivityAsync``1(System.String,System.Object)">
            <inheritdoc />
        </member>
        <member name="M:Microsoft.Azure.WebJobs.Extensions.DurableTask.DurableOrchestrationContext.Microsoft#Azure#WebJobs#Extensions#DurableTask#IDurableOrchestrationContext#CallActivityWithRetryAsync``1(System.String,Microsoft.Azure.WebJobs.Extensions.DurableTask.RetryOptions,System.Object)">
            <inheritdoc />
        </member>
        <member name="M:Microsoft.Azure.WebJobs.Extensions.DurableTask.DurableOrchestrationContext.Microsoft#Azure#WebJobs#Extensions#DurableTask#IDurableOrchestrationContext#IsLocked(System.Collections.Generic.IReadOnlyList{Microsoft.Azure.WebJobs.Extensions.DurableTask.EntityId}@)">
            <inheritdoc/>
        </member>
        <member name="M:Microsoft.Azure.WebJobs.Extensions.DurableTask.DurableOrchestrationContext.Microsoft#Azure#WebJobs#Extensions#DurableTask#IDurableOrchestrationContext#NewGuid">
            <inheritdoc/>
        </member>
        <member name="M:Microsoft.Azure.WebJobs.Extensions.DurableTask.DurableOrchestrationContext.Microsoft#Azure#WebJobs#Extensions#DurableTask#IDurableOrchestrationContext#SignalEntity(Microsoft.Azure.WebJobs.Extensions.DurableTask.EntityId,System.String,System.Object)">
            <inheritdoc/>
        </member>
        <member name="M:Microsoft.Azure.WebJobs.Extensions.DurableTask.DurableOrchestrationContext.Microsoft#Azure#WebJobs#Extensions#DurableTask#IDurableOrchestrationContext#SignalEntity(Microsoft.Azure.WebJobs.Extensions.DurableTask.EntityId,System.DateTime,System.String,System.Object)">
            <inheritdoc/>
        </member>
        <member name="M:Microsoft.Azure.WebJobs.Extensions.DurableTask.DurableOrchestrationContext.Microsoft#Azure#WebJobs#Extensions#DurableTask#IDurableOrchestrationContext#StartNewOrchestration(System.String,System.Object,System.String)">
            <inheritdoc/>
        </member>
        <member name="M:Microsoft.Azure.WebJobs.Extensions.DurableTask.DurableOrchestrationContext.Microsoft#Azure#WebJobs#Extensions#DurableTask#IDurableOrchestrationContext#ContinueAsNew(System.Object,System.Boolean)">
            <inheritdoc />
        </member>
        <member name="M:Microsoft.Azure.WebJobs.Extensions.DurableTask.DurableOrchestrationContext.Microsoft#Azure#WebJobs#Extensions#DurableTask#IDurableOrchestrationContext#CallEntityAsync``1(Microsoft.Azure.WebJobs.Extensions.DurableTask.EntityId,System.String,System.Object)">
            <inheritdoc/>
        </member>
        <member name="M:Microsoft.Azure.WebJobs.Extensions.DurableTask.DurableOrchestrationContext.Microsoft#Azure#WebJobs#Extensions#DurableTask#IDurableOrchestrationContext#CallEntityAsync(Microsoft.Azure.WebJobs.Extensions.DurableTask.EntityId,System.String,System.Object)">
            <inheritdoc/>
        </member>
        <member name="M:Microsoft.Azure.WebJobs.Extensions.DurableTask.DurableOrchestrationContext.Microsoft#Azure#WebJobs#Extensions#DurableTask#IDurableOrchestrationContext#LockAsync(Microsoft.Azure.WebJobs.Extensions.DurableTask.EntityId[])">
            <inheritdoc/>
        </member>
        <member name="M:Microsoft.Azure.WebJobs.Extensions.DurableTask.DurableOrchestrationContext.Microsoft#Azure#WebJobs#Extensions#DurableTask#IDurableOrchestrationContext#CallEntityAsync``1(Microsoft.Azure.WebJobs.Extensions.DurableTask.EntityId,System.String)">
            <inheritdoc/>
        </member>
        <member name="M:Microsoft.Azure.WebJobs.Extensions.DurableTask.DurableOrchestrationContext.Microsoft#Azure#WebJobs#Extensions#DurableTask#IDurableOrchestrationContext#CallEntityAsync(Microsoft.Azure.WebJobs.Extensions.DurableTask.EntityId,System.String)">
            <inheritdoc/>
        </member>
        <member name="M:Microsoft.Azure.WebJobs.Extensions.DurableTask.DurableOrchestrationContext.Microsoft#Azure#WebJobs#Extensions#DurableTask#IDurableOrchestrationContext#CallSubOrchestratorAsync(System.String,System.Object)">
            <inheritdoc/>
        </member>
        <member name="M:Microsoft.Azure.WebJobs.Extensions.DurableTask.DurableOrchestrationContext.Microsoft#Azure#WebJobs#Extensions#DurableTask#IDurableOrchestrationContext#CallSubOrchestratorAsync(System.String,System.String,System.Object)">
            <inheritdoc/>
        </member>
        <member name="M:Microsoft.Azure.WebJobs.Extensions.DurableTask.DurableOrchestrationContext.Microsoft#Azure#WebJobs#Extensions#DurableTask#IDurableOrchestrationContext#CallSubOrchestratorWithRetryAsync(System.String,Microsoft.Azure.WebJobs.Extensions.DurableTask.RetryOptions,System.Object)">
            <inheritdoc/>
        </member>
        <member name="M:Microsoft.Azure.WebJobs.Extensions.DurableTask.DurableOrchestrationContext.Microsoft#Azure#WebJobs#Extensions#DurableTask#IDurableOrchestrationContext#CallSubOrchestratorWithRetryAsync(System.String,Microsoft.Azure.WebJobs.Extensions.DurableTask.RetryOptions,System.String,System.Object)">
            <inheritdoc/>
        </member>
        <member name="M:Microsoft.Azure.WebJobs.Extensions.DurableTask.DurableOrchestrationContext.Microsoft#Azure#WebJobs#Extensions#DurableTask#IDurableOrchestrationContext#CallSubOrchestratorWithRetryAsync``1(System.String,Microsoft.Azure.WebJobs.Extensions.DurableTask.RetryOptions,System.Object)">
            <inheritdoc/>
        </member>
        <member name="M:Microsoft.Azure.WebJobs.Extensions.DurableTask.DurableOrchestrationContext.Microsoft#Azure#WebJobs#Extensions#DurableTask#IDurableOrchestrationContext#CreateTimer(System.DateTime,System.Threading.CancellationToken)">
            <inheritdoc/>
        </member>
        <member name="M:Microsoft.Azure.WebJobs.Extensions.DurableTask.DurableOrchestrationContext.Microsoft#Azure#WebJobs#Extensions#DurableTask#IDurableOrchestrationContext#WaitForExternalEvent(System.String)">
            <inheritdoc/>
        </member>
        <member name="M:Microsoft.Azure.WebJobs.Extensions.DurableTask.DurableOrchestrationContext.Microsoft#Azure#WebJobs#Extensions#DurableTask#IDurableOrchestrationContext#WaitForExternalEvent(System.String,System.TimeSpan,System.Threading.CancellationToken)">
            <inheritdoc/>
        </member>
        <member name="M:Microsoft.Azure.WebJobs.Extensions.DurableTask.DurableOrchestrationContext.Microsoft#Azure#WebJobs#Extensions#DurableTask#IDurableOrchestrationContext#CallActivityAsync(System.String,System.Object)">
            <inheritdoc/>
        </member>
        <member name="M:Microsoft.Azure.WebJobs.Extensions.DurableTask.DurableOrchestrationContext.Microsoft#Azure#WebJobs#Extensions#DurableTask#IDurableOrchestrationContext#CallActivityWithRetryAsync(System.String,Microsoft.Azure.WebJobs.Extensions.DurableTask.RetryOptions,System.Object)">
            <inheritdoc/>
        </member>
        <member name="M:Microsoft.Azure.WebJobs.Extensions.DurableTask.DurableOrchestrationContext.Microsoft#Azure#WebJobs#Extensions#DurableTask#IDurableOrchestrationContext#CreateEntityProxy``1(System.String)">
            <inheritdoc/>
        </member>
        <member name="M:Microsoft.Azure.WebJobs.Extensions.DurableTask.DurableOrchestrationContext.Microsoft#Azure#WebJobs#Extensions#DurableTask#IDurableOrchestrationContext#CreateEntityProxy``1(Microsoft.Azure.WebJobs.Extensions.DurableTask.EntityId)">
            <inheritdoc/>
        </member>
        <member name="T:Microsoft.Azure.WebJobs.Extensions.DurableTask.DurableContextExtensions">
            <summary>
            Defines convenient overloads for calling the context methods, for all the contexts.
            </summary>
        </member>
        <member name="M:Microsoft.Azure.WebJobs.Extensions.DurableTask.DurableContextExtensions.CreateReplaySafeLogger(Microsoft.Azure.WebJobs.Extensions.DurableTask.IDurableOrchestrationContext,Microsoft.Extensions.Logging.ILogger)">
            <summary>
            Returns an instance of ILogger that is replay safe, ensuring the logger logs only when the orchestrator
            is not replaying that line of code.
            </summary>
            <param name="context">The context object.</param>
            <param name="logger">An instance of ILogger.</param>
            <returns>An instance of a replay safe ILogger.</returns>
        </member>
        <member name="T:Microsoft.Azure.WebJobs.Extensions.DurableTask.IDurableActivityContext">
            <summary>
            Provides functionality available to durable activities.
            </summary>
        </member>
        <member name="P:Microsoft.Azure.WebJobs.Extensions.DurableTask.IDurableActivityContext.InstanceId">
            <summary>
            Gets the instance ID of the currently executing orchestration.
            </summary>
            <remarks>
            The instance ID is generated and fixed when the orchestrator function is scheduled. It can be either
            auto-generated, in which case it is formatted as a GUID, or it can be user-specified with any format.
            </remarks>
            <value>
            The ID of the current orchestration instance.
            </value>
        </member>
        <member name="M:Microsoft.Azure.WebJobs.Extensions.DurableTask.IDurableActivityContext.GetInput``1">
            <summary>
            Gets the input of the current activity function as a deserialized value.
            </summary>
            <typeparam name="T">Any data contract type that matches the JSON input.</typeparam>
            <returns>The deserialized input value.</returns>
        </member>
        <member name="T:Microsoft.Azure.WebJobs.Extensions.DurableTask.IDurableClient">
            <summary>
            Provides functionality available to durable orchestration and entity clients.
            </summary>
        </member>
        <member name="P:Microsoft.Azure.WebJobs.Extensions.DurableTask.IDurableClient.TaskHubName">
            <summary>
            Gets the name of the task hub configured on this client instance.
            </summary>
            <value>
            The name of the task hub.
            </value>
        </member>
        <member name="T:Microsoft.Azure.WebJobs.Extensions.DurableTask.IDurableEntityClient">
            <summary>
            Provides functionality available to durable entity clients.
            </summary>
        </member>
        <member name="P:Microsoft.Azure.WebJobs.Extensions.DurableTask.IDurableEntityClient.TaskHubName">
            <summary>
            Gets the name of the task hub configured on this client instance.
            </summary>
            <value>
            The name of the task hub.
            </value>
        </member>
        <member name="M:Microsoft.Azure.WebJobs.Extensions.DurableTask.IDurableEntityClient.SignalEntityAsync(Microsoft.Azure.WebJobs.Extensions.DurableTask.EntityId,System.String,System.Object,System.String,System.String)">
            <summary>
            Signals an entity to perform an operation.
            </summary>
            <param name="entityId">The target entity.</param>
            <param name="operationName">The name of the operation.</param>
            <param name="operationInput">The input for the operation.</param>
            <param name="taskHubName">The TaskHubName of the target entity.</param>
            <param name="connectionName">The name of the connection string associated with <paramref name="taskHubName"/>.</param>
            <returns>A task that completes when the message has been reliably enqueued.</returns>
        </member>
        <member name="M:Microsoft.Azure.WebJobs.Extensions.DurableTask.IDurableEntityClient.SignalEntityAsync(Microsoft.Azure.WebJobs.Extensions.DurableTask.EntityId,System.DateTime,System.String,System.Object,System.String,System.String)">
            <summary>
            Signals an entity to perform an operation, at a specified time.
            </summary>
            <param name="entityId">The target entity.</param>
            <param name="scheduledTimeUtc">The time at which to start the operation.</param>
            <param name="operationName">The name of the operation.</param>
            <param name="operationInput">The input for the operation.</param>
            <param name="taskHubName">The TaskHubName of the target entity.</param>
            <param name="connectionName">The name of the connection string associated with <paramref name="taskHubName"/>.</param>
            <returns>A task that completes when the message has been reliably enqueued.</returns>
        </member>
        <member name="M:Microsoft.Azure.WebJobs.Extensions.DurableTask.IDurableEntityClient.SignalEntityAsync``1(System.String,System.Action{``0})">
            <summary>
            Signals an entity to perform an operation.
            </summary>
            <typeparam name="TEntityInterface">Entity interface.</typeparam>
            <param name="entityKey">The target entity key.</param>
            <param name="operation">A delegate that performs the desired operation on the entity.</param>
            <returns>A task that completes when the message has been reliably enqueued.</returns>
        </member>
        <member name="M:Microsoft.Azure.WebJobs.Extensions.DurableTask.IDurableEntityClient.SignalEntityAsync``1(System.String,System.DateTime,System.Action{``0})">
            <summary>
            Signals an entity to perform an operation, at a specified time.
            </summary>
            <typeparam name="TEntityInterface">Entity interface.</typeparam>
            <param name="entityKey">The target entity key.</param>
            <param name="scheduledTimeUtc">The time at which to start the operation.</param>
            <param name="operation">A delegate that performs the desired operation on the entity.</param>
            <returns>A task that completes when the message has been reliably enqueued.</returns>
        </member>
        <member name="M:Microsoft.Azure.WebJobs.Extensions.DurableTask.IDurableEntityClient.SignalEntityAsync``1(Microsoft.Azure.WebJobs.Extensions.DurableTask.EntityId,System.Action{``0})">
            <summary>
            Signals an entity to perform an operation.
            </summary>
            <typeparam name="TEntityInterface">Entity interface.</typeparam>
            <param name="entityId">The target entity.</param>
            <param name="operation">A delegate that performs the desired operation on the entity.</param>
            <returns>A task that completes when the message has been reliably enqueued.</returns>
        </member>
        <member name="M:Microsoft.Azure.WebJobs.Extensions.DurableTask.IDurableEntityClient.SignalEntityAsync``1(Microsoft.Azure.WebJobs.Extensions.DurableTask.EntityId,System.DateTime,System.Action{``0})">
            <summary>
            Signals an entity to perform an operation, at a specified time.
            </summary>
            <typeparam name="TEntityInterface">Entity interface.</typeparam>
            <param name="entityId">The target entity.</param>
            <param name="scheduledTimeUtc">The time at which to start the operation.</param>
            <param name="operation">A delegate that performs the desired operation on the entity.</param>
            <returns>A task that completes when the message has been reliably enqueued.</returns>
        </member>
        <member name="M:Microsoft.Azure.WebJobs.Extensions.DurableTask.IDurableEntityClient.ReadEntityStateAsync``1(Microsoft.Azure.WebJobs.Extensions.DurableTask.EntityId,System.String,System.String)">
            <summary>
            Tries to read the current state of an entity. Returns default(<typeparamref name="T"/>) if the entity does not exist.
            </summary>
            <typeparam name="T">The JSON-serializable type of the entity.</typeparam>
            <param name="entityId">The target entity.</param>
            <param name="taskHubName">The TaskHubName of the target entity.</param>
            <param name="connectionName">The name of the connection string associated with <paramref name="taskHubName"/>.</param>
            <returns>a response containing the current state of the entity.</returns>
        </member>
        <member name="M:Microsoft.Azure.WebJobs.Extensions.DurableTask.IDurableEntityClient.ListEntitiesAsync(Microsoft.Azure.WebJobs.Extensions.DurableTask.EntityQuery,System.Threading.CancellationToken)">
            <summary>
            Gets the status of all entity instances with paging that match the specified query conditions.
            </summary>
            <param name="query">Return entity instances that match the specified query conditions.</param>
            <param name="cancellationToken">Cancellation token that can be used to cancel the query operation.</param>
            <returns>Returns a page of entity instances and a continuation token for fetching the next page.</returns>
        </member>
        <member name="M:Microsoft.Azure.WebJobs.Extensions.DurableTask.IDurableEntityClient.CleanEntityStorageAsync(System.Boolean,System.Boolean,System.Threading.CancellationToken)">
            <summary>
            Removes empty entities from storage and releases orphaned locks.
            </summary>
            <remarks>An entity is considered empty, and is removed, if it has no state, is not locked, and has
            been idle for more than <see cref="P:Microsoft.Azure.WebJobs.Extensions.DurableTask.DurableTaskOptions.EntityMessageReorderWindowInMinutes"/> minutes.
            Locks are considered orphaned, and are released, if the orchestration that holds them is not in state <see cref="F:Microsoft.Azure.WebJobs.Extensions.DurableTask.OrchestrationRuntimeStatus.Running"/>. This
            should not happen under normal circumstances, but can occur if the orchestration instance holding the lock
            exhibits replay nondeterminism failures, or if it is explicitly purged.</remarks>
            <param name="removeEmptyEntities">Whether to remove empty entities.</param>
            <param name="releaseOrphanedLocks">Whether to release orphaned locks.</param>
            <param name="cancellationToken">Cancellation token that can be used to cancel the operation.</param>
            <returns>A task that completes when the operation is finished.</returns>
        </member>
        <member name="T:Microsoft.Azure.WebJobs.Extensions.DurableTask.IDurableEntityContext">
            <summary>
            Provides functionality for application code implementing an entity operation.
            </summary>
        </member>
        <member name="P:Microsoft.Azure.WebJobs.Extensions.DurableTask.IDurableEntityContext.EntityName">
            <summary>
            Gets the name of the currently executing entity.
            </summary>
        </member>
        <member name="P:Microsoft.Azure.WebJobs.Extensions.DurableTask.IDurableEntityContext.EntityKey">
            <summary>
            Gets the key of the currently executing entity.
            </summary>
        </member>
        <member name="P:Microsoft.Azure.WebJobs.Extensions.DurableTask.IDurableEntityContext.EntityId">
            <summary>
            Gets the id of the currently executing entity.
            </summary>
        </member>
        <member name="P:Microsoft.Azure.WebJobs.Extensions.DurableTask.IDurableEntityContext.OperationName">
            <summary>
            Gets the name of the operation that was called.
            </summary>
            <remarks>
            An operation invocation on an entity includes an operation name, which states what
            operation to perform, and optionally an operation input.
            </remarks>
        </member>
        <member name="P:Microsoft.Azure.WebJobs.Extensions.DurableTask.IDurableEntityContext.HasState">
            <summary>
            Whether this entity has a state.
            </summary>
        </member>
        <member name="P:Microsoft.Azure.WebJobs.Extensions.DurableTask.IDurableEntityContext.BatchSize">
            <summary>
            The size of the current batch of operations.
            </summary>
        </member>
        <member name="P:Microsoft.Azure.WebJobs.Extensions.DurableTask.IDurableEntityContext.BatchPosition">
            <summary>
            The position of the currently executing operation within the current batch of operations.
            </summary>
        </member>
        <member name="M:Microsoft.Azure.WebJobs.Extensions.DurableTask.IDurableEntityContext.GetState``1(System.Func{``0})">
            <summary>
            Gets the current state of this entity, for reading and/or updating.
            If this entity has no state yet, creates it.
            </summary>
            <typeparam name="TState">The JSON-serializable type of the entity state.</typeparam>
            <param name="initializer">Provides an initial value to use for the state, instead of default(<typeparamref name="TState"/>).</param>
            <returns>The current state of this entity.</returns>
            <exception cref="T:System.InvalidCastException">If the current state has an incompatible type.</exception>
        </member>
        <member name="M:Microsoft.Azure.WebJobs.Extensions.DurableTask.IDurableEntityContext.SetState(System.Object)">
            <summary>
            Sets the current state of this entity.
            </summary>
            <param name="state">The JSON-serializable state of the entity.</param>
        </member>
        <member name="M:Microsoft.Azure.WebJobs.Extensions.DurableTask.IDurableEntityContext.DeleteState">
            <summary>
            Deletes the state of this entity.
            </summary>
        </member>
        <member name="M:Microsoft.Azure.WebJobs.Extensions.DurableTask.IDurableEntityContext.GetInput``1">
            <summary>
            Gets the input for this operation, as a deserialized value.
            </summary>
            <typeparam name="TInput">The JSON-serializable type used for the operation input.</typeparam>
            <returns>The operation input, or default(<typeparamref name="TInput"/>) if none.</returns>
            <remarks>
            An operation invocation on an entity includes an operation name, which states what
            operation to perform, and optionally an operation input.
            </remarks>
        </member>
        <member name="M:Microsoft.Azure.WebJobs.Extensions.DurableTask.IDurableEntityContext.GetInput(System.Type)">
            <summary>
            Gets the input for this operation, as a deserialized value.
            </summary>
            <param name="inputType">The JSON-serializable type used for the operation input.</param>
            <returns>The operation input, or default(<paramref name="inputType"/>) if none.</returns>
            <remarks>
            An operation invocation on an entity includes an operation name, which states what
            operation to perform, and optionally an operation input.
            </remarks>
        </member>
        <member name="M:Microsoft.Azure.WebJobs.Extensions.DurableTask.IDurableEntityContext.Return(System.Object)">
            <summary>
            Returns the given result to the caller of this operation.
            </summary>
            <param name="result">the result to return.</param>
        </member>
        <member name="M:Microsoft.Azure.WebJobs.Extensions.DurableTask.IDurableEntityContext.SignalEntity(Microsoft.Azure.WebJobs.Extensions.DurableTask.EntityId,System.String,System.Object)">
            <summary>
            Signals an entity to perform an operation, without waiting for a response. Any result or exception is ignored (fire and forget).
            </summary>
            <param name="entity">The target entity.</param>
            <param name="operationName">The name of the operation.</param>
            <param name="operationInput">The operation input.</param>
        </member>
        <member name="M:Microsoft.Azure.WebJobs.Extensions.DurableTask.IDurableEntityContext.SignalEntity(Microsoft.Azure.WebJobs.Extensions.DurableTask.EntityId,System.DateTime,System.String,System.Object)">
            <summary>
            Signals an entity to perform an operation, at a specified time. Any result or exception is ignored (fire and forget).
            </summary>
            <param name="entity">The target entity.</param>
            <param name="scheduledTimeUtc">The time at which to start the operation.</param>
            <param name="operationName">The name of the operation.</param>
            <param name="operationInput">The input for the operation.</param>
        </member>
        <member name="M:Microsoft.Azure.WebJobs.Extensions.DurableTask.IDurableEntityContext.SignalEntity``1(System.String,System.Action{``0})">
            <summary>
            Signals an entity to perform an operation.
            </summary>
            <param name="entityKey">The target entity key.</param>
            <param name="operation">A delegate that performs the desired operation on the entity.</param>
            <typeparam name="TEntityInterface">Entity interface.</typeparam>
        </member>
        <member name="M:Microsoft.Azure.WebJobs.Extensions.DurableTask.IDurableEntityContext.SignalEntity``1(System.String,System.DateTime,System.Action{``0})">
            <summary>
            Signals an entity to perform an operation, at a specified time.
            </summary>
            <param name="entityKey">The target entity key.</param>
            <param name="scheduledTimeUtc">The time at which to start the operation.</param>
            <param name="operation">A delegate that performs the desired operation on the entity.</param>
            <typeparam name="TEntityInterface">Entity interface.</typeparam>
        </member>
        <member name="M:Microsoft.Azure.WebJobs.Extensions.DurableTask.IDurableEntityContext.SignalEntity``1(Microsoft.Azure.WebJobs.Extensions.DurableTask.EntityId,System.Action{``0})">
            <summary>
            Signals an entity to perform an operation.
            </summary>
            <param name="entityId">The target entity.</param>
            <param name="operation">A delegate that performs the desired operation on the entity.</param>
            <typeparam name="TEntityInterface">Entity interface.</typeparam>
        </member>
        <member name="M:Microsoft.Azure.WebJobs.Extensions.DurableTask.IDurableEntityContext.SignalEntity``1(Microsoft.Azure.WebJobs.Extensions.DurableTask.EntityId,System.DateTime,System.Action{``0})">
            <summary>
            Signals an entity to perform an operation, at a specified time.
            </summary>
            <param name="entityId">The target entity.</param>
            <param name="scheduledTimeUtc">The time at which to start the operation.</param>
            <param name="operation">A delegate that performs the desired operation on the entity.</param>
            <typeparam name="TEntityInterface">Entity interface.</typeparam>
        </member>
        <member name="M:Microsoft.Azure.WebJobs.Extensions.DurableTask.IDurableEntityContext.StartNewOrchestration(System.String,System.Object,System.String)">
            <summary>
            Schedules an orchestration function named <paramref name="functionName"/> for execution./>.
            Any result or exception is ignored (fire and forget).
            </summary>
            <param name="functionName">The name of the orchestrator function to call.</param>
            <param name="input">the input to pass to the orchestrator function.</param>
            <param name="instanceId">optionally, an instance id for the orchestration. By default, a random GUID is used.</param>
            <exception cref="T:System.ArgumentException">
            The specified function does not exist, is disabled, or is not an orchestrator function.
            </exception>
            <returns>The instance id of the new orchestration.</returns>
        </member>
        <member name="M:Microsoft.Azure.WebJobs.Extensions.DurableTask.IDurableEntityContext.DispatchAsync``1(System.Object[])">
            <summary>
            Dynamically dispatches the incoming entity operation using reflection.
            </summary>
            <typeparam name="T">The class to use for entity instances.</typeparam>
            <returns>A task that completes when the dispatched operation has finished.</returns>
            <exception cref="T:System.Reflection.AmbiguousMatchException">If there is more than one method with the given operation name.</exception>
            <exception cref="T:System.MissingMethodException">If there is no method with the given operation name.</exception>
            <exception cref="T:System.InvalidOperationException">If the method has more than one argument.</exception>
            <remarks>
            If the entity's state is null, an object of type <typeparamref name="T"/> is created first. Then, reflection
            is used to try to find a matching method. This match is based on the method name
            (which is the operation name) and the argument list (which is the operation content, deserialized into
            an object array).
            </remarks>
            <param name="constructorParameters">Parameters to feed to the entity constructor. Should be primarily used for
            output bindings. Parameters must match the order in the constructor after ignoring parameters populated on
            constructor via dependency injection.</param>
        </member>
        <member name="T:Microsoft.Azure.WebJobs.Extensions.DurableTask.IDurableOrchestrationClient">
            <summary>
            Provides functionality available to durable orchestration clients.
            </summary>
        </member>
        <member name="P:Microsoft.Azure.WebJobs.Extensions.DurableTask.IDurableOrchestrationClient.TaskHubName">
            <summary>
            Gets the name of the task hub configured on this client instance.
            </summary>
            <value>
            The name of the task hub.
            </value>
        </member>
        <member name="M:Microsoft.Azure.WebJobs.Extensions.DurableTask.IDurableOrchestrationClient.CreateCheckStatusResponse(System.Net.Http.HttpRequestMessage,System.String,System.Boolean)">
            <summary>
            Creates an HTTP response that is useful for checking the status of the specified instance.
            </summary>
            <remarks>
            The payload of the returned <see cref="T:System.Net.Http.HttpResponseMessage"/> contains HTTP API URLs that can
            be used to query the status of the orchestration, raise events to the orchestration, or
            terminate the orchestration.
            </remarks>
            <param name="request">The HTTP request that triggered the current orchestration instance.</param>
            <param name="instanceId">The ID of the orchestration instance to check.</param>
            <param name="returnInternalServerErrorOnFailure">Optional parameter that configures the http response code returned. Defaults to <c>false</c>.
            If <c>true</c>, the returned http response code will be a 500 when the orchestrator is in a failed state, when <c>false</c> it will
            return 200.</param>
            <returns>An HTTP 202 response with a Location header and a payload containing instance control URLs.</returns>
        </member>
        <member name="M:Microsoft.Azure.WebJobs.Extensions.DurableTask.IDurableOrchestrationClient.CreateCheckStatusResponse(Microsoft.AspNetCore.Http.HttpRequest,System.String,System.Boolean)">
            <summary>
            Creates an HTTP response that is useful for checking the status of the specified instance.
            </summary>
            <remarks>
            The payload of the returned <see cref="T:Microsoft.AspNetCore.Mvc.IActionResult"/> contains HTTP API URLs that can
            be used to query the status of the orchestration, raise events to the orchestration, or
            terminate the orchestration.
            </remarks>
            <param name="request">The HTTP request that triggered the current orchestration instance.</param>
            <param name="instanceId">The ID of the orchestration instance to check.</param>
            <param name="returnInternalServerErrorOnFailure">Optional parameter that configures the http response code returned. Defaults to <c>false</c>.
            If <c>true</c>, the returned http response code will be a 500 when the orchestrator is in a failed state, when <c>false</c> it will
            return 200.</param>
            <returns>An HTTP 202 response with a Location header and a payload containing instance control URLs.</returns>
        </member>
        <member name="M:Microsoft.Azure.WebJobs.Extensions.DurableTask.IDurableOrchestrationClient.CreateHttpManagementPayload(System.String)">
            <summary>
            Creates a <see cref="T:Microsoft.Azure.WebJobs.Extensions.DurableTask.HttpManagementPayload"/> object that contains status, terminate and send external event HTTP endpoints.
            </summary>
            <param name="instanceId">The ID of the orchestration instance to check.</param>
            <returns>Instance of the <see cref="T:Microsoft.Azure.WebJobs.Extensions.DurableTask.HttpManagementPayload"/> class.</returns>
        </member>
        <member name="M:Microsoft.Azure.WebJobs.Extensions.DurableTask.IDurableOrchestrationClient.WaitForCompletionOrCreateCheckStatusResponseAsync(System.Net.Http.HttpRequestMessage,System.String,System.Nullable{System.TimeSpan},System.Nullable{System.TimeSpan},System.Boolean)">
            <summary>
            Creates an HTTP response which either contains a payload of management URLs for a non-completed instance
            or contains the payload containing the output of the completed orchestration.
            </summary>
            <remarks>
            If the orchestration instance completes within the specified timeout, then the HTTP response payload will
            contain the output of the orchestration instance formatted as JSON. However, if the orchestration does not
            complete within the specified timeout, then the HTTP response will be identical to that of the
            <see cref="M:Microsoft.Azure.WebJobs.Extensions.DurableTask.IDurableOrchestrationClient.CreateCheckStatusResponse(System.Net.Http.HttpRequestMessage,System.String,System.Boolean)"/> API.
            </remarks>
            <param name="request">The HTTP request that triggered the current function.</param>
            <param name="instanceId">The unique ID of the instance to check.</param>
            <param name="timeout">Total allowed timeout for output from the durable function. The default value is 10 seconds.</param>
            <param name="retryInterval">The timeout between checks for output from the durable function. The default value is 1 second.</param>
            <param name="returnInternalServerErrorOnFailure">Optional parameter that configures the http response code returned. Defaults to <c>false</c>.
            If <c>true</c>, the returned http response code will be a 500 when the orchestrator is in a failed state, when <c>false</c> it will
            return 200.</param>
            <returns>An HTTP response which may include a 202 and location header or a 200 with the durable function output in the response body.</returns>
        </member>
        <member name="M:Microsoft.Azure.WebJobs.Extensions.DurableTask.IDurableOrchestrationClient.WaitForCompletionOrCreateCheckStatusResponseAsync(Microsoft.AspNetCore.Http.HttpRequest,System.String,System.Nullable{System.TimeSpan},System.Nullable{System.TimeSpan},System.Boolean)">
            <summary>
            Creates an HTTP response which either contains a payload of management URLs for a non-completed instance
            or contains the payload containing the output of the completed orchestration.
            </summary>
            <remarks>
            If the orchestration instance completes within the specified timeout, then the HTTP response payload will
            contain the output of the orchestration instance formatted as JSON. However, if the orchestration does not
            complete within the specified timeout, then the HTTP response will be identical to that of the
            <see cref="M:Microsoft.Azure.WebJobs.Extensions.DurableTask.IDurableOrchestrationClient.CreateCheckStatusResponse(Microsoft.AspNetCore.Http.HttpRequest,System.String,System.Boolean)"/> API.
            </remarks>
            <param name="request">The HTTP request that triggered the current function.</param>
            <param name="instanceId">The unique ID of the instance to check.</param>
            <param name="timeout">Total allowed timeout for output from the durable function. The default value is 10 seconds.</param>
            <param name="retryInterval">The timeout between checks for output from the durable function. The default value is 1 second.</param>
            <param name="returnInternalServerErrorOnFailure">Optional parameter that configures the http response code returned. Defaults to <c>false</c>.
            If <c>true</c>, the returned http response code will be a 500 when the orchestrator is in a failed state, when <c>false</c> it will
            return 200.</param>
            <returns>An HTTP response which may include a 202 and location header or a 200 with the durable function output in the response body.</returns>
        </member>
        <member name="M:Microsoft.Azure.WebJobs.Extensions.DurableTask.IDurableOrchestrationClient.StartNewAsync(System.String,System.String)">
            <summary>
            Starts a new execution of the specified orchestrator function.
            </summary>
            <param name="orchestratorFunctionName">The name of the orchestrator function to start.</param>
            <param name="instanceId">The ID to use for the new orchestration instance.</param>
            <returns>A task that completes when the orchestration is started. The task contains the instance id of the started
            orchestratation instance.</returns>
            <exception cref="T:System.ArgumentException">
            The specified function does not exist, is disabled, or is not an orchestrator function.
            </exception>
        </member>
        <member name="M:Microsoft.Azure.WebJobs.Extensions.DurableTask.IDurableOrchestrationClient.StartNewAsync``1(System.String,``0)">
            <summary>
            Starts a new execution of the specified orchestrator function.
            </summary>
            <param name="orchestratorFunctionName">The name of the orchestrator function to start.</param>
            <param name="input">JSON-serializeable input value for the orchestrator function.</param>
            <typeparam name="T">The type of the input value for the orchestrator function.</typeparam>
            <returns>A task that completes when the orchestration is started. The task contains the instance id of the started
            orchestratation instance.</returns>
            <exception cref="T:System.ArgumentException">
            The specified function does not exist, is disabled, or is not an orchestrator function.
            </exception>
        </member>
        <member name="M:Microsoft.Azure.WebJobs.Extensions.DurableTask.IDurableOrchestrationClient.StartNewAsync``1(System.String,System.String,``0)">
            <summary>
            Starts a new instance of the specified orchestrator function.
            </summary>
            <remarks>
            If an orchestration instance with the specified ID already exists, the existing instance
            will be silently replaced by this new instance.
            </remarks>
            <param name="orchestratorFunctionName">The name of the orchestrator function to start.</param>
            <param name="instanceId">The ID to use for the new orchestration instance.</param>
            <param name="input">JSON-serializable input value for the orchestrator function.</param>
            <typeparam name="T">The type of the input value for the orchestrator function.</typeparam>
            <returns>A task that completes when the orchestration is started. The task contains the instance id of the started
            orchestratation instance.</returns>
            <exception cref="T:System.ArgumentException">
            The specified function does not exist, is disabled, or is not an orchestrator function.
            </exception>
        </member>
        <member name="M:Microsoft.Azure.WebJobs.Extensions.DurableTask.IDurableOrchestrationClient.RaiseEventAsync(System.String,System.String,System.Object)">
            <summary>
            Sends an event notification message to a waiting orchestration instance.
            </summary>
            <remarks>
            <para>
            In order to handle the event, the target orchestration instance must be waiting for an
            event named <paramref name="eventName"/> using the
            <see cref="M:Microsoft.Azure.WebJobs.Extensions.DurableTask.IDurableOrchestrationContext.WaitForExternalEvent``1(System.String)"/> API.
            </para>
            </remarks>
            <exception cref="T:System.ArgumentException">The instance id does not corespond to a valid orchestration instance.</exception>
            <exception cref="T:System.InvalidOperationException">The orchestration instance with the provided instance id is not running.</exception>
            <param name="instanceId">The ID of the orchestration instance that will handle the event.</param>
            <param name="eventName">The name of the event.</param>
            <param name="eventData">The JSON-serializeable data associated with the event.</param>
            <returns>A task that completes when the event notification message has been enqueued.</returns>
        </member>
        <member name="M:Microsoft.Azure.WebJobs.Extensions.DurableTask.IDurableOrchestrationClient.RaiseEventAsync(System.String,System.String,System.String,System.Object,System.String)">
            <summary>
            Sends an event notification message to a waiting orchestration instance.
            </summary>
            <remarks>
            <para>
            In order to handle the event, the target orchestration instance must be waiting for an
            event named <paramref name="eventName"/> using the
            <see cref="M:Microsoft.Azure.WebJobs.Extensions.DurableTask.IDurableOrchestrationContext.WaitForExternalEvent``1(System.String)"/> API.
            </para><para>
            If the specified instance is not found or not running, this operation will throw an exception.
            </para>
            </remarks>
            <exception cref="T:System.ArgumentException">The instance id does not corespond to a valid orchestration instance.</exception>
            <exception cref="T:System.InvalidOperationException">The orchestration instance with the provided instance id is not running.</exception>
            <param name="taskHubName">The TaskHubName of the orchestration that will handle the event.</param>
            <param name="instanceId">The ID of the orchestration instance that will handle the event.</param>
            <param name="eventName">The name of the event.</param>
            <param name="eventData">The JSON-serializeable data associated with the event.</param>
            <param name="connectionName">The name of the connection string associated with <paramref name="taskHubName"/>.</param>
            <returns>A task that completes when the event notification message has been enqueued.</returns>
        </member>
        <member name="M:Microsoft.Azure.WebJobs.Extensions.DurableTask.IDurableOrchestrationClient.TerminateAsync(System.String,System.String)">
            <summary>
            Terminates a running orchestration instance.
            </summary>
            <remarks>
            <para>
            A terminated instance will eventually transition into the <see cref="F:Microsoft.Azure.WebJobs.Extensions.DurableTask.OrchestrationRuntimeStatus.Terminated"/> state.
            However, this transition will not happen immediately. Rather, the terminate operation will be queued in the task hub
            along with other operations for that instance. You can use the <see cref="M:Microsoft.Azure.WebJobs.Extensions.DurableTask.IDurableOrchestrationClient.GetStatusAsync(System.String,System.Boolean,System.Boolean,System.Boolean)"/>
            method to know when a terminated instance has actually reached the Terminated state.
            </para>
            <para>
            Terminating an orchestration instance has no effect on any in-flight activity function executions
            or sub-orchestrations that were started by the current orchestration instance.
            </para>
            </remarks>
            <exception cref="T:System.ArgumentException">The instance id does not corespond to a valid orchestration instance.</exception>
            <exception cref="T:System.InvalidOperationException">The orchestration instance with the provided instance id is not running.</exception>
            <param name="instanceId">The ID of the orchestration instance to terminate.</param>
            <param name="reason">The reason for terminating the orchestration instance.</param>
            <returns>A task that completes when the terminate message is enqueued if necessary.</returns>
        </member>
        <member name="M:Microsoft.Azure.WebJobs.Extensions.DurableTask.IDurableOrchestrationClient.RewindAsync(System.String,System.String)">
            <summary>
            Rewinds the specified failed orchestration instance with a reason.
            </summary>
            <param name="instanceId">The ID of the orchestration instance to rewind.</param>
            <param name="reason">The reason for rewinding the orchestration instance.</param>
            <returns>A task that completes when the rewind message is enqueued.</returns>
        </member>
        <member name="M:Microsoft.Azure.WebJobs.Extensions.DurableTask.IDurableOrchestrationClient.GetStatusAsync(System.String,System.Boolean,System.Boolean,System.Boolean)">
            <summary>
            Gets the status of the specified orchestration instance.
            </summary>
            <param name="instanceId">The ID of the orchestration instance to query.</param>
            <param name="showHistory">Boolean marker for including execution history in the response.</param>
            <param name="showHistoryOutput">Boolean marker for including input and output in the execution history response.</param>
            <param name="showInput">If set, fetch and return the input for the orchestration instance.</param>
            <returns>Returns a task which completes when the status has been fetched.</returns>
        </member>
        <member name="M:Microsoft.Azure.WebJobs.Extensions.DurableTask.IDurableOrchestrationClient.GetStatusAsync(System.Nullable{System.DateTime},System.Nullable{System.DateTime},System.Collections.Generic.IEnumerable{Microsoft.Azure.WebJobs.Extensions.DurableTask.OrchestrationRuntimeStatus},System.Threading.CancellationToken)">
            <summary>
            Gets the status of all orchestration instances that match the specified conditions.
            </summary>
            <param name="createdTimeFrom">If specified, return orchestration instances which were created after this DateTime.</param>
            <param name="createdTimeTo">If specified, return orchestration instances which were created before this DateTime.</param>
            <param name="runtimeStatus">If specified, return orchestration instances which matches the runtimeStatus.</param>
            <param name="cancellationToken">If specified, this ancellation token can be used to cancel the status query operation.</param>
            <returns>Returns orchestration status for all instances.</returns>
        </member>
        <member name="M:Microsoft.Azure.WebJobs.Extensions.DurableTask.IDurableOrchestrationClient.PurgeInstanceHistoryAsync(System.String)">
            <summary>
            Purge the history for a concrete instance.
            </summary>
            <param name="instanceId">The ID of the orchestration instance to purge.</param>
            <returns>Returns an instance of <see cref="T:Microsoft.Azure.WebJobs.Extensions.DurableTask.PurgeHistoryResult"/>.</returns>
        </member>
        <member name="M:Microsoft.Azure.WebJobs.Extensions.DurableTask.IDurableOrchestrationClient.PurgeInstanceHistoryAsync(System.DateTime,System.Nullable{System.DateTime},System.Collections.Generic.IEnumerable{DurableTask.Core.OrchestrationStatus})">
            <summary>
            Purge the orchestration history for instances that match the conditions.
            </summary>
            <param name="createdTimeFrom">Start creation time for querying instances for purging.</param>
            <param name="createdTimeTo">End creation time for querying instances for purging.</param>
            <param name="runtimeStatus">List of runtime status for querying instances for purging. Only Completed, Terminated, or Failed will be processed.</param>
            <returns>Returns an instance of <see cref="T:Microsoft.Azure.WebJobs.Extensions.DurableTask.PurgeHistoryResult"/>.</returns>
        </member>
        <member name="M:Microsoft.Azure.WebJobs.Extensions.DurableTask.IDurableOrchestrationClient.GetStatusAsync(Microsoft.Azure.WebJobs.Extensions.DurableTask.OrchestrationStatusQueryCondition,System.Threading.CancellationToken)">
            <summary>
            Gets the status of all orchestration instances with paging that match the specified conditions.
            </summary>
            <param name="condition">Return orchestration instances that match the specified conditions.</param>
            <param name="cancellationToken">Cancellation token that can be used to cancel the status query operation.</param>
            <returns>Returns each page of orchestration status for all instances and continuation token of next page.</returns>
        </member>
        <member name="M:Microsoft.Azure.WebJobs.Extensions.DurableTask.IDurableOrchestrationClient.ListInstancesAsync(Microsoft.Azure.WebJobs.Extensions.DurableTask.OrchestrationStatusQueryCondition,System.Threading.CancellationToken)">
            <summary>
            Gets the status of all orchestration instances with paging that match the specified conditions.
            </summary>
            <param name="condition">Return orchestration instances that match the specified conditions.</param>
            <param name="cancellationToken">Cancellation token that can be used to cancel the status query operation.</param>
            <returns>Returns each page of orchestration status for all instances and continuation token of next page.</returns>
        </member>
        <member name="M:Microsoft.Azure.WebJobs.Extensions.DurableTask.IDurableOrchestrationClient.RestartAsync(System.String,System.Boolean)">
            <summary>
             Restarts an existing orchestrator with the original input.
            </summary>
            <param name="instanceId">InstanceId of a previously run orchestrator to restart.</param>
            <param name="restartWithNewInstanceId">Optional parameter that configures if restarting an orchestration will use a new instanceId or if it will
            reuse the old instanceId. Defauls to <c>true</c>.</param>
            <returns>A task that completes when the orchestration is started. The task contains the instance id of the started
            orchestratation instance.</returns>
        </member>
        <member name="T:Microsoft.Azure.WebJobs.Extensions.DurableTask.IDurableOrchestrationContext">
            <summary>
            Provides functionality available to orchestration code.
            </summary>
        </member>
        <member name="P:Microsoft.Azure.WebJobs.Extensions.DurableTask.IDurableOrchestrationContext.Name">
            <summary>
            Gets the name of the current orchestration function.
            </summary>
        </member>
        <member name="P:Microsoft.Azure.WebJobs.Extensions.DurableTask.IDurableOrchestrationContext.InstanceId">
            <summary>
            Gets the instance ID of the currently executing orchestration.
            </summary>
            <remarks>
            The instance ID is generated and fixed when the orchestrator function is scheduled. It can be either
            auto-generated, in which case it is formatted as a GUID, or it can be user-specified with any format.
            </remarks>
            <value>
            The ID of the current orchestration instance.
            </value>
        </member>
        <member name="P:Microsoft.Azure.WebJobs.Extensions.DurableTask.IDurableOrchestrationContext.ParentInstanceId">
            <summary>
            Gets the parent instance ID of the currently executing sub-orchestration.
            </summary>
            <remarks>
            The parent instance ID is generated and fixed when the parent orchestrator function is scheduled. It can be either
            auto-generated, in which case it is formatted as a GUID, or it can be user-specified with any format.
            </remarks>
            <value>
            The ID of the parent orchestration of the current sub-orchestration instance. The value will be available only in sub-orchestrations.
            </value>
        </member>
        <member name="P:Microsoft.Azure.WebJobs.Extensions.DurableTask.IDurableOrchestrationContext.CurrentUtcDateTime">
            <summary>
            Gets the current date/time in a way that is safe for use in orchestrations and entity operations.
            </summary>
            <remarks>
            This date/time value is derived from the orchestration or entity history. It always returns the same value
            at specific points in the orchestrator function code, making it deterministic and safe for replay.
            </remarks>
            <value>The orchestration or entity's current date/time in UTC.</value>
        </member>
        <member name="P:Microsoft.Azure.WebJobs.Extensions.DurableTask.IDurableOrchestrationContext.IsReplaying">
            <summary>
            Gets a value indicating whether the orchestration or operation is currently replaying itself.
            </summary>
            <remarks>
            This property is useful when there is logic that needs to run only when *not* replaying. For example, certain types of application logging may become too noisy when duplicated
            as part of replay. The application code could check to see whether the function is
            being replayed and then issue the log statements when this value is <c>false</c>.
            </remarks>
            <value>
            <c>true</c> if the orchestration or operation is currently being replayed; otherwise <c>false</c>.
            </value>
        </member>
        <member name="M:Microsoft.Azure.WebJobs.Extensions.DurableTask.IDurableOrchestrationContext.GetInput``1">
            <summary>
            Gets the input of the current orchestrator function as a deserialized value.
            </summary>
            <typeparam name="TInput">Any data contract type that matches the JSON input.</typeparam>
            <returns>The deserialized input value.</returns>
        </member>
        <member name="M:Microsoft.Azure.WebJobs.Extensions.DurableTask.IDurableOrchestrationContext.SetOutput(System.Object)">
            <summary>
            Sets the output for the current orchestration.
            </summary>
            <param name="output">The JSON-serializeable output of the orchestration.</param>
        </member>
        <member name="M:Microsoft.Azure.WebJobs.Extensions.DurableTask.IDurableOrchestrationContext.ContinueAsNew(System.Object,System.Boolean)">
            <summary>
            Restarts the orchestration by clearing its history.
            </summary>
            <remarks>
            <para>Large orchestration histories can consume a lot of memory and cause delays in
            instance load times. This method can be used to periodically truncate the stored
            history of an orchestration instance.</para>
            <para>Note that any unprocessed external events will be discarded when an orchestration
            instance restarts itself using this method.</para>
            </remarks>
            <param name="input">The JSON-serializeable data to re-initialize the instance with.</param>
            <param name="preserveUnprocessedEvents">
            If set to <c>true</c>, re-adds any unprocessed external events into the new execution
            history when the orchestration instance restarts. If <c>false</c>, any unprocessed
            external events will be discarded when the orchestration instance restarts.
            </param>
        </member>
        <member name="M:Microsoft.Azure.WebJobs.Extensions.DurableTask.IDurableOrchestrationContext.SetCustomStatus(System.Object)">
            <summary>
            Sets the JSON-serializeable status of the current orchestrator function.
            </summary>
            <remarks>
            The <paramref name="customStatusObject"/> value is serialized to JSON and will
            be made available to the orchestration status query APIs. The serialized JSON
            value must not exceed 16 KB of UTF-16 encoded text.
            </remarks>
            <param name="customStatusObject">The JSON-serializeable value to use as the orchestrator function's custom status.</param>
        </member>
        <member name="M:Microsoft.Azure.WebJobs.Extensions.DurableTask.IDurableOrchestrationContext.CallHttpAsync(System.Net.Http.HttpMethod,System.Uri,System.String)">
            <summary>
            Makes an HTTP call to the specified uri.
            </summary>
            <param name="method">HttpMethod used for api call.</param>
            <param name="uri">uri used to make the HTTP call.</param>
            <param name="content">Content passed in the HTTP request.</param>
            <returns>A <see cref="T:System.Threading.Tasks.Task`1"/>Result of the HTTP call.</returns>
        </member>
        <member name="M:Microsoft.Azure.WebJobs.Extensions.DurableTask.IDurableOrchestrationContext.CallHttpAsync(Microsoft.Azure.WebJobs.Extensions.DurableTask.DurableHttpRequest)">
            <summary>
            Makes an HTTP call using the information in the DurableHttpRequest.
            </summary>
            <param name="req">The DurableHttpRequest used to make the HTTP call.</param>
            <returns>A <see cref="T:System.Threading.Tasks.Task`1"/>Result of the HTTP call.</returns>
        </member>
        <member name="M:Microsoft.Azure.WebJobs.Extensions.DurableTask.IDurableOrchestrationContext.CallEntityAsync``1(Microsoft.Azure.WebJobs.Extensions.DurableTask.EntityId,System.String)">
            <summary>
            Calls an operation on an entity and returns the result asynchronously.
            </summary>
            <typeparam name="TResult">The JSON-serializable result type of the operation.</typeparam>
            <param name="entityId">The target entity.</param>
            <param name="operationName">The name of the operation.</param>
            <returns>A task representing the result of the operation.</returns>
        </member>
        <member name="M:Microsoft.Azure.WebJobs.Extensions.DurableTask.IDurableOrchestrationContext.CallEntityAsync(Microsoft.Azure.WebJobs.Extensions.DurableTask.EntityId,System.String)">
            <summary>
            Calls an operation on an entity and waits for it to complete.
            </summary>
            <param name="entityId">The target entity.</param>
            <param name="operationName">The name of the operation.</param>
            <returns>A task representing the completion of the operation on the entity.</returns>
        </member>
        <member name="M:Microsoft.Azure.WebJobs.Extensions.DurableTask.IDurableOrchestrationContext.CallEntityAsync``1(Microsoft.Azure.WebJobs.Extensions.DurableTask.EntityId,System.String,System.Object)">
            <summary>
            Calls an operation on an entity, passing an argument, and returns the result asynchronously.
            </summary>
            <typeparam name="TResult">The JSON-serializable result type of the operation.</typeparam>
            <param name="entityId">The target entity.</param>
            <param name="operationName">The name of the operation.</param>
            <param name="operationInput">The input for the operation.</param>
            <returns>A task representing the result of the operation.</returns>
            <exception cref="T:Microsoft.Azure.WebJobs.Extensions.DurableTask.LockingRulesViolationException">if the context already holds some locks, but not the one for <paramref name="entityId"/>.</exception>
        </member>
        <member name="M:Microsoft.Azure.WebJobs.Extensions.DurableTask.IDurableOrchestrationContext.CallEntityAsync(Microsoft.Azure.WebJobs.Extensions.DurableTask.EntityId,System.String,System.Object)">
            <summary>
            Calls an operation on an entity, passing an argument, and waits for it to complete.
            </summary>
            <param name="entityId">The target entity.</param>
            <param name="operationName">The name of the operation.</param>
            <param name="operationInput">The input for the operation.</param>
            <returns>A task representing the completion of the operation on the entity.</returns>
            <exception cref="T:Microsoft.Azure.WebJobs.Extensions.DurableTask.LockingRulesViolationException">if the context already holds some locks, but not the one for <paramref name="entityId"/>.</exception>
        </member>
        <member name="M:Microsoft.Azure.WebJobs.Extensions.DurableTask.IDurableOrchestrationContext.CallSubOrchestratorAsync``1(System.String,System.Object)">
            <summary>
            Schedules an orchestrator function named <paramref name="functionName"/> for execution.
            </summary>
            <typeparam name="TResult">The return type of the scheduled orchestrator function.</typeparam>
            <param name="functionName">The name of the orchestrator function to call.</param>
            <param name="input">The JSON-serializeable input to pass to the orchestrator function.</param>
            <returns>A durable task that completes when the called orchestrator function completes or fails.</returns>
            <exception cref="T:System.ArgumentException">
            The specified function does not exist, is disabled, or is not an orchestrator function.
            </exception>
            <exception cref="T:System.InvalidOperationException">
            The current thread is different than the thread which started the orchestrator execution.
            </exception>
            <exception cref="T:Microsoft.Azure.WebJobs.Extensions.DurableTask.FunctionFailedException">
            The sub-orchestrator function failed with an unhandled exception.
            </exception>
        </member>
        <member name="M:Microsoft.Azure.WebJobs.Extensions.DurableTask.IDurableOrchestrationContext.CallSubOrchestratorAsync``1(System.String,System.String,System.Object)">
            <summary>
            Schedules an orchestration function named <paramref name="functionName"/> for execution.
            </summary>
            <typeparam name="TResult">The return type of the scheduled orchestrator function.</typeparam>
            <param name="functionName">The name of the orchestrator function to call.</param>
            <param name="instanceId">A unique ID to use for the sub-orchestration instance.</param>
            <param name="input">The JSON-serializeable input to pass to the orchestrator function.</param>
            <returns>A durable task that completes when the called orchestrator function completes or fails.</returns>
            <exception cref="T:System.ArgumentException">
            The specified function does not exist, is disabled, or is not an orchestrator function.
            </exception>
            <exception cref="T:System.InvalidOperationException">
            The current thread is different than the thread which started the orchestrator execution.
            </exception>
            <exception cref="T:Microsoft.Azure.WebJobs.Extensions.DurableTask.FunctionFailedException">
            The activity function failed with an unhandled exception.
            </exception>
        </member>
        <member name="M:Microsoft.Azure.WebJobs.Extensions.DurableTask.IDurableOrchestrationContext.CallSubOrchestratorAsync(System.String,System.Object)">
            <summary>
            Schedules an orchestrator function named <paramref name="functionName"/> for execution.
            </summary>
            <param name="functionName">The name of the orchestrator function to call.</param>
            <param name="input">The JSON-serializeable input to pass to the orchestrator function.</param>
            <returns>A durable task that completes when the called orchestrator function completes or fails.</returns>
            <exception cref="T:System.ArgumentException">
            The specified function does not exist, is disabled, or is not an orchestrator function.
            </exception>
            <exception cref="T:System.InvalidOperationException">
            The current thread is different than the thread which started the orchestrator execution.
            </exception>
            <exception cref="T:Microsoft.Azure.WebJobs.Extensions.DurableTask.FunctionFailedException">
            The sub-orchestrator function failed with an unhandled exception.
            </exception>
        </member>
        <member name="M:Microsoft.Azure.WebJobs.Extensions.DurableTask.IDurableOrchestrationContext.CallSubOrchestratorAsync(System.String,System.String,System.Object)">
            <summary>
            Schedules an orchestrator function named <paramref name="functionName"/> for execution.
            </summary>
            <param name="functionName">The name of the orchestrator function to call.</param>
            <param name="instanceId">A unique ID to use for the sub-orchestration instance.</param>
            <param name="input">The JSON-serializeable input to pass to the orchestrator function.</param>
            <returns>A durable task that completes when the called orchestrator function completes or fails.</returns>
            <exception cref="T:System.ArgumentException">
            The specified function does not exist, is disabled, or is not an orchestrator function.
            </exception>
            <exception cref="T:System.InvalidOperationException">
            The current thread is different than the thread which started the orchestrator execution.
            </exception>
            <exception cref="T:Microsoft.Azure.WebJobs.Extensions.DurableTask.FunctionFailedException">
            The activity function failed with an unhandled exception.
            </exception>
        </member>
        <member name="M:Microsoft.Azure.WebJobs.Extensions.DurableTask.IDurableOrchestrationContext.CallSubOrchestratorWithRetryAsync``1(System.String,Microsoft.Azure.WebJobs.Extensions.DurableTask.RetryOptions,System.String,System.Object)">
            <summary>
            Schedules an orchestrator function named <paramref name="functionName"/> for execution with retry options.
            </summary>
            <typeparam name="TResult">The return type of the scheduled orchestrator function.</typeparam>
            <param name="functionName">The name of the orchestrator function to call.</param>
            <param name="retryOptions">The retry option for the orchestrator function.</param>
            <param name="instanceId">A unique ID to use for the sub-orchestration instance.</param>
            <param name="input">The JSON-serializeable input to pass to the orchestrator function.</param>
            <returns>A durable task that completes when the called orchestrator function completes or fails.</returns>
            <exception cref="T:System.ArgumentNullException">
            The retry option object is null.
            </exception>
            <exception cref="T:System.ArgumentException">
            The specified function does not exist, is disabled, or is not an orchestrator function.
            </exception>
            <exception cref="T:System.InvalidOperationException">
            The current thread is different than the thread which started the orchestrator execution.
            </exception>
            <exception cref="T:Microsoft.Azure.WebJobs.Extensions.DurableTask.FunctionFailedException">
            The activity function failed with an unhandled exception.
            </exception>
        </member>
        <member name="M:Microsoft.Azure.WebJobs.Extensions.DurableTask.IDurableOrchestrationContext.CallSubOrchestratorWithRetryAsync(System.String,Microsoft.Azure.WebJobs.Extensions.DurableTask.RetryOptions,System.Object)">
            <summary>
            Schedules an orchestrator function named <paramref name="functionName"/> for execution with retry options.
            </summary>
            <param name="functionName">The name of the orchestrator function to call.</param>
            <param name="retryOptions">The retry option for the orchestrator function.</param>
            <param name="input">The JSON-serializeable input to pass to the orchestrator function.</param>
            <returns>A durable task that completes when the called orchestrator function completes or fails.</returns>
            <exception cref="T:System.ArgumentNullException">
            The retry option object is null.
            </exception>
            <exception cref="T:System.ArgumentException">
            The specified function does not exist, is disabled, or is not an orchestrator function.
            </exception>
            <exception cref="T:System.InvalidOperationException">
            The current thread is different than the thread which started the orchestrator execution.
            </exception>
            <exception cref="T:Microsoft.Azure.WebJobs.Extensions.DurableTask.FunctionFailedException">
            The activity function failed with an unhandled exception.
            </exception>
        </member>
        <member name="M:Microsoft.Azure.WebJobs.Extensions.DurableTask.IDurableOrchestrationContext.CallSubOrchestratorWithRetryAsync(System.String,Microsoft.Azure.WebJobs.Extensions.DurableTask.RetryOptions,System.String,System.Object)">
            <summary>
            Schedules an orchestrator function named <paramref name="functionName"/> for execution with retry options.
            </summary>
            <param name="functionName">The name of the orchestrator function to call.</param>
            <param name="retryOptions">The retry option for the orchestrator function.</param>
            <param name="instanceId">A unique ID to use for the sub-orchestration instance.</param>
            <param name="input">The JSON-serializeable input to pass to the orchestrator function.</param>
            <returns>A durable task that completes when the called orchestrator function completes or fails.</returns>
            <exception cref="T:System.ArgumentNullException">
            The retry option object is null.
            </exception>
            <exception cref="T:System.ArgumentException">
            The specified function does not exist, is disabled, or is not an orchestrator function.
            </exception>
            <exception cref="T:System.InvalidOperationException">
            The current thread is different than the thread which started the orchestrator execution.
            </exception>
            <exception cref="T:Microsoft.Azure.WebJobs.Extensions.DurableTask.FunctionFailedException">
            The activity function failed with an unhandled exception.
            </exception>
        </member>
        <member name="M:Microsoft.Azure.WebJobs.Extensions.DurableTask.IDurableOrchestrationContext.CallSubOrchestratorWithRetryAsync``1(System.String,Microsoft.Azure.WebJobs.Extensions.DurableTask.RetryOptions,System.Object)">
            <summary>
            Schedules an orchestrator function named <paramref name="functionName"/> for execution with retry options.
            </summary>
            <typeparam name="TResult">The return type of the scheduled orchestrator function.</typeparam>
            <param name="functionName">The name of the orchestrator function to call.</param>
            <param name="retryOptions">The retry option for the orchestrator function.</param>
            <param name="input">The JSON-serializeable input to pass to the orchestrator function.</param>
            <returns>A durable task that completes when the called orchestrator function completes or fails.</returns>
            <exception cref="T:System.ArgumentNullException">
            The retry option object is null.
            </exception>
            <exception cref="T:System.ArgumentException">
            The specified function does not exist, is disabled, or is not an orchestrator function.
            </exception>
            <exception cref="T:System.InvalidOperationException">
            The current thread is different than the thread which started the orchestrator execution.
            </exception>
            <exception cref="T:Microsoft.Azure.WebJobs.Extensions.DurableTask.FunctionFailedException">
            The activity function failed with an unhandled exception.
            </exception>
        </member>
        <member name="M:Microsoft.Azure.WebJobs.Extensions.DurableTask.IDurableOrchestrationContext.CreateTimer``1(System.DateTime,``0,System.Threading.CancellationToken)">
            <summary>
            Creates a durable timer that expires at a specified time.
            </summary>
            <remarks>
            All durable timers created using this method must either expire or be cancelled
            using the <paramref name="cancelToken"/> before the orchestrator function completes.
            Otherwise the underlying framework will keep the instance alive until the timer expires.
            </remarks>
            <typeparam name="T">The type of <paramref name="state"/>.</typeparam>
            <param name="fireAt">The time at which the timer should expire.</param>
            <param name="state">Any state to be preserved by the timer.</param>
            <param name="cancelToken">The <c>CancellationToken</c> to use for cancelling the timer.</param>
            <returns>A durable task that completes when the durable timer expires.</returns>
        </member>
        <member name="M:Microsoft.Azure.WebJobs.Extensions.DurableTask.IDurableOrchestrationContext.CreateTimer(System.DateTime,System.Threading.CancellationToken)">
            <summary>
            Creates a durable timer that expires at a specified time.
            </summary>
            <remarks>
            All durable timers created using this method must either expire or be cancelled
            using the <paramref name="cancelToken"/> before the orchestrator function completes.
            Otherwise the underlying framework will keep the instance alive until the timer expires.
            </remarks>
            <param name="fireAt">The time at which the timer should expire.</param>
            <param name="cancelToken">The <c>CancellationToken</c> to use for cancelling the timer.</param>
            <returns>A durable task that completes when the durable timer expires.</returns>
        </member>
        <member name="M:Microsoft.Azure.WebJobs.Extensions.DurableTask.IDurableOrchestrationContext.WaitForExternalEvent``1(System.String)">
            <summary>
            Waits asynchronously for an event to be raised with name <paramref name="name"/> and returns the event data.
            </summary>
            <remarks>
            External clients can raise events to a waiting orchestration instance using
            <see cref="M:Microsoft.Azure.WebJobs.Extensions.DurableTask.IDurableOrchestrationClient.RaiseEventAsync(System.String,System.String,System.Object)"/>.
            </remarks>
            <param name="name">The name of the event to wait for.</param>
            <typeparam name="T">Any serializeable type that represents the JSON event payload.</typeparam>
            <returns>A durable task that completes when the external event is received.</returns>
        </member>
        <member name="M:Microsoft.Azure.WebJobs.Extensions.DurableTask.IDurableOrchestrationContext.WaitForExternalEvent(System.String)">
            <summary>
            Waits asynchronously for an event to be raised with name <paramref name="name"/>.
            </summary>
            <remarks>
            External clients can raise events to a waiting orchestration instance using
            <see cref="M:Microsoft.Azure.WebJobs.Extensions.DurableTask.IDurableOrchestrationClient.RaiseEventAsync(System.String,System.String,System.Object)"/> with the object parameter set to <c>null</c>.
            </remarks>
            <param name="name">The name of the event to wait for.</param>
            <returns>A durable task that completes when the external event is received.</returns>
        </member>
        <member name="M:Microsoft.Azure.WebJobs.Extensions.DurableTask.IDurableOrchestrationContext.WaitForExternalEvent(System.String,System.TimeSpan,System.Threading.CancellationToken)">
            <summary>
            Waits asynchronously for an event to be raised with name <paramref name="name"/>.
            </summary>
            <remarks>
            External clients can raise events to a waiting orchestration instance using
            <see cref="M:Microsoft.Azure.WebJobs.Extensions.DurableTask.IDurableOrchestrationClient.RaiseEventAsync(System.String,System.String,System.Object)"/> with the object parameter set to <c>null</c>.
            </remarks>
            <param name="name">The name of the event to wait for.</param>
            <param name="timeout">The duration after which to throw a TimeoutException.</param>
            <param name="cancelToken">The <c>CancellationToken</c> to use for cancelling <paramref name="timeout"/>'s internal timer.</param>
            <returns>A durable task that completes when the external event is received.</returns>
            <exception cref="T:System.TimeoutException">
            The external event was not received before the timeout expired.
            </exception>
        </member>
        <member name="M:Microsoft.Azure.WebJobs.Extensions.DurableTask.IDurableOrchestrationContext.WaitForExternalEvent``1(System.String,System.TimeSpan,System.Threading.CancellationToken)">
            <summary>
            Waits asynchronously for an event to be raised with name <paramref name="name"/> and returns the event data.
            </summary>
            <remarks>
            External clients can raise events to a waiting orchestration instance using
            <see cref="M:Microsoft.Azure.WebJobs.Extensions.DurableTask.IDurableOrchestrationClient.RaiseEventAsync(System.String,System.String,System.Object)"/>.
            </remarks>
            <param name="name">The name of the event to wait for.</param>
            <param name="timeout">The duration of time to wait for the event.</param>
            <param name="cancelToken">The <c>CancellationToken</c> to use for cancelling <paramref name="timeout"/>'s internal timer.</param>
            <typeparam name="T">Any serializeable type that represents the JSON event payload.</typeparam>
            <returns>A durable task that completes when the external event is received, or throws a timeout exception"/>
            if the timeout expires.</returns>
        </member>
        <member name="M:Microsoft.Azure.WebJobs.Extensions.DurableTask.IDurableOrchestrationContext.WaitForExternalEvent``1(System.String,System.TimeSpan,``0,System.Threading.CancellationToken)">
            <summary>
            Waits asynchronously for an event to be raised with name <paramref name="name"/> and returns the event data.
            </summary>
            <remarks>
            External clients can raise events to a waiting orchestration instance using
            <see cref="M:Microsoft.Azure.WebJobs.Extensions.DurableTask.IDurableOrchestrationClient.RaiseEventAsync(System.String,System.String,System.Object)"/>.
            </remarks>
            <param name="name">The name of the event to wait for.</param>
            <param name="timeout">The duration of time to wait for the event.</param>
            <param name="defaultValue">If specified, the default value to return if the timeout expires before the external event is received.
            Otherwise, a timeout exception will be thrown instead.</param>
            <param name="cancelToken">The <c>CancellationToken</c> to use for cancelling <paramref name="timeout"/>'s internal timer.</param>
            <typeparam name="T">Any serializeable type that represents the JSON event payload.</typeparam>
            <returns>A durable task that completes when the external event is received, or returns the value of <paramref name="defaultValue"/>
            if the timeout expires.</returns>
        </member>
        <member name="M:Microsoft.Azure.WebJobs.Extensions.DurableTask.IDurableOrchestrationContext.LockAsync(Microsoft.Azure.WebJobs.Extensions.DurableTask.EntityId[])">
            <summary>
            Acquires one or more locks, for the specified entities.
            </summary>
            <remarks>
            Locks can only be acquired if the current context does not hold any locks already.
            </remarks>
            <param name="entities">The entities whose locks should be acquired.</param>
            <returns>An IDisposable that releases the lock when disposed.</returns>
            <exception cref="T:Microsoft.Azure.WebJobs.Extensions.DurableTask.LockingRulesViolationException">if the context already holds some locks.</exception>
        </member>
        <member name="M:Microsoft.Azure.WebJobs.Extensions.DurableTask.IDurableOrchestrationContext.IsLocked(System.Collections.Generic.IReadOnlyList{Microsoft.Azure.WebJobs.Extensions.DurableTask.EntityId}@)">
            <summary>
            Determines whether the current context is locked, and if so, what locks are currently owned.
            </summary>
            <param name="ownedLocks">The collection of owned locks.</param>
            <remarks>
            Note that the collection of owned locks can be empty even if the context is locked. This happens
            if an orchestration calls a suborchestration without lending any locks.
            </remarks>
            <returns><c>true</c> if the context already holds some locks.</returns>
        </member>
        <member name="M:Microsoft.Azure.WebJobs.Extensions.DurableTask.IDurableOrchestrationContext.NewGuid">
            <summary>
            Creates a new GUID that is safe for replay within an orchestration or operation.
            </summary>
            <remarks>
            The default implementation of this method creates a name-based UUID using the algorithm from
            RFC 4122 §4.3. The name input used to generate this value is a combination of the orchestration
            instance ID and an internally managed sequence number.
            </remarks>
            <returns>The new <see cref="T:System.Guid"/> value.</returns>
        </member>
        <member name="M:Microsoft.Azure.WebJobs.Extensions.DurableTask.IDurableOrchestrationContext.CallActivityAsync``1(System.String,System.Object)">
            <summary>
            Schedules an activity function named <paramref name="functionName"/> for execution.
            </summary>
            <typeparam name="TResult">The return type of the scheduled activity function.</typeparam>
            <param name="functionName">The name of the activity function to call.</param>
            <param name="input">The JSON-serializeable input to pass to the activity function.</param>
            <returns>A durable task that completes when the called activity function completes or fails.</returns>
            <exception cref="T:System.ArgumentException">
            The specified function does not exist, is disabled, or is not an orchestrator function.
            </exception>
            <exception cref="T:System.InvalidOperationException">
            The current thread is different than the thread which started the orchestrator execution.
            </exception>
            <exception cref="T:Microsoft.Azure.WebJobs.Extensions.DurableTask.FunctionFailedException">
            The activity function failed with an unhandled exception.
            </exception>
        </member>
        <member name="M:Microsoft.Azure.WebJobs.Extensions.DurableTask.IDurableOrchestrationContext.CallActivityAsync(System.String,System.Object)">
            <summary>
            Schedules an activity function named <paramref name="functionName"/> for execution.
            </summary>
            <param name="functionName">The name of the activity function to call.</param>
            <param name="input">The JSON-serializeable input to pass to the activity function.</param>
            <returns>A durable task that completes when the called function completes or fails.</returns>
            <exception cref="T:System.ArgumentException">
            The specified function does not exist, is disabled, or is not an orchestrator function.
            </exception>
            <exception cref="T:System.InvalidOperationException">
            The current thread is different than the thread which started the orchestrator execution.
            </exception>
            <exception cref="T:Microsoft.Azure.WebJobs.Extensions.DurableTask.FunctionFailedException">
            The activity function failed with an unhandled exception.
            </exception>
        </member>
        <member name="M:Microsoft.Azure.WebJobs.Extensions.DurableTask.IDurableOrchestrationContext.CallActivityWithRetryAsync``1(System.String,Microsoft.Azure.WebJobs.Extensions.DurableTask.RetryOptions,System.Object)">
            <summary>
            Schedules an activity function named <paramref name="functionName"/> for execution with retry options.
            </summary>
            <typeparam name="TResult">The return type of the scheduled activity function.</typeparam>
            <param name="functionName">The name of the activity function to call.</param>
            <param name="retryOptions">The retry option for the activity function.</param>
            <param name="input">The JSON-serializeable input to pass to the activity function.</param>
            <returns>A durable task that completes when the called activity function completes or fails.</returns>
            <exception cref="T:System.ArgumentNullException">
            The retry option object is null.
            </exception>
            <exception cref="T:System.ArgumentException">
            The specified function does not exist, is disabled, or is not an orchestrator function.
            </exception>
            <exception cref="T:System.InvalidOperationException">
            The current thread is different than the thread which started the orchestrator execution.
            </exception>
            <exception cref="T:Microsoft.Azure.WebJobs.Extensions.DurableTask.FunctionFailedException">
            The activity function failed with an unhandled exception.
            </exception>
        </member>
        <member name="M:Microsoft.Azure.WebJobs.Extensions.DurableTask.IDurableOrchestrationContext.CallActivityWithRetryAsync(System.String,Microsoft.Azure.WebJobs.Extensions.DurableTask.RetryOptions,System.Object)">
            <summary>
            Schedules an activity function named <paramref name="functionName"/> for execution with retry options.
            </summary>
            <param name="functionName">The name of the activity function to call.</param>
            <param name="retryOptions">The retry option for the activity function.</param>
            <param name="input">The JSON-serializeable input to pass to the activity function.</param>
            <returns>A durable task that completes when the called activity function completes or fails.</returns>
            <exception cref="T:System.ArgumentNullException">
            The retry option object is null.
            </exception>
            <exception cref="T:System.ArgumentException">
            The specified function does not exist, is disabled, or is not an orchestrator function.
            </exception>
            <exception cref="T:System.InvalidOperationException">
            The current thread is different than the thread which started the orchestrator execution.
            </exception>
            <exception cref="T:Microsoft.Azure.WebJobs.Extensions.DurableTask.FunctionFailedException">
            The activity function failed with an unhandled exception.
            </exception>
        </member>
        <member name="M:Microsoft.Azure.WebJobs.Extensions.DurableTask.IDurableOrchestrationContext.SignalEntity(Microsoft.Azure.WebJobs.Extensions.DurableTask.EntityId,System.String,System.Object)">
            <summary>
            Signals an entity to perform an operation, without waiting for a response. Any result or exception is ignored (fire and forget).
            </summary>
            <param name="entity">The target entity.</param>
            <param name="operationName">The name of the operation.</param>
            <param name="operationInput">The input for the operation.</param>
        </member>
        <member name="M:Microsoft.Azure.WebJobs.Extensions.DurableTask.IDurableOrchestrationContext.SignalEntity(Microsoft.Azure.WebJobs.Extensions.DurableTask.EntityId,System.DateTime,System.String,System.Object)">
            <summary>
            Signals an operation to be performed by an entity at a specified time. Any result or exception is ignored (fire and forget).
            </summary>
            <param name="entity">The target entity.</param>
            <param name="scheduledTimeUtc">The time at which to start the operation.</param>
            <param name="operationName">The name of the operation.</param>
            <param name="operationInput">The input for the operation.</param>
        </member>
        <member name="M:Microsoft.Azure.WebJobs.Extensions.DurableTask.IDurableOrchestrationContext.StartNewOrchestration(System.String,System.Object,System.String)">
            <summary>
            Schedules a orchestration function named <paramref name="functionName"/> for execution./>.
            Any result or exception is ignored (fire and forget).
            </summary>
            <param name="functionName">The name of the orchestrator function to call.</param>
            <param name="input">the input to pass to the orchestrator function.</param>
            <param name="instanceId">optionally, an instance id for the orchestration. By default, a random GUID is used.</param>
            <exception cref="T:System.ArgumentException">
            The specified function does not exist, is disabled, or is not an orchestrator function.
            </exception>
            <returns>The instance id of the new orchestration.</returns>
        </member>
        <member name="M:Microsoft.Azure.WebJobs.Extensions.DurableTask.IDurableOrchestrationContext.CreateEntityProxy``1(System.String)">
            <summary>
            Create an entity proxy.
            </summary>
            <param name="entityKey">The target entity key.</param>
            <typeparam name="TEntityInterface">Entity interface.</typeparam>
            <returns>Entity proxy.</returns>
        </member>
        <member name="M:Microsoft.Azure.WebJobs.Extensions.DurableTask.IDurableOrchestrationContext.CreateEntityProxy``1(Microsoft.Azure.WebJobs.Extensions.DurableTask.EntityId)">
            <summary>
            Create an entity proxy.
            </summary>
            <param name="entityId">The target entity.</param>
            <typeparam name="TEntityInterface">Entity interface.</typeparam>
            <returns>Entity proxy.</returns>
        </member>
        <member name="T:Microsoft.Azure.WebJobs.Extensions.DurableTask.DurableOrchestrationContextBase">
            <summary>
            Formerly, the abstract base class for DurableOrchestrationContext.
            Now obsolete: use <see cref="T:Microsoft.Azure.WebJobs.Extensions.DurableTask.IDurableOrchestrationContext"/> instead.
            </summary>
        </member>
        <member name="T:Microsoft.Azure.WebJobs.Extensions.DurableTask.DurableActivityContextBase">
            <summary>
            Formerly, the abstract base class for DurableActivityContext.
            Now obsolete: use <see cref="T:Microsoft.Azure.WebJobs.Extensions.DurableTask.IDurableActivityContext"/> instead.
            </summary>
        </member>
        <member name="T:Microsoft.Azure.WebJobs.Extensions.DurableTask.DurableOrchestrationClientBase">
            <summary>
            Formerly, the abstract base class for DurableOrchestrationClient.
            Now obsolete: use <see cref="T:Microsoft.Azure.WebJobs.Extensions.DurableTask.IDurableOrchestrationClient"/> instead.
            </summary>
        </member>
        <member name="T:Microsoft.Azure.WebJobs.Extensions.DurableTask.DefaultPlatformInformationProvider">
            <summary>
            Provides information about the enviroment (OS, app service plan, user-facing PL)
            using the DI-injected INameResolver.
            </summary>
        </member>
        <member name="T:Microsoft.Azure.WebJobs.Extensions.DurableTask.DeterministicAttribute">
            <summary>
            Attribute used with the Durable Functions Analyzer to label a method as Deterministic. This allows the method to be called in an Orchestration function without causing a compiler warning.
            </summary>
        </member>
        <member name="T:Microsoft.Azure.WebJobs.Extensions.DurableTask.DurabilityProvider">
            <summary>
            The backend storage provider that provides the actual durability of Durable Functions.
            This is functionally a superset of <see cref="T:DurableTask.Core.IOrchestrationService"/> and <see cref="T:DurableTask.Core.IOrchestrationServiceClient"/>.
            If the storage provider does not any of the Durable Functions specific operations, they can use this class
            directly with the expectation that only those interfaces will be implemented. All of the Durable Functions specific
            methods/operations are virtual and can be overwritten by creating a subclass.
            </summary>
        </member>
        <member name="M:Microsoft.Azure.WebJobs.Extensions.DurableTask.DurabilityProvider.#ctor(System.String,DurableTask.Core.IOrchestrationService,DurableTask.Core.IOrchestrationServiceClient,System.String)">
            <summary>
            Creates the default <see cref="T:Microsoft.Azure.WebJobs.Extensions.DurableTask.DurabilityProvider"/>.
            </summary>
            <param name="storageProviderName">The name of the storage backend providing the durability.</param>
            <param name="service">The internal <see cref="T:DurableTask.Core.IOrchestrationService"/> that provides functionality
            for this classes implementions of <see cref="T:DurableTask.Core.IOrchestrationService"/>.</param>
            <param name="serviceClient">The internal <see cref="T:DurableTask.Core.IOrchestrationServiceClient"/> that provides functionality
            for this classes implementions of <see cref="T:DurableTask.Core.IOrchestrationServiceClient"/>.</param>
            <param name="connectionName">The name of the app setting that stores connection details for the storage provider.</param>
        </member>
        <member name="P:Microsoft.Azure.WebJobs.Extensions.DurableTask.DurabilityProvider.ConnectionName">
            <summary>
            The name of the environment variable that contains connection details for how to connect to storage providers.
            Corresponds to the <see cref="P:Microsoft.Azure.WebJobs.Extensions.DurableTask.DurableClientAttribute.ConnectionName"/> for binding data.
            </summary>
        </member>
        <member name="P:Microsoft.Azure.WebJobs.Extensions.DurableTask.DurabilityProvider.SupportsEntities">
            <summary>
            Specifies whether the durability provider supports Durable Entities.
            </summary>
        </member>
        <member name="P:Microsoft.Azure.WebJobs.Extensions.DurableTask.DurabilityProvider.SupportsPollFreeWait">
            <summary>
            Specifies whether the backend's WaitForOrchestration is implemented without polling.
            </summary>
        </member>
        <member name="P:Microsoft.Azure.WebJobs.Extensions.DurableTask.DurabilityProvider.GuaranteesOrderedDelivery">
            <summary>
            Specifies whether this backend delivers messages in order.
            </summary>
        </member>
        <member name="P:Microsoft.Azure.WebJobs.Extensions.DurableTask.DurabilityProvider.ConfigurationJson">
            <summary>
            JSON representation of configuration to emit in telemetry.
            </summary>
        </member>
        <member name="P:Microsoft.Azure.WebJobs.Extensions.DurableTask.DurabilityProvider.MaximumDelayTime">
            <summary>
            Value of maximum durable timer delay. Used for long running durable timers.
            </summary>
        </member>
        <member name="P:Microsoft.Azure.WebJobs.Extensions.DurableTask.DurabilityProvider.LongRunningTimerIntervalLength">
            <summary>
            Interval time used for long running timers.
            </summary>
        </member>
        <member name="P:Microsoft.Azure.WebJobs.Extensions.DurableTask.DurabilityProvider.EventSourceName">
            <summary>
            Event source name (e.g. DurableTask-AzureStorage).
            </summary>
        </member>
        <member name="P:Microsoft.Azure.WebJobs.Extensions.DurableTask.DurabilityProvider.TaskOrchestrationDispatcherCount">
            <inheritdoc/>
        </member>
        <member name="P:Microsoft.Azure.WebJobs.Extensions.DurableTask.DurabilityProvider.MaxConcurrentTaskOrchestrationWorkItems">
            <inheritdoc/>
        </member>
        <member name="P:Microsoft.Azure.WebJobs.Extensions.DurableTask.DurabilityProvider.EventBehaviourForContinueAsNew">
            <inheritdoc/>
        </member>
        <member name="P:Microsoft.Azure.WebJobs.Extensions.DurableTask.DurabilityProvider.TaskActivityDispatcherCount">
            <inheritdoc/>
        </member>
        <member name="P:Microsoft.Azure.WebJobs.Extensions.DurableTask.DurabilityProvider.MaxConcurrentTaskActivityWorkItems">
            <inheritdoc/>
        </member>
        <member name="M:Microsoft.Azure.WebJobs.Extensions.DurableTask.DurabilityProvider.AbandonTaskActivityWorkItemAsync(DurableTask.Core.TaskActivityWorkItem)">
            <inheritdoc/>
        </member>
        <member name="M:Microsoft.Azure.WebJobs.Extensions.DurableTask.DurabilityProvider.AbandonTaskOrchestrationWorkItemAsync(DurableTask.Core.TaskOrchestrationWorkItem)">
            <inheritdoc/>
        </member>
        <member name="M:Microsoft.Azure.WebJobs.Extensions.DurableTask.DurabilityProvider.CompleteTaskActivityWorkItemAsync(DurableTask.Core.TaskActivityWorkItem,DurableTask.Core.TaskMessage)">
            <inheritdoc/>
        </member>
        <member name="M:Microsoft.Azure.WebJobs.Extensions.DurableTask.DurabilityProvider.CompleteTaskOrchestrationWorkItemAsync(DurableTask.Core.TaskOrchestrationWorkItem,DurableTask.Core.OrchestrationRuntimeState,System.Collections.Generic.IList{DurableTask.Core.TaskMessage},System.Collections.Generic.IList{DurableTask.Core.TaskMessage},System.Collections.Generic.IList{DurableTask.Core.TaskMessage},DurableTask.Core.TaskMessage,DurableTask.Core.OrchestrationState)">
            <inheritdoc/>
        </member>
        <member name="M:Microsoft.Azure.WebJobs.Extensions.DurableTask.DurabilityProvider.CreateAsync">
            <inheritdoc/>
        </member>
        <member name="M:Microsoft.Azure.WebJobs.Extensions.DurableTask.DurabilityProvider.CreateAsync(System.Boolean)">
            <inheritdoc/>
        </member>
        <member name="M:Microsoft.Azure.WebJobs.Extensions.DurableTask.DurabilityProvider.CreateIfNotExistsAsync">
            <inheritdoc/>
        </member>
        <member name="M:Microsoft.Azure.WebJobs.Extensions.DurableTask.DurabilityProvider.DeleteAsync">
            <inheritdoc/>
        </member>
        <member name="M:Microsoft.Azure.WebJobs.Extensions.DurableTask.DurabilityProvider.DeleteAsync(System.Boolean)">
            <inheritdoc/>
        </member>
        <member name="M:Microsoft.Azure.WebJobs.Extensions.DurableTask.DurabilityProvider.GetDelayInSecondsAfterOnFetchException(System.Exception)">
            <inheritdoc/>
        </member>
        <member name="M:Microsoft.Azure.WebJobs.Extensions.DurableTask.DurabilityProvider.GetDelayInSecondsAfterOnProcessException(System.Exception)">
            <inheritdoc/>
        </member>
        <member name="M:Microsoft.Azure.WebJobs.Extensions.DurableTask.DurabilityProvider.IsMaxMessageCountExceeded(System.Int32,DurableTask.Core.OrchestrationRuntimeState)">
            <inheritdoc/>
        </member>
        <member name="M:Microsoft.Azure.WebJobs.Extensions.DurableTask.DurabilityProvider.LockNextTaskActivityWorkItem(System.TimeSpan,System.Threading.CancellationToken)">
            <inheritdoc/>
        </member>
        <member name="M:Microsoft.Azure.WebJobs.Extensions.DurableTask.DurabilityProvider.LockNextTaskOrchestrationWorkItemAsync(System.TimeSpan,System.Threading.CancellationToken)">
            <inheritdoc/>
        </member>
        <member name="M:Microsoft.Azure.WebJobs.Extensions.DurableTask.DurabilityProvider.ReleaseTaskOrchestrationWorkItemAsync(DurableTask.Core.TaskOrchestrationWorkItem)">
            <inheritdoc/>
        </member>
        <member name="M:Microsoft.Azure.WebJobs.Extensions.DurableTask.DurabilityProvider.RenewTaskActivityWorkItemLockAsync(DurableTask.Core.TaskActivityWorkItem)">
            <inheritdoc/>
        </member>
        <member name="M:Microsoft.Azure.WebJobs.Extensions.DurableTask.DurabilityProvider.RenewTaskOrchestrationWorkItemLockAsync(DurableTask.Core.TaskOrchestrationWorkItem)">
            <inheritdoc/>
        </member>
        <member name="M:Microsoft.Azure.WebJobs.Extensions.DurableTask.DurabilityProvider.StartAsync">
            <inheritdoc/>
        </member>
        <member name="M:Microsoft.Azure.WebJobs.Extensions.DurableTask.DurabilityProvider.StopAsync">
            <inheritdoc/>
        </member>
        <member name="M:Microsoft.Azure.WebJobs.Extensions.DurableTask.DurabilityProvider.StopAsync(System.Boolean)">
            <inheritdoc/>
        </member>
        <member name="M:Microsoft.Azure.WebJobs.Extensions.DurableTask.DurabilityProvider.GetAllOrchestrationStates(System.Threading.CancellationToken)">
            <summary>
            Gets the status of all orchestration instances.
            </summary>
            <param name="cancellationToken">A token to cancel the request.</param>
            <returns>Returns a task which completes when the status has been fetched.</returns>
        </member>
        <member name="M:Microsoft.Azure.WebJobs.Extensions.DurableTask.DurabilityProvider.GetAllOrchestrationStatesWithFilters(System.DateTime,System.Nullable{System.DateTime},System.Collections.Generic.IEnumerable{Microsoft.Azure.WebJobs.Extensions.DurableTask.OrchestrationRuntimeStatus},System.Threading.CancellationToken)">
            <summary>
            Gets the status of all orchestration instances within the specified parameters.
            </summary>
            <param name="createdTimeFrom">Return orchestration instances which were created after this DateTime.</param>
            <param name="createdTimeTo">Return orchestration instances which were created before this DateTime.</param>
            <param name="runtimeStatus">Return orchestration instances which matches the runtimeStatus.</param>
            <param name="cancellationToken">A token to cancel the request.</param>
            <returns>Returns a task which completes when the status has been fetched.</returns>
        </member>
        <member name="M:Microsoft.Azure.WebJobs.Extensions.DurableTask.DurabilityProvider.GetOrchestrationStateWithInputsAsync(System.String,System.Boolean)">
            <summary>
            Gets the state of the specified orchestration instance.
            </summary>
            <param name="instanceId">The ID of the orchestration instance to query.</param>
            <param name="showInput">If set, fetch and return the input for the orchestration instance.</param>
            <returns>Returns a task which completes when the state has been fetched.</returns>
        </member>
        <member name="M:Microsoft.Azure.WebJobs.Extensions.DurableTask.DurabilityProvider.GetOrchestrationStateWithPagination(Microsoft.Azure.WebJobs.Extensions.DurableTask.OrchestrationStatusQueryCondition,System.Threading.CancellationToken)">
            <summary>
            Gets paginated result of all orchestration instances that match query status parameters.
            </summary>
            <param name="condition">The filtering conditions of the query.</param>
            <param name="cancellationToken">A token to cancel the request.</param>
            <returns>Paginated result of orchestration state.</returns>
        </member>
        <member name="M:Microsoft.Azure.WebJobs.Extensions.DurableTask.DurabilityProvider.PurgeHistoryByFilters(System.DateTime,System.Nullable{System.DateTime},System.Collections.Generic.IEnumerable{DurableTask.Core.OrchestrationStatus})">
            <summary>
            Purges history that meet the required parameters.
            </summary>
            <param name="createdTimeFrom">Purge the history of orchestration instances which were created after this DateTime.</param>
            <param name="createdTimeTo">Purge the history of orchestration instances which were created before this DateTime.</param>
            <param name="runtimeStatus">Purge the history of orchestration instances which matches the runtimeStatus.</param>
            <returns>The number of instances purged.</returns>
        </member>
        <member name="M:Microsoft.Azure.WebJobs.Extensions.DurableTask.DurabilityProvider.PurgeInstanceHistoryByInstanceId(System.String)">
            <summary>
            Purges the instance history for the provided instance id.
            </summary>
            <param name="instanceId">The instance id for the instance history to purge.</param>
            <returns>The number of instances purged.</returns>
        </member>
        <member name="M:Microsoft.Azure.WebJobs.Extensions.DurableTask.DurabilityProvider.RetrieveSerializedEntityState(Microsoft.Azure.WebJobs.Extensions.DurableTask.EntityId,Newtonsoft.Json.JsonSerializerSettings)">
            <summary>
            Retrieves the state for a serialized entity.
            </summary>
            <param name="entityId">Entity id to fetch state for.</param>
            <param name="serializierSettings">JsonSerializerSettings for custom deserialization.</param>
            <returns>State for the entity.</returns>
        </member>
        <member name="M:Microsoft.Azure.WebJobs.Extensions.DurableTask.DurabilityProvider.RewindAsync(System.String,System.String)">
            <summary>
            Rewinds the specified failed orchestration instance with a reason.
            </summary>
            <param name="instanceId">The ID of the orchestration instance to rewind.</param>
            <param name="reason">The reason for rewinding the orchestration instance.</param>
            <returns>A task that completes when the rewind message is enqueued.</returns>
        </member>
        <member name="M:Microsoft.Azure.WebJobs.Extensions.DurableTask.DurabilityProvider.CreateTaskOrchestrationAsync(DurableTask.Core.TaskMessage)">
            <inheritdoc />
        </member>
        <member name="M:Microsoft.Azure.WebJobs.Extensions.DurableTask.DurabilityProvider.CreateTaskOrchestrationAsync(DurableTask.Core.TaskMessage,DurableTask.Core.OrchestrationStatus[])">
            <inheritdoc />
        </member>
        <member name="M:Microsoft.Azure.WebJobs.Extensions.DurableTask.DurabilityProvider.SendTaskOrchestrationMessageAsync(DurableTask.Core.TaskMessage)">
            <inheritdoc />
        </member>
        <member name="M:Microsoft.Azure.WebJobs.Extensions.DurableTask.DurabilityProvider.SendTaskOrchestrationMessageBatchAsync(DurableTask.Core.TaskMessage[])">
            <inheritdoc />
        </member>
        <member name="M:Microsoft.Azure.WebJobs.Extensions.DurableTask.DurabilityProvider.WaitForOrchestrationAsync(System.String,System.String,System.TimeSpan,System.Threading.CancellationToken)">
            <inheritdoc />
        </member>
        <member name="M:Microsoft.Azure.WebJobs.Extensions.DurableTask.DurabilityProvider.ForceTerminateTaskOrchestrationAsync(System.String,System.String)">
            <inheritdoc />
        </member>
        <member name="M:Microsoft.Azure.WebJobs.Extensions.DurableTask.DurabilityProvider.GetOrchestrationStateAsync(System.String,System.Boolean)">
            <inheritdoc />
        </member>
        <member name="M:Microsoft.Azure.WebJobs.Extensions.DurableTask.DurabilityProvider.GetOrchestrationStateAsync(System.String,System.String)">
            <inheritdoc />
        </member>
        <member name="M:Microsoft.Azure.WebJobs.Extensions.DurableTask.DurabilityProvider.GetOrchestrationHistoryAsync(System.String,System.String)">
            <inheritdoc />
        </member>
        <member name="M:Microsoft.Azure.WebJobs.Extensions.DurableTask.DurabilityProvider.PurgeOrchestrationHistoryAsync(System.DateTime,DurableTask.Core.OrchestrationStateTimeRangeFilterType)">
            <inheritdoc />
        </member>
        <member name="M:Microsoft.Azure.WebJobs.Extensions.DurableTask.DurabilityProvider.ValidateDelayTime(System.TimeSpan,System.String@)">
            <summary>
            Uses durability provider specific logic to verify whether a timespan for a timer, timeout
            or retry interval is allowed by the provider.
            </summary>
            <param name="timespan">The timespan that the code will have to wait for.</param>
            <param name="errorMessage">The error message if the timespan is invalid.</param>
            <returns>A boolean indicating whether the time interval is valid.</returns>
        </member>
        <member name="M:Microsoft.Azure.WebJobs.Extensions.DurableTask.DurabilityProvider.ConnectionNameMatches(Microsoft.Azure.WebJobs.Extensions.DurableTask.DurabilityProvider)">
            <summary>
             Returns true if the stored connection string, ConnectionName, matches the input DurabilityProvider ConnectionName.
            </summary>
            <param name="durabilityProvider">The DurabilityProvider used to check for matching connection string names.</param>
            <returns>A boolean indicating whether the connection names match.</returns>
        </member>
        <member name="T:Microsoft.Azure.WebJobs.Extensions.DurableTask.DurableClientAttribute">
            <summary>
            Attribute used to bind a function parameter to a <see cref="T:Microsoft.Azure.WebJobs.Extensions.DurableTask.IDurableClient"/>, <see cref="T:Microsoft.Azure.WebJobs.Extensions.DurableTask.IDurableEntityClient"/>, or <see cref="T:Microsoft.Azure.WebJobs.Extensions.DurableTask.IDurableOrchestrationClient"/> instance.
            </summary>
        </member>
        <member name="M:Microsoft.Azure.WebJobs.Extensions.DurableTask.DurableClientAttribute.#ctor">
            <summary>
            Initializes a new instance of the <see cref="T:Microsoft.Azure.WebJobs.Extensions.DurableTask.DurableClientAttribute"/> class.
            </summary>
        </member>
        <member name="M:Microsoft.Azure.WebJobs.Extensions.DurableTask.DurableClientAttribute.#ctor(Microsoft.Azure.WebJobs.Extensions.DurableTask.Options.DurableClientOptions)">
            <summary>
            Initializes a new instance of the <see cref="T:Microsoft.Azure.WebJobs.Extensions.DurableTask.DurableClientAttribute"/> class.
            </summary>
            <param name="durableClientOptions">Options to configure the IDurableClient created.</param>
        </member>
        <member name="P:Microsoft.Azure.WebJobs.Extensions.DurableTask.DurableClientAttribute.TaskHub">
            <summary>
            Optional. Gets or sets the name of the task hub in which the orchestration data lives.
            </summary>
            <value>The task hub used by this binding.</value>
            <remarks>
            The default behavior is to use the task hub name specified in <see cref="P:Microsoft.Azure.WebJobs.Extensions.DurableTask.DurableTaskOptions.HubName"/>.
            If no value exists there, then a default value will be used.
            </remarks>
        </member>
        <member name="P:Microsoft.Azure.WebJobs.Extensions.DurableTask.DurableClientAttribute.ConnectionName">
            <summary>
            Optional. Gets or sets the setting name for the app setting containing connection details used by this binding to connect
            to instances of the storage provider other than the default one this application communicates with.
            </summary>
            <value>The name of an app setting containing connection details.</value>
            <remarks>
            For Azure Storage the default behavior is to use the value of <see cref="P:Microsoft.Azure.WebJobs.Extensions.DurableTask.AzureStorageOptions.ConnectionStringName"/>.
            If no value exists there, then the default behavior is to use the standard `AzureWebJobsStorage` connection string for all storage usage.
            </remarks>
        </member>
        <member name="P:Microsoft.Azure.WebJobs.Extensions.DurableTask.DurableClientAttribute.ExternalClient">
            <summary>
            Indicate if the client is External from the azure function where orchestrator functions are hosted.
            </summary>
        </member>
        <member name="M:Microsoft.Azure.WebJobs.Extensions.DurableTask.DurableClientAttribute.GetHashCode">
            <summary>
            Returns a hash code for this attribute.
            </summary>
            <returns>A hash code for this attribute.</returns>
        </member>
        <member name="M:Microsoft.Azure.WebJobs.Extensions.DurableTask.DurableClientAttribute.Equals(System.Object)">
            <summary>
            Compares two <see cref="T:Microsoft.Azure.WebJobs.Extensions.DurableTask.DurableClientAttribute"/> instances for value equality.
            </summary>
            <param name="obj">The <see cref="T:Microsoft.Azure.WebJobs.Extensions.DurableTask.DurableClientAttribute"/> object to compare with.</param>
            <returns><c>true</c> if the two attributes have the same configuration; otherwise <c>false</c>.</returns>
        </member>
        <member name="M:Microsoft.Azure.WebJobs.Extensions.DurableTask.DurableClientAttribute.Equals(Microsoft.Azure.WebJobs.Extensions.DurableTask.DurableClientAttribute)">
            <summary>
            Compares two <see cref="T:Microsoft.Azure.WebJobs.Extensions.DurableTask.DurableClientAttribute"/> instances for value equality.
            </summary>
            <param name="other">The <see cref="T:Microsoft.Azure.WebJobs.Extensions.DurableTask.DurableClientAttribute"/> object to compare with.</param>
            <returns><c>true</c> if the two attributes have the same configuration; otherwise <c>false</c>.</returns>
        </member>
        <member name="T:Microsoft.Azure.WebJobs.Extensions.DurableTask.DurableEntityStatus">
            <summary>
            Represents the status of a durable entity instance.
            </summary>
        </member>
        <member name="P:Microsoft.Azure.WebJobs.Extensions.DurableTask.DurableEntityStatus.EntityId">
            <summary>
            Gets the EntityId of the queried entity instance.
            </summary>
            <value>
            The unique EntityId of the instance.
            </value>
        </member>
        <member name="P:Microsoft.Azure.WebJobs.Extensions.DurableTask.DurableEntityStatus.LastOperationTime">
            <summary>
            Gets the time of the last operation processed by the entity instance.
            </summary>
            <value>
            The last operation time in UTC.
            </value>
        </member>
        <member name="P:Microsoft.Azure.WebJobs.Extensions.DurableTask.DurableEntityStatus.State">
            <summary>
            Gets the state of the entity instance.
            </summary>
            <value>
            The state as either a <c>JToken</c> or <c>null</c> if no state was provided.
            </value>
        </member>
        <member name="T:Microsoft.Azure.WebJobs.Extensions.DurableTask.DurableHttpRequest">
            <summary>
            Request used to make an HTTP call through Durable Functions.
            </summary>
        </member>
        <member name="M:Microsoft.Azure.WebJobs.Extensions.DurableTask.DurableHttpRequest.#ctor(System.Net.Http.HttpMethod,System.Uri,System.Collections.Generic.IDictionary{System.String,Microsoft.Extensions.Primitives.StringValues},System.String,Microsoft.Azure.WebJobs.Extensions.DurableTask.ITokenSource,System.Boolean,System.Nullable{System.TimeSpan})">
            <summary>
            Initializes a new instance of the <see cref="T:Microsoft.Azure.WebJobs.Extensions.DurableTask.DurableHttpRequest"/> class.
            </summary>
            <param name="method">Method used for HTTP request.</param>
            <param name="uri">Uri used to make the HTTP request.</param>
            <param name="headers">Headers added to the HTTP request.</param>
            <param name="content">Content added to the body of the HTTP request.</param>
            <param name="tokenSource">AAD authentication attached to the HTTP request.</param>
            <param name="asynchronousPatternEnabled">Specifies whether the DurableHttpRequest should handle the asynchronous pattern.</param>
            <param name="timeout">TimeSpan used for HTTP request timeout.</param>
        </member>
        <member name="P:Microsoft.Azure.WebJobs.Extensions.DurableTask.DurableHttpRequest.Method">
            <summary>
            HttpMethod used in the HTTP request made by the Durable Function.
            </summary>
        </member>
        <member name="P:Microsoft.Azure.WebJobs.Extensions.DurableTask.DurableHttpRequest.Uri">
            <summary>
            Uri used in the HTTP request made by the Durable Function.
            </summary>
        </member>
        <member name="P:Microsoft.Azure.WebJobs.Extensions.DurableTask.DurableHttpRequest.Headers">
            <summary>
            Headers passed with the HTTP request made by the Durable Function.
            </summary>
        </member>
        <member name="P:Microsoft.Azure.WebJobs.Extensions.DurableTask.DurableHttpRequest.Content">
            <summary>
            Content passed with the HTTP request made by the Durable Function.
            </summary>
        </member>
        <member name="P:Microsoft.Azure.WebJobs.Extensions.DurableTask.DurableHttpRequest.TokenSource">
            <summary>
            Mechanism for attaching an OAuth token to the request.
            </summary>
        </member>
        <member name="P:Microsoft.Azure.WebJobs.Extensions.DurableTask.DurableHttpRequest.AsynchronousPatternEnabled">
            <summary>
            Specifies whether the Durable HTTP APIs should automatically
            handle the asynchronous HTTP pattern.
            </summary>
        </member>
        <member name="P:Microsoft.Azure.WebJobs.Extensions.DurableTask.DurableHttpRequest.Timeout">
            <summary>
            The total timeout for the original HTTP request and any
            asynchronous polling.
            </summary>
        </member>
        <member name="T:Microsoft.Azure.WebJobs.Extensions.DurableTask.DurableHttpResponse">
            <summary>
            Response received from the HTTP request made by the Durable Function.
            </summary>
        </member>
        <member name="M:Microsoft.Azure.WebJobs.Extensions.DurableTask.DurableHttpResponse.#ctor(System.Net.HttpStatusCode,System.Collections.Generic.IDictionary{System.String,Microsoft.Extensions.Primitives.StringValues},System.String)">
            <summary>
            Initializes a new instance of the <see cref="T:Microsoft.Azure.WebJobs.Extensions.DurableTask.DurableHttpResponse"/> class.
            </summary>
            <param name="statusCode">HTTP Status code returned from the HTTP call.</param>
            <param name="headers">Headers returned from the HTTP call.</param>
            <param name="content">Content returned from the HTTP call.</param>
        </member>
        <member name="P:Microsoft.Azure.WebJobs.Extensions.DurableTask.DurableHttpResponse.StatusCode">
            <summary>
            Status code returned from an HTTP request.
            </summary>
        </member>
        <member name="P:Microsoft.Azure.WebJobs.Extensions.DurableTask.DurableHttpResponse.Headers">
            <summary>
            Headers in the response from an HTTP request.
            </summary>
        </member>
        <member name="P:Microsoft.Azure.WebJobs.Extensions.DurableTask.DurableHttpResponse.Content">
            <summary>
            Content returned from an HTTP request.
            </summary>
        </member>
        <member name="M:Microsoft.Azure.WebJobs.Extensions.DurableTask.DurableHttpResponse.CreateDurableHttpResponseWithHttpResponseMessage(System.Net.Http.HttpResponseMessage)">
            <summary>
            Creates a DurableHttpResponse from an HttpResponseMessage.
            </summary>
            <param name="httpResponseMessage">HttpResponseMessage returned from the HTTP call.</param>
            <returns>A <see cref="T:System.Threading.Tasks.Task`1"/> representing the result of the asynchronous operation.</returns>
        </member>
        <member name="T:Microsoft.Azure.WebJobs.Extensions.DurableTask.DurableOrchestrationStatus">
            <summary>
            Represents the status of a durable orchestration instance.
            </summary>
            <remarks>
            An external client can fetch the status of an orchestration instance using
            <see cref="M:Microsoft.Azure.WebJobs.Extensions.DurableTask.IDurableOrchestrationClient.GetStatusAsync(System.String,System.Boolean,System.Boolean,System.Boolean)"/>.
            </remarks>
        </member>
        <member name="P:Microsoft.Azure.WebJobs.Extensions.DurableTask.DurableOrchestrationStatus.Name">
            <summary>
            Gets the name of the queried orchestrator function.
            </summary>
            <value>
            The orchestrator function name.
            </value>
        </member>
        <member name="P:Microsoft.Azure.WebJobs.Extensions.DurableTask.DurableOrchestrationStatus.InstanceId">
            <summary>
            Gets the ID of the queried orchestration instance.
            </summary>
            <remarks>
            The instance ID is generated and fixed when the orchestrator function is scheduled. It can be either
            auto-generated, in which case it is formatted as a GUID, or it can be user-specified with any format.
            </remarks>
            <value>
            The unique ID of the instance.
            </value>
        </member>
        <member name="P:Microsoft.Azure.WebJobs.Extensions.DurableTask.DurableOrchestrationStatus.CreatedTime">
            <summary>
            Gets the time at which the orchestration instance was created.
            </summary>
            <remarks>
            If the orchestration instance is in the <see cref="F:Microsoft.Azure.WebJobs.Extensions.DurableTask.OrchestrationRuntimeStatus.Pending"/>
            status, this time represents the time at which the orchestration instance was scheduled.
            </remarks>
            <value>
            The instance creation time in UTC.
            </value>
        </member>
        <member name="P:Microsoft.Azure.WebJobs.Extensions.DurableTask.DurableOrchestrationStatus.LastUpdatedTime">
            <summary>
            Gets the time at which the orchestration instance last updated its execution history.
            </summary>
            <value>
            The last-updated time in UTC.
            </value>
        </member>
        <member name="P:Microsoft.Azure.WebJobs.Extensions.DurableTask.DurableOrchestrationStatus.Input">
            <summary>
            Gets the input of the orchestrator function instance.
            </summary>
            <value>
            The input as either a <c>JToken</c> or <c>null</c> if no input was provided.
            </value>
        </member>
        <member name="P:Microsoft.Azure.WebJobs.Extensions.DurableTask.DurableOrchestrationStatus.Output">
            <summary>
            Gets the output of the queried orchestration instance.
            </summary>
            <value>
            The output as either a <c>JToken</c> object or <c>null</c> if it has not yet completed.
            </value>
        </member>
        <member name="P:Microsoft.Azure.WebJobs.Extensions.DurableTask.DurableOrchestrationStatus.RuntimeStatus">
            <summary>
            Gets the runtime status of the queried orchestration instance.
            </summary>
            <value>
            Expected values include `Running`, `Pending`, `Failed`, `Canceled`, `Terminated`, `Completed`.
            </value>
        </member>
        <member name="P:Microsoft.Azure.WebJobs.Extensions.DurableTask.DurableOrchestrationStatus.CustomStatus">
            <summary>
            Gets the custom status payload (if any) that was set by the orchestrator function.
            </summary>
            <remarks>
            Orchestrator functions can set a custom status using <see cref="M:Microsoft.Azure.WebJobs.Extensions.DurableTask.IDurableOrchestrationContext.SetCustomStatus(System.Object)"/>.
            </remarks>
            <value>
            The custom status as either a <c>JToken</c> object or <c>null</c> if no custom status has been set.
            </value>
        </member>
        <member name="P:Microsoft.Azure.WebJobs.Extensions.DurableTask.DurableOrchestrationStatus.History">
            <summary>
            Gets the execution history of the orchestration instance.
            </summary>
            <remarks>
            The history log can be large and is therefore <c>null</c> by default.
            It is populated only when explicitly requested in the call to
            <see cref="M:Microsoft.Azure.WebJobs.Extensions.DurableTask.IDurableOrchestrationClient.GetStatusAsync(System.String,System.Boolean,System.Boolean,System.Boolean)"/>.
            </remarks>
            <value>
            The output as a <c>JArray</c> object or <c>null</c>.
            </value>
        </member>
        <member name="T:Microsoft.Azure.WebJobs.Extensions.DurableTask.DurableTaskExtension">
            <summary>
            Configuration for the Durable Functions extension.
            </summary>
        </member>
        <member name="M:Microsoft.Azure.WebJobs.Extensions.DurableTask.DurableTaskExtension.#ctor">
            <summary>
            Obsolete. Please use an alternate constructor overload.
            </summary>
        </member>
        <member name="M:Microsoft.Azure.WebJobs.Extensions.DurableTask.DurableTaskExtension.#ctor(Microsoft.Extensions.Options.IOptions{Microsoft.Azure.WebJobs.Extensions.DurableTask.DurableTaskOptions},Microsoft.Extensions.Logging.ILoggerFactory,Microsoft.Azure.WebJobs.INameResolver,System.Collections.Generic.IEnumerable{Microsoft.Azure.WebJobs.Extensions.DurableTask.IDurabilityProviderFactory},Microsoft.Azure.WebJobs.Extensions.DurableTask.IApplicationLifetimeWrapper,Microsoft.Azure.WebJobs.Extensions.DurableTask.IDurableHttpMessageHandlerFactory,Microsoft.Azure.WebJobs.Extensions.DurableTask.ILifeCycleNotificationHelper,Microsoft.Azure.WebJobs.Extensions.DurableTask.IMessageSerializerSettingsFactory,Microsoft.Azure.WebJobs.Extensions.DurableTask.IPlatformInformationService,Microsoft.Azure.WebJobs.Extensions.DurableTask.IErrorSerializerSettingsFactory)">
            <summary>
            Initializes a new instance of the <see cref="T:Microsoft.Azure.WebJobs.Extensions.DurableTask.DurableTaskExtension"/>.
            </summary>
            <param name="options">The configuration options for this extension.</param>
            <param name="loggerFactory">The logger factory used for extension-specific logging and orchestration tracking.</param>
            <param name="nameResolver">The name resolver to use for looking up application settings.</param>
            <param name="orchestrationServiceFactories">The factories used to create orchestration service based on the configured storage provider.</param>
            <param name="durableHttpMessageHandlerFactory">The HTTP message handler that handles HTTP requests and HTTP responses.</param>
            <param name="hostLifetimeService">The host shutdown notification service for detecting and reacting to host shutdowns.</param>
            <param name="lifeCycleNotificationHelper">The lifecycle notification helper used for custom orchestration tracking.</param>
            <param name="messageSerializerSettingsFactory">The factory used to create <see cref="T:Newtonsoft.Json.JsonSerializerSettings"/> for message settings.</param>
            <param name="errorSerializerSettingsFactory">The factory used to create <see cref="T:Newtonsoft.Json.JsonSerializerSettings"/> for error settings.</param>
            <param name="telemetryActivator">The activator of DistributedTracing. .netstandard2.0 only.</param>
            <param name="platformInformationService">The platform information provider to inspect the OS, app service plan, and other enviroment information.</param>
        </member>
        <member name="P:Microsoft.Azure.WebJobs.Extensions.DurableTask.DurableTaskExtension.HubName">
            <summary>
            Gets or sets default task hub name to be used by all <see cref="T:Microsoft.Azure.WebJobs.Extensions.DurableTask.IDurableClient"/>, <see cref="T:Microsoft.Azure.WebJobs.Extensions.DurableTask.IDurableOrchestrationClient"/>, <see cref="T:Microsoft.Azure.WebJobs.Extensions.DurableTask.IDurableEntityClient"/>,
            <see cref="T:Microsoft.Azure.WebJobs.Extensions.DurableTask.IDurableOrchestrationContext"/>, and <see cref="T:Microsoft.Azure.WebJobs.Extensions.DurableTask.IDurableActivityContext"/> instances.
            </summary>
            <remarks>
            A task hub is a logical grouping of storage resources. Alternate task hub names can be used to isolate
            multiple Durable Functions applications from each other, even if they are using the same storage backend.
            </remarks>
            <value>The name of the default task hub.</value>
        </member>
        <member name="M:Microsoft.Azure.WebJobs.Extensions.DurableTask.DurableTaskExtension.Microsoft#Azure#WebJobs#Host#Config#IExtensionConfigProvider#Initialize(Microsoft.Azure.WebJobs.Host.Config.ExtensionConfigContext)">
            <summary>
            Internal initialization call from the WebJobs host.
            </summary>
            <param name="context">Extension context provided by WebJobs.</param>
        </member>
        <member name="M:Microsoft.Azure.WebJobs.Extensions.DurableTask.DurableTaskExtension.InitializeLinuxLogging">
            <summary>
            Initializes the logging service for App Service if it detects that we are running in
            the linux platform.
            </summary>
        </member>
        <member name="M:Microsoft.Azure.WebJobs.Extensions.DurableTask.DurableTaskExtension.Dispose">
            <inheritdoc />
        </member>
        <member name="M:Microsoft.Azure.WebJobs.Extensions.DurableTask.DurableTaskExtension.DeleteTaskHubAsync">
            <summary>
            Deletes all data stored in the current task hub.
            </summary>
            <returns>A task representing the async delete operation.</returns>
        </member>
        <member name="M:Microsoft.Azure.WebJobs.Extensions.DurableTask.DurableTaskExtension.DurableTask#Core#INameVersionObjectManager{DurableTask#Core#TaskOrchestration}#Add(DurableTask.Core.ObjectCreator{DurableTask.Core.TaskOrchestration})">
            <summary>
            Called by the Durable Task Framework: Not used.
            </summary>
            <param name="creator">This parameter is not used.</param>
        </member>
        <member name="M:Microsoft.Azure.WebJobs.Extensions.DurableTask.DurableTaskExtension.DurableTask#Core#INameVersionObjectManager{DurableTask#Core#TaskOrchestration}#GetObject(System.String,System.String)">
            <summary>
            Called by the Durable Task Framework: Returns the specified <see cref="T:DurableTask.Core.TaskOrchestration"/>.
            </summary>
            <param name="name">The name of the orchestration to return.</param>
            <param name="version">Not used.</param>
            <returns>An orchestration shim that delegates execution to an orchestrator function.</returns>
        </member>
        <member name="M:Microsoft.Azure.WebJobs.Extensions.DurableTask.DurableTaskExtension.DurableTask#Core#INameVersionObjectManager{DurableTask#Core#TaskActivity}#Add(DurableTask.Core.ObjectCreator{DurableTask.Core.TaskActivity})">
            <summary>
            Called by the durable task framework: Not used.
            </summary>
            <param name="creator">This parameter is not used.</param>
        </member>
        <member name="M:Microsoft.Azure.WebJobs.Extensions.DurableTask.DurableTaskExtension.DurableTask#Core#INameVersionObjectManager{DurableTask#Core#TaskActivity}#GetObject(System.String,System.String)">
            <summary>
            Called by the Durable Task Framework: Returns the specified <see cref="T:DurableTask.Core.TaskActivity"/>.
            </summary>
            <param name="name">The name of the activity to return.</param>
            <param name="version">Not used.</param>
            <returns>An activity shim that delegates execution to an activity function.</returns>
        </member>
        <member name="M:Microsoft.Azure.WebJobs.Extensions.DurableTask.DurableTaskExtension.ActivityMiddleware(DurableTask.Core.Middleware.DispatchMiddlewareContext,System.Func{System.Threading.Tasks.Task})">
            <summary>
            This DTFx activity middleware allows us to add context to the activity function shim
            before it actually starts running.
            </summary>
            <param name="dispatchContext">A property bag containing useful DTFx context.</param>
            <param name="next">The handler for running the next middleware in the pipeline.</param>
        </member>
        <member name="M:Microsoft.Azure.WebJobs.Extensions.DurableTask.DurableTaskExtension.OrchestrationMiddleware(DurableTask.Core.Middleware.DispatchMiddlewareContext,System.Func{System.Threading.Tasks.Task})">
            <summary>
            This DTFx orchestration middleware allows us to initialize Durable Functions-specific context
            and make the execution happen in a way that plays nice with the Azure Functions execution pipeline.
            </summary>
            <param name="dispatchContext">A property bag containing useful DTFx context.</param>
            <param name="next">The handler for running the next middleware in the pipeline.</param>
        </member>
        <member name="M:Microsoft.Azure.WebJobs.Extensions.DurableTask.DurableTaskExtension.EntityMiddleware(DurableTask.Core.Middleware.DispatchMiddlewareContext,System.Func{System.Threading.Tasks.Task})">
            <summary>
            This DTFx orchestration middleware (for entities) allows us to add context and set state
            to the entity shim orchestration before it starts executing the actual entity logic.
            </summary>
            <param name="dispatchContext">A property bag containing useful DTFx context.</param>
            <param name="next">The handler for running the next middleware in the pipeline.</param>
        </member>
        <member name="M:Microsoft.Azure.WebJobs.Extensions.DurableTask.DurableTaskExtension.GetClient(Microsoft.Azure.WebJobs.Extensions.DurableTask.DurableClientAttribute)">
            <summary>
            Gets a <see cref="T:Microsoft.Azure.WebJobs.Extensions.DurableTask.IDurableClient"/> using configuration from a <see cref="T:Microsoft.Azure.WebJobs.Extensions.DurableTask.DurableClientAttribute"/> instance.
            </summary>
            <param name="attribute">The attribute containing the client configuration parameters.</param>
            <returns>Returns a <see cref="T:Microsoft.Azure.WebJobs.Extensions.DurableTask.IDurableClient"/> instance. The returned instance may be a cached instance.</returns>
        </member>
        <member name="M:Microsoft.Azure.WebJobs.Extensions.DurableTask.DurableTaskExtension.Microsoft#Azure#WebJobs#IAsyncConverter{System#Net#Http#HttpRequestMessage,System#Net#Http#HttpResponseMessage}#ConvertAsync(System.Net.Http.HttpRequestMessage,System.Threading.CancellationToken)">
            <inheritdoc/>
        </member>
        <member name="T:Microsoft.Azure.WebJobs.Extensions.DurableTask.DurableTaskJobHostConfigurationExtensions">
            <summary>
            Extension for registering a Durable Functions configuration with <c>JobHostConfiguration</c>.
            </summary>
        </member>
        <member name="M:Microsoft.Azure.WebJobs.Extensions.DurableTask.DurableTaskJobHostConfigurationExtensions.AddDurableClientFactory(Microsoft.Extensions.DependencyInjection.IServiceCollection)">
            <summary>
            Adds the Durable Task extension to the provided <see cref="T:Microsoft.Extensions.DependencyInjection.IServiceCollection"/>.
            </summary>
            <param name="serviceCollection">The <see cref="T:Microsoft.Extensions.DependencyInjection.IServiceCollection"/> to configure.</param>
            <returns>Returns the provided <see cref="T:Microsoft.Extensions.DependencyInjection.IServiceCollection"/>.</returns>
        </member>
        <member name="M:Microsoft.Azure.WebJobs.Extensions.DurableTask.DurableTaskJobHostConfigurationExtensions.AddDurableClientFactory(Microsoft.Extensions.DependencyInjection.IServiceCollection,System.Action{Microsoft.Azure.WebJobs.Extensions.DurableTask.Options.DurableClientOptions})">
            <summary>
            Adds the Durable Task extension to the provided <see cref="T:Microsoft.Extensions.DependencyInjection.IServiceCollection"/>.
            </summary>
            <param name="serviceCollection">The <see cref="T:Microsoft.Extensions.DependencyInjection.IServiceCollection"/> to configure.</param>
            <param name="optionsBuilder">Populate default configurations of <see cref="T:Microsoft.Azure.WebJobs.Extensions.DurableTask.Options.DurableClientOptions"/> to create Durable Clients.</param>
            <returns>Returns the provided <see cref="T:Microsoft.Extensions.DependencyInjection.IServiceCollection"/>.</returns>
        </member>
        <member name="M:Microsoft.Azure.WebJobs.Extensions.DurableTask.DurableTaskJobHostConfigurationExtensions.UseDurableTask(Microsoft.Azure.WebJobs.JobHostConfiguration,Microsoft.Azure.WebJobs.Extensions.DurableTask.DurableTaskExtension)">
            <summary>
            Enable running durable orchestrations implemented as functions.
            </summary>
            <param name="hostConfig">Configuration settings of the current <c>JobHost</c> instance.</param>
            <param name="listenerConfig">Durable Functions configuration.</param>
        </member>
        <member name="T:Microsoft.Azure.WebJobs.Extensions.DurableTask.EntityQuery">
            <summary>
            Query condition for searching the status of entity instances.
            </summary>
        </member>
        <member name="P:Microsoft.Azure.WebJobs.Extensions.DurableTask.EntityQuery.EntityName">
            <summary>
            Return entity instances associated with this entity name.
            </summary>
        </member>
        <member name="P:Microsoft.Azure.WebJobs.Extensions.DurableTask.EntityQuery.LastOperationFrom">
            <summary>
            Return entity instances which had operations after this DateTime.
            </summary>
        </member>
        <member name="P:Microsoft.Azure.WebJobs.Extensions.DurableTask.EntityQuery.LastOperationTo">
            <summary>
            Return entity instances which had operations before this DateTime.
            </summary>
        </member>
        <member name="P:Microsoft.Azure.WebJobs.Extensions.DurableTask.EntityQuery.PageSize">
            <summary>
            Number of records per one request. The default value is 100.
            </summary>
        </member>
        <member name="P:Microsoft.Azure.WebJobs.Extensions.DurableTask.EntityQuery.ContinuationToken">
            <summary>
            ContinuationToken of the pager.
            </summary>
        </member>
        <member name="P:Microsoft.Azure.WebJobs.Extensions.DurableTask.EntityQuery.FetchState">
            <summary>
            Determines whether the query will include the state of the entity.
            </summary>
        </member>
        <member name="T:Microsoft.Azure.WebJobs.Extensions.DurableTask.EntityQueryResult">
            <summary>
            The status of all entity instances with paging for a given query.
            </summary>
        </member>
        <member name="P:Microsoft.Azure.WebJobs.Extensions.DurableTask.EntityQueryResult.Entities">
            <summary>
            Gets or sets a collection of statuses of entity instances matching the query description.
            </summary>
            <value>A collection of entity instance status values.</value>
        </member>
        <member name="P:Microsoft.Azure.WebJobs.Extensions.DurableTask.EntityQueryResult.ContinuationToken">
            <summary>
            Gets or sets a token that can be used to resume the query with data not already returned by this query.
            </summary>
            <value>A server-generated continuation token or <c>null</c> if there are no further continuations.</value>
        </member>
        <member name="T:Microsoft.Azure.WebJobs.Extensions.DurableTask.Entity">
            <summary>
            Statically accessible context for entity operations.
            </summary>
        </member>
        <member name="P:Microsoft.Azure.WebJobs.Extensions.DurableTask.Entity.Current">
            <summary>
            The context of the currently executing entity.
            </summary>
        </member>
        <member name="M:Microsoft.Azure.WebJobs.Extensions.DurableTask.Entity.SetMockContext(Microsoft.Azure.WebJobs.Extensions.DurableTask.IDurableEntityContext)">
            <summary>
            Sets the current context to a mocked context for unit testing.
            </summary>
            <param name="mockContext">The mocked context.</param>
        </member>
        <member name="T:Microsoft.Azure.WebJobs.Extensions.DurableTask.EntityCurrentOperationStatus">
            <summary>
            Information about the current status of an operation executing on an entity.
            Excludes potentially large data (such as the operation input) so it can be read with low latency.
            </summary>
        </member>
        <member name="P:Microsoft.Azure.WebJobs.Extensions.DurableTask.EntityCurrentOperationStatus.Operation">
            <summary>
            The name of the operation.
            </summary>
        </member>
        <member name="P:Microsoft.Azure.WebJobs.Extensions.DurableTask.EntityCurrentOperationStatus.Id">
            <summary>
            The unique identifier for this operation.
            </summary>
        </member>
        <member name="P:Microsoft.Azure.WebJobs.Extensions.DurableTask.EntityCurrentOperationStatus.ParentInstanceId">
            <summary>
            The parent instance that called this operation.
            </summary>
        </member>
        <member name="P:Microsoft.Azure.WebJobs.Extensions.DurableTask.EntityCurrentOperationStatus.StartTime">
            <summary>
            The UTC time at which the entity started processing this operation.
            </summary>
        </member>
        <member name="T:Microsoft.Azure.WebJobs.Extensions.DurableTask.EntityId">
            <summary>
            A unique identifier for an entity, consisting of entity name and entity key.
            </summary>
        </member>
        <member name="M:Microsoft.Azure.WebJobs.Extensions.DurableTask.EntityId.#ctor(System.String,System.String)">
            <summary>
            Create an entity id for an entity.
            </summary>
            <param name="entityName">The name of this class of entities.</param>
            <param name="entityKey">The entity key.</param>
        </member>
        <member name="P:Microsoft.Azure.WebJobs.Extensions.DurableTask.EntityId.EntityName">
            <summary>
            The name for this class of entities.
            </summary>
        </member>
        <member name="P:Microsoft.Azure.WebJobs.Extensions.DurableTask.EntityId.EntityKey">
            <summary>
            The entity key. Uniquely identifies an entity among all entities of the same name.
            </summary>
        </member>
        <member name="M:Microsoft.Azure.WebJobs.Extensions.DurableTask.EntityId.ToString">
            <inheritdoc/>
        </member>
        <member name="M:Microsoft.Azure.WebJobs.Extensions.DurableTask.EntityId.Equals(System.Object)">
            <inheritdoc/>
        </member>
        <member name="M:Microsoft.Azure.WebJobs.Extensions.DurableTask.EntityId.Equals(Microsoft.Azure.WebJobs.Extensions.DurableTask.EntityId)">
            <inheritdoc/>
        </member>
        <member name="M:Microsoft.Azure.WebJobs.Extensions.DurableTask.EntityId.GetHashCode">
            <inheritdoc/>
        </member>
        <member name="M:Microsoft.Azure.WebJobs.Extensions.DurableTask.EntityId.CompareTo(System.Object)">
            <inheritdoc/>
        </member>
        <member name="T:Microsoft.Azure.WebJobs.Extensions.DurableTask.EntityMessageEventNames">
            <summary>
            Determines event names to use for messages sent to and from entities.
            </summary>
        </member>
        <member name="T:Microsoft.Azure.WebJobs.Extensions.DurableTask.EntitySchedulerException">
            <summary>
            Exception used to describe various issues encountered by the entity scheduler.
            </summary>
        </member>
        <member name="M:Microsoft.Azure.WebJobs.Extensions.DurableTask.EntitySchedulerException.#ctor">
            <summary>
            Initializes a new instance of the <see cref="T:Microsoft.Azure.WebJobs.Extensions.DurableTask.EntitySchedulerException"/> class.
            </summary>
        </member>
        <member name="M:Microsoft.Azure.WebJobs.Extensions.DurableTask.EntitySchedulerException.#ctor(System.String,System.Exception)">
            <summary>
            Initializes an new instance of the <see cref="T:Microsoft.Azure.WebJobs.Extensions.DurableTask.EntitySchedulerException"/> class.
            </summary>
            <param name="errorMessage">The message that describes the error.</param>
            <param name="innerException">The exception that was caught.</param>
        </member>
        <member name="M:Microsoft.Azure.WebJobs.Extensions.DurableTask.EntitySchedulerException.#ctor(System.Runtime.Serialization.SerializationInfo,System.Runtime.Serialization.StreamingContext)">
            <summary>
            Initializes a new instance of the <see cref="T:Microsoft.Azure.WebJobs.Extensions.DurableTask.EntitySchedulerException"/> class with serialized data.
            </summary>
            <param name="info">The System.Runtime.Serialization.SerializationInfo that holds the serialized object data about the exception being thrown.</param>
            <param name="context">The System.Runtime.Serialization.StreamingContext that contains contextual information about the source or destination.</param>
        </member>
        <member name="T:Microsoft.Azure.WebJobs.Extensions.DurableTask.EntityStateResponse`1">
            <summary>
            The response returned by <see cref="M:Microsoft.Azure.WebJobs.Extensions.DurableTask.IDurableEntityClient.ReadEntityStateAsync``1(Microsoft.Azure.WebJobs.Extensions.DurableTask.EntityId,System.String,System.String)"/>.
            </summary>
            <typeparam name="T">The JSON-serializable type of the entity.</typeparam>
        </member>
        <member name="P:Microsoft.Azure.WebJobs.Extensions.DurableTask.EntityStateResponse`1.EntityExists">
            <summary>
            Whether this entity exists or not.
            </summary>
        </member>
        <member name="P:Microsoft.Azure.WebJobs.Extensions.DurableTask.EntityStateResponse`1.EntityState">
            <summary>
            The current state of the entity, if it exists, or default(<typeparamref name="T"/>) otherwise.
            </summary>
        </member>
        <member name="T:Microsoft.Azure.WebJobs.Extensions.DurableTask.EntityStatus">
            <summary>
            Information about the current status of an entity. Excludes potentially large data
            (such as the entity state, or the contents of the queue) so it can always be read with low latency.
            </summary>
        </member>
        <member name="P:Microsoft.Azure.WebJobs.Extensions.DurableTask.EntityStatus.EntityExists">
            <summary>
            Whether this entity exists or not.
            </summary>
        </member>
        <member name="P:Microsoft.Azure.WebJobs.Extensions.DurableTask.EntityStatus.QueueSize">
            <summary>
            The size of the queue, i.e. the number of operations that are waiting for the current operation to complete.
            </summary>
        </member>
        <member name="P:Microsoft.Azure.WebJobs.Extensions.DurableTask.EntityStatus.LockedBy">
            <summary>
            The instance id of the orchestration that currently holds the lock of this entity.
            </summary>
        </member>
        <member name="P:Microsoft.Azure.WebJobs.Extensions.DurableTask.EntityStatus.CurrentOperation">
            <summary>
            The operation that is currently executing on this entity.
            </summary>
        </member>
        <member name="T:Microsoft.Azure.WebJobs.Extensions.DurableTask.LockingRulesViolationException">
            <summary>
            The exception that is thrown when application code violates the locking rules.
            </summary>
        </member>
        <member name="T:Microsoft.Azure.WebJobs.Extensions.DurableTask.MessageSorter">
            <summary>
            provides message ordering and deduplication of request messages (operations or lock requests)
            that are sent to entities, from other entities, or from orchestrations.
            </summary>
        </member>
        <member name="P:Microsoft.Azure.WebJobs.Extensions.DurableTask.MessageSorter.NumberBufferedRequests">
            <summary>
            Used for testing purposes.
            </summary>
        </member>
        <member name="M:Microsoft.Azure.WebJobs.Extensions.DurableTask.MessageSorter.LabelOutgoingMessage(Microsoft.Azure.WebJobs.Extensions.DurableTask.RequestMessage,System.String,System.DateTime,System.TimeSpan)">
            <summary>
            Called on the sending side, to fill in timestamp and predecessor fields.
            </summary>
        </member>
        <member name="M:Microsoft.Azure.WebJobs.Extensions.DurableTask.MessageSorter.ReceiveInOrder(Microsoft.Azure.WebJobs.Extensions.DurableTask.RequestMessage,System.TimeSpan)">
            <summary>
            Called on the receiving side, to reorder and deduplicate within the window.
            </summary>
        </member>
        <member name="T:Microsoft.Azure.WebJobs.Extensions.DurableTask.OperationErrorException">
            <summary>
            Exception result representing an operation that failed, in case
            the original exception is not serializable, or out-of-proc.
            </summary>
        </member>
        <member name="M:Microsoft.Azure.WebJobs.Extensions.DurableTask.OperationErrorException.#ctor">
            <summary>
            Initializes a new instance of the <see cref="T:Microsoft.Azure.WebJobs.Extensions.DurableTask.OperationErrorException"/> class.
            </summary>
        </member>
        <member name="M:Microsoft.Azure.WebJobs.Extensions.DurableTask.OperationErrorException.#ctor(System.String)">
            <summary>
            Initializes an new instance of the <see cref="T:Microsoft.Azure.WebJobs.Extensions.DurableTask.OperationErrorException"/> class.
            </summary>
            <param name="errorMessage">The message that describes the error.</param>
        </member>
        <member name="M:Microsoft.Azure.WebJobs.Extensions.DurableTask.OperationErrorException.#ctor(System.Runtime.Serialization.SerializationInfo,System.Runtime.Serialization.StreamingContext)">
            <summary>
            Initializes a new instance of the <see cref="T:Microsoft.Azure.WebJobs.Extensions.DurableTask.OperationErrorException"/> class with serialized data.
            </summary>
            <param name="info">The System.Runtime.Serialization.SerializationInfo that holds the serialized object data about the exception being thrown.</param>
            <param name="context">The System.Runtime.Serialization.StreamingContext that contains contextual information about the source or destination.</param>
        </member>
        <member name="T:Microsoft.Azure.WebJobs.Extensions.DurableTask.EntityProxy">
            <summary>
            Provides the base implementation for the entity proxy.
            </summary>
        </member>
        <member name="M:Microsoft.Azure.WebJobs.Extensions.DurableTask.EntityProxy.#ctor(Microsoft.Azure.WebJobs.Extensions.DurableTask.IEntityProxyContext,Microsoft.Azure.WebJobs.Extensions.DurableTask.EntityId)">
            <summary>
            Create an entity proxy.
            </summary>
            <param name="context">context.</param>
            <param name="entityId">Entity id.</param>
        </member>
        <member name="M:Microsoft.Azure.WebJobs.Extensions.DurableTask.EntityProxy.CallAsync(System.String,System.Object)">
            <summary>
            Call entity function.
            </summary>
            <param name="operationName">The name of the operation.</param>
            <param name="operationInput">The input for the operation.</param>
            <returns>A <see cref="T:System.Threading.Tasks.Task"/> representing the result of the asynchronous operation.</returns>
        </member>
        <member name="M:Microsoft.Azure.WebJobs.Extensions.DurableTask.EntityProxy.CallAsync``1(System.String,System.Object)">
            <summary>
            Call entity function.
            </summary>
            <typeparam name="TResult">The return type of the called entity function.</typeparam>
            <param name="operationName">The name of the operation.</param>
            <param name="operationInput">The input for the operation.</param>
            <returns>A <see cref="T:System.Threading.Tasks.Task`1"/> representing the result of the asynchronous operation.</returns>
        </member>
        <member name="M:Microsoft.Azure.WebJobs.Extensions.DurableTask.EntityProxy.Signal(System.String,System.Object)">
            <summary>
            Signal entity function.
            </summary>
            <param name="operationName">The name of the operation.</param>
            <param name="operationInput">The input for the operation.</param>
        </member>
        <member name="T:Microsoft.Azure.WebJobs.Extensions.DurableTask.IEntityProxyContext">
            <summary>
            Abstract entity proxy context.
            </summary>
        </member>
        <member name="M:Microsoft.Azure.WebJobs.Extensions.DurableTask.IEntityProxyContext.CallAsync(Microsoft.Azure.WebJobs.Extensions.DurableTask.EntityId,System.String,System.Object)">
            <summary>
            Call entity function.
            </summary>
            <param name="entityId">Entity id.</param>
            <param name="operationName">Entity operation name.</param>
            <param name="operationInput">Entity input value.</param>
            <returns>A <see cref="T:System.Threading.Tasks.Task"/> representing the result of the asynchronous operation.</returns>
        </member>
        <member name="M:Microsoft.Azure.WebJobs.Extensions.DurableTask.IEntityProxyContext.CallAsync``1(Microsoft.Azure.WebJobs.Extensions.DurableTask.EntityId,System.String,System.Object)">
            <summary>
            Call entity function.
            </summary>
            <typeparam name="TResult">Result type.</typeparam>
            <param name="entityId">Entity id.</param>
            <param name="operationName">Entity operation name.</param>
            <param name="operationInput">Entity input value.</param>
            <returns>A <see cref="T:System.Threading.Tasks.Task`1"/> representing the result of the asynchronous operation.</returns>
        </member>
        <member name="M:Microsoft.Azure.WebJobs.Extensions.DurableTask.IEntityProxyContext.Signal(Microsoft.Azure.WebJobs.Extensions.DurableTask.EntityId,System.String,System.Object)">
            <summary>
            Signal entity function.
            </summary>
            <param name="entityId">Entity id.</param>
            <param name="operationName">Entity operation name.</param>
            <param name="operationInput">Entity input value.</param>
        </member>
        <member name="T:Microsoft.Azure.WebJobs.Extensions.DurableTask.RequestMessage">
            <summary>
            A message that represents an operation request or a lock request.
            </summary>
        </member>
        <member name="P:Microsoft.Azure.WebJobs.Extensions.DurableTask.RequestMessage.Operation">
            <summary>
            The name of the operation being called (if this is an operation message) or <c>null</c>
            (if this is a lock request).
            </summary>
        </member>
        <member name="P:Microsoft.Azure.WebJobs.Extensions.DurableTask.RequestMessage.IsSignal">
            <summary>
            Whether or not this is a one-way message.
            </summary>
        </member>
        <member name="P:Microsoft.Azure.WebJobs.Extensions.DurableTask.RequestMessage.Input">
            <summary>
            The operation input.
            </summary>
        </member>
        <member name="P:Microsoft.Azure.WebJobs.Extensions.DurableTask.RequestMessage.Id">
            <summary>
            A unique identifier for this operation.
            </summary>
        </member>
        <member name="P:Microsoft.Azure.WebJobs.Extensions.DurableTask.RequestMessage.ParentInstanceId">
            <summary>
            The parent instance that called this operation.
            </summary>
        </member>
        <member name="P:Microsoft.Azure.WebJobs.Extensions.DurableTask.RequestMessage.ParentExecutionId">
            <summary>
            The parent instance that called this operation.
            </summary>
        </member>
        <member name="P:Microsoft.Azure.WebJobs.Extensions.DurableTask.RequestMessage.ScheduledTime">
            <summary>
            Optionally, a scheduled time at which to start the operation.
            </summary>
        </member>
        <member name="P:Microsoft.Azure.WebJobs.Extensions.DurableTask.RequestMessage.Timestamp">
            <summary>
            A timestamp for this request.
            Used for duplicate filtering and in-order delivery.
            </summary>
        </member>
        <member name="P:Microsoft.Azure.WebJobs.Extensions.DurableTask.RequestMessage.Predecessor">
            <summary>
            A timestamp for the predecessor request in the stream, or DateTime.MinValue if none.
            Used for duplicate filtering and in-order delivery.
            </summary>
        </member>
        <member name="P:Microsoft.Azure.WebJobs.Extensions.DurableTask.RequestMessage.LockSet">
            <summary>
            For lock requests, the set of locks being acquired. Is sorted,
            contains at least one element, and has no repetitions.
            </summary>
        </member>
        <member name="P:Microsoft.Azure.WebJobs.Extensions.DurableTask.RequestMessage.Position">
            <summary>
            For lock requests involving multiple locks, the message number.
            </summary>
        </member>
        <member name="T:Microsoft.Azure.WebJobs.Extensions.DurableTask.SchedulerState">
            <summary>
            The persisted state of an entity scheduler, as handed forward between ContinueAsNew instances.
            </summary>
        </member>
        <member name="P:Microsoft.Azure.WebJobs.Extensions.DurableTask.SchedulerState.EntityExists">
            <summary>
            Whether this entity exists or not.
            </summary>
        </member>
        <member name="P:Microsoft.Azure.WebJobs.Extensions.DurableTask.SchedulerState.EntityState">
            <summary>
            The last serialized entity state.
            </summary>
        </member>
        <member name="P:Microsoft.Azure.WebJobs.Extensions.DurableTask.SchedulerState.Queue">
            <summary>
            The queue of waiting operations, or null if none.
            </summary>
        </member>
        <member name="P:Microsoft.Azure.WebJobs.Extensions.DurableTask.SchedulerState.LockedBy">
            <summary>
            The instance id of the orchestration that currently holds the lock of this entity.
            </summary>
        </member>
        <member name="P:Microsoft.Azure.WebJobs.Extensions.DurableTask.SchedulerState.MessageSorter">
            <summary>
            The metadata used for reordering and deduplication of messages sent to entities.
            </summary>
        </member>
        <member name="T:Microsoft.Azure.WebJobs.Extensions.DurableTask.EtwEventSource">
            <summary>
            ETW Event Provider for the WebJobs.Extensions.DurableTask extension.
            </summary>
        </member>
        <member name="T:Microsoft.Azure.WebJobs.Extensions.DurableTask.EventSourceListener">
            <summary>
            An EventSource Listener. It sets up a callback for internal EventSource events
            that we use to capture their data and log it in Linux App Service plans.
            </summary>
        </member>
<<<<<<< HEAD
        <member name="M:Microsoft.Azure.WebJobs.Extensions.DurableTask.EventSourceListener.#ctor(Microsoft.Azure.WebJobs.Extensions.DurableTask.LinuxAppServiceLogger,System.Boolean,Microsoft.Azure.WebJobs.Extensions.DurableTask.EndToEndTraceHelper)">
=======
        <member name="M:Microsoft.Azure.WebJobs.Extensions.DurableTask.EventSourceListener.#ctor(Microsoft.Azure.WebJobs.Extensions.DurableTask.LinuxAppServiceLogger,System.Boolean,Microsoft.Azure.WebJobs.Extensions.DurableTask.EndToEndTraceHelper,System.String)">
>>>>>>> fd17324d
            <summary>
            Create an EventSourceListener to capture and log Durable EventSource
            data in Linux.
            </summary>
            <param name="logger">A LinuxAppService logger configured for the current linux host.</param>
            <param name="enableVerbose">If true, durableTask.Core verbose logs are enabled. The opposite if false.</param>
            <param name="traceHelper">A tracing client to log exceptions.</param>
<<<<<<< HEAD
=======
            <param name="durabilityProviderEventSourceName">The durability provider's event source name.</param>
>>>>>>> fd17324d
        </member>
        <member name="M:Microsoft.Azure.WebJobs.Extensions.DurableTask.EventSourceListener.OnEventSourceCreated(System.Diagnostics.Tracing.EventSource)">
            <summary>
            Gets called for every EventSource in the process, this method allows us to determine
            if the listener will subscribe to a particular EventSource provider.
            We only listen to DurableTask and DurableTask-Extension EventSource providers.
            </summary>
            <param name="eventSource">An instance of EventSource.</param>
        </member>
        <member name="M:Microsoft.Azure.WebJobs.Extensions.DurableTask.EventSourceListener.OnEventWritten(System.Diagnostics.Tracing.EventWrittenEventArgs)">
            <summary>
            Gets called after every EventSource event. We capture that event's data and log it
            using the appropiate strategy for the current linux host.
            </summary>
            <param name="eventData">The EventSource event data, for logging.</param>
        </member>
        <member name="T:Microsoft.Azure.WebJobs.Extensions.DurableTask.FunctionFailedException">
            <summary>
            The exception that is thrown when a sub-orchestrator or activity function fails
            with an error.
            </summary>
            <remarks>
            The `InnerException` property of this instance will contain additional information
            about the failed sub-orchestrator or activity function.
            </remarks>
        </member>
        <member name="M:Microsoft.Azure.WebJobs.Extensions.DurableTask.FunctionFailedException.#ctor(System.String)">
            <summary>
            Initializes a new instance of a <see cref="T:Microsoft.Azure.WebJobs.Extensions.DurableTask.FunctionFailedException"/>.
            </summary>
            <param name="message">A message describing where to look for more details.</param>
        </member>
        <member name="M:Microsoft.Azure.WebJobs.Extensions.DurableTask.FunctionFailedException.#ctor(System.String,System.Exception)">
            <summary>
            Initializes a new instance of a <see cref="T:Microsoft.Azure.WebJobs.Extensions.DurableTask.FunctionFailedException"/>.
            </summary>
            <param name="message">A message describing where to look for more details.</param>
            <param name="innerException">The exception that caused the function to fail.</param>
        </member>
        <member name="T:Microsoft.Azure.WebJobs.Extensions.DurableTask.FunctionName">
            <summary>
            The name of a durable function.
            </summary>
        </member>
        <member name="M:Microsoft.Azure.WebJobs.Extensions.DurableTask.FunctionName.#ctor(System.String)">
            <summary>
            Initializes a new instance of the <see cref="T:Microsoft.Azure.WebJobs.Extensions.DurableTask.FunctionName"/> struct.
            </summary>
            <param name="name">The name of the function.</param>
        </member>
        <member name="P:Microsoft.Azure.WebJobs.Extensions.DurableTask.FunctionName.Name">
            <summary>
            Gets the name of the function without the version.
            </summary>
            <value>
            The name of the activity function without the version.
            </value>
        </member>
        <member name="M:Microsoft.Azure.WebJobs.Extensions.DurableTask.FunctionName.op_Equality(Microsoft.Azure.WebJobs.Extensions.DurableTask.FunctionName,Microsoft.Azure.WebJobs.Extensions.DurableTask.FunctionName)">
            <summary>
            Compares two <see cref="T:Microsoft.Azure.WebJobs.Extensions.DurableTask.FunctionName"/> objects for equality.
            </summary>
            <param name="a">The first <see cref="T:Microsoft.Azure.WebJobs.Extensions.DurableTask.FunctionName"/> to compare.</param>
            <param name="b">The second <see cref="T:Microsoft.Azure.WebJobs.Extensions.DurableTask.FunctionName"/> to compare.</param>
            <returns><c>true</c> if the two <see cref="T:Microsoft.Azure.WebJobs.Extensions.DurableTask.FunctionName"/> objects are equal; otherwise <c>false</c>.</returns>
        </member>
        <member name="M:Microsoft.Azure.WebJobs.Extensions.DurableTask.FunctionName.op_Inequality(Microsoft.Azure.WebJobs.Extensions.DurableTask.FunctionName,Microsoft.Azure.WebJobs.Extensions.DurableTask.FunctionName)">
            <summary>
            Compares two <see cref="T:Microsoft.Azure.WebJobs.Extensions.DurableTask.FunctionName"/> objects for inequality.
            </summary>
            <param name="a">The first <see cref="T:Microsoft.Azure.WebJobs.Extensions.DurableTask.FunctionName"/> to compare.</param>
            <param name="b">The second <see cref="T:Microsoft.Azure.WebJobs.Extensions.DurableTask.FunctionName"/> to compare.</param>
            <returns><c>true</c> if the two <see cref="T:Microsoft.Azure.WebJobs.Extensions.DurableTask.FunctionName"/> objects are not equal; otherwise <c>false</c>.</returns>
        </member>
        <member name="M:Microsoft.Azure.WebJobs.Extensions.DurableTask.FunctionName.Equals(Microsoft.Azure.WebJobs.Extensions.DurableTask.FunctionName)">
            <summary>
            Gets a value indicating whether to <see cref="T:Microsoft.Azure.WebJobs.Extensions.DurableTask.FunctionName"/> objects
            are equal using value semantics.
            </summary>
            <param name="other">The other object to compare to.</param>
            <returns><c>true</c> if the two objects are equal using value semantics; otherwise <c>false</c>.</returns>
        </member>
        <member name="M:Microsoft.Azure.WebJobs.Extensions.DurableTask.FunctionName.Equals(System.Object)">
            <summary>
            Gets a value indicating whether to <see cref="T:Microsoft.Azure.WebJobs.Extensions.DurableTask.FunctionName"/> objects
            are equal using value semantics.
            </summary>
            <param name="other">The other object to compare to.</param>
            <returns><c>true</c> if the two objects are equal using value semantics; otherwise <c>false</c>.</returns>
        </member>
        <member name="M:Microsoft.Azure.WebJobs.Extensions.DurableTask.FunctionName.GetHashCode">
            <summary>
            Calculates a hash code value for the current <see cref="T:Microsoft.Azure.WebJobs.Extensions.DurableTask.FunctionName"/> instance.
            </summary>
            <returns>A 32-bit hash code value.</returns>
        </member>
        <member name="M:Microsoft.Azure.WebJobs.Extensions.DurableTask.FunctionName.ToString">
            <summary>
            Gets the string value of the current <see cref="T:Microsoft.Azure.WebJobs.Extensions.DurableTask.FunctionName"/> instance.
            </summary>
            <returns>The name and optional version of the current <see cref="T:Microsoft.Azure.WebJobs.Extensions.DurableTask.FunctionName"/> instance.</returns>
        </member>
        <member name="T:Microsoft.Azure.WebJobs.Extensions.DurableTask.FunctionType">
            <summary>
            The type of a function.
            </summary>
        </member>
        <member name="T:Microsoft.Azure.WebJobs.Extensions.DurableTask.GuidManager">
            <summary>
            Class for creating deterministic <see cref="T:System.Guid"/>.
            </summary>
        </member>
        <member name="T:Microsoft.Azure.WebJobs.Extensions.DurableTask.HttpCreationPayload">
            <summary>
            Data structure containing orchestration instance creation HTTP endpoints.
            </summary>
        </member>
        <member name="P:Microsoft.Azure.WebJobs.Extensions.DurableTask.HttpCreationPayload.CreateNewInstancePostUri">
            <summary>
            Gets the HTTP POST orchestration instance creation endpoint URL.
            </summary>
            <value>
            The HTTP URL for creating a new orchestration instance.
            </value>
        </member>
        <member name="P:Microsoft.Azure.WebJobs.Extensions.DurableTask.HttpCreationPayload.CreateAndWaitOnNewInstancePostUri">
            <summary>
            Gets the HTTP POST orchestration instance create-and-wait endpoint URL.
            </summary>
            <value>
            The HTTP URL for creating a new orchestration instance and waiting on its completion.
            </value>
        </member>
        <member name="T:Microsoft.Azure.WebJobs.Extensions.DurableTask.HttpManagementPayload">
            <summary>
            Data structure containing status, terminate and send external event HTTP endpoints.
            </summary>
        </member>
        <member name="P:Microsoft.Azure.WebJobs.Extensions.DurableTask.HttpManagementPayload.Id">
            <summary>
            Gets the ID of the orchestration instance.
            </summary>
            <value>
            The ID of the orchestration instance.
            </value>
        </member>
        <member name="P:Microsoft.Azure.WebJobs.Extensions.DurableTask.HttpManagementPayload.StatusQueryGetUri">
            <summary>
            Gets the HTTP GET status query endpoint URL.
            </summary>
            <value>
            The HTTP URL for fetching the instance status.
            </value>
        </member>
        <member name="P:Microsoft.Azure.WebJobs.Extensions.DurableTask.HttpManagementPayload.SendEventPostUri">
            <summary>
            Gets the HTTP POST external event sending endpoint URL.
            </summary>
            <value>
            The HTTP URL for posting external event notifications.
            </value>
        </member>
        <member name="P:Microsoft.Azure.WebJobs.Extensions.DurableTask.HttpManagementPayload.TerminatePostUri">
            <summary>
            Gets the HTTP POST instance termination endpoint.
            </summary>
            <value>
            The HTTP URL for posting instance termination commands.
            </value>
        </member>
        <member name="P:Microsoft.Azure.WebJobs.Extensions.DurableTask.HttpManagementPayload.RewindPostUri">
            <summary>
            Gets the HTTP POST instance rewind endpoint.
            </summary>
            <value>
            The HTTP URL for rewinding orchestration instances.
            </value>
        </member>
        <member name="P:Microsoft.Azure.WebJobs.Extensions.DurableTask.HttpManagementPayload.PurgeHistoryDeleteUri">
            <summary>
            Gets the HTTP DELETE purge instance history by instance ID endpoint.
            </summary>
            <value>
            The HTTP URL for purging instance history by instance ID.
            </value>
        </member>
        <member name="P:Microsoft.Azure.WebJobs.Extensions.DurableTask.HttpManagementPayload.RestartPostUri">
            <summary>
            Gets the HTTP POST instance restart endpoint.
            </summary>
            <value>
            The HTTP URL for restarting an orchestration instance.
            </value>
        </member>
        <member name="T:Microsoft.Azure.WebJobs.Extensions.DurableTask.IApplicationLifetimeWrapper">
            <summary>
            Custom service interface for signaling the extension when the function app is starting up or shutting down.
            </summary>
            <remarks>
            This interface is expected to be used as an injected service. We use a "wrapper" interface instead of
            directly using the "real" <c>IApplicationLifetime</c> interface so that we can have an injected service
            that is available in both .NET Core (Functions 2.0+) and .NET Framework (Functions 1.0).
            </remarks>
        </member>
        <member name="P:Microsoft.Azure.WebJobs.Extensions.DurableTask.IApplicationLifetimeWrapper.OnStarted">
            <summary>
            Gets a <see cref="T:System.Threading.CancellationToken"/> that can be used to detect function app startup events.
            </summary>
            <value>
            A <see cref="T:System.Threading.CancellationToken"/> that is signalled when the function app has started up.
            </value>
        </member>
        <member name="P:Microsoft.Azure.WebJobs.Extensions.DurableTask.IApplicationLifetimeWrapper.OnStopping">
            <summary>
            Gets a <see cref="T:System.Threading.CancellationToken"/> that can be used to detect function app stopping events.
            </summary>
            <value>
            A <see cref="T:System.Threading.CancellationToken"/> that is signalled when the function app is beginning to shut down.
            </value>
        </member>
        <member name="P:Microsoft.Azure.WebJobs.Extensions.DurableTask.IApplicationLifetimeWrapper.OnStopped">
            <summary>
            Gets a <see cref="T:System.Threading.CancellationToken"/> that can be used to detect function app shutdown events.
            </summary>
            <value>
            A <see cref="T:System.Threading.CancellationToken"/> that is signalled when the function app has completed shutting down.
            </value>
        </member>
        <member name="T:Microsoft.Azure.WebJobs.Extensions.DurableTask.IConnectionStringResolver">
            <summary>
            Interface defining methods to resolve connection strings.
            </summary>
        </member>
        <member name="M:Microsoft.Azure.WebJobs.Extensions.DurableTask.IConnectionStringResolver.Resolve(System.String)">
            <summary>
            Looks up a connection string value given a name.
            </summary>
            <param name="connectionStringName">The name of the connection string.</param>
            <returns>Returns the resolved connection string value.</returns>
        </member>
        <member name="T:Microsoft.Azure.WebJobs.Extensions.DurableTask.IDurabilityProviderFactory">
            <summary>
            Interface defining methods to build instances of <see cref="T:Microsoft.Azure.WebJobs.Extensions.DurableTask.DurabilityProvider"/>.
            </summary>
        </member>
        <member name="P:Microsoft.Azure.WebJobs.Extensions.DurableTask.IDurabilityProviderFactory.Name">
            <summary>
            Specifies the Durability Provider Factory name.
            </summary>
        </member>
        <member name="M:Microsoft.Azure.WebJobs.Extensions.DurableTask.IDurabilityProviderFactory.GetDurabilityProvider">
            <summary>
            Creates or retrieves a durability provider to be used throughout the extension.
            </summary>
            <returns>An durability provider to be used by the Durable Task Extension.</returns>
        </member>
        <member name="M:Microsoft.Azure.WebJobs.Extensions.DurableTask.IDurabilityProviderFactory.GetDurabilityProvider(Microsoft.Azure.WebJobs.Extensions.DurableTask.DurableClientAttribute)">
            <summary>
            Creates or retrieves a cached durability provider to be used in a given function execution.
            </summary>
            <param name="attribute">A durable client attribute with parameters for the durability provider.</param>
            <returns>A durability provider to be used by a client function.</returns>
        </member>
        <member name="T:Microsoft.Azure.WebJobs.Extensions.DurableTask.IDurableHttpMessageHandlerFactory">
            <summary>
            Interface used for testing Durable HTTP.
            </summary>
        </member>
        <member name="M:Microsoft.Azure.WebJobs.Extensions.DurableTask.IDurableHttpMessageHandlerFactory.CreateHttpMessageHandler">
            <summary>
            Creates an HttpClientHandler and returns it.
            </summary>
            <returns>Returns an HttpClientHandler.</returns>
        </member>
        <member name="T:Microsoft.Azure.WebJobs.Extensions.DurableTask.IErrorSerializerSettingsFactory">
            <summary>
            Interface defining methods to build instances of <see cref="T:Newtonsoft.Json.JsonSerializerSettings"/> for error serialization.
            </summary>
        </member>
        <member name="M:Microsoft.Azure.WebJobs.Extensions.DurableTask.IErrorSerializerSettingsFactory.CreateJsonSerializerSettings">
            <summary>
            Creates or retrieves <see cref="T:Newtonsoft.Json.JsonSerializerSettings"/> to be used throughout the extension for error serialization.
            </summary>
            <returns><see cref="T:Newtonsoft.Json.JsonSerializerSettings"/> to be used by the Durable Task Extension for error serialization.</returns>
        </member>
        <member name="T:Microsoft.Azure.WebJobs.Extensions.DurableTask.ILifeCycleNotificationHelper">
            <summary>
            Interface defining methods to life cycle notifications.
            </summary>
        </member>
        <member name="M:Microsoft.Azure.WebJobs.Extensions.DurableTask.ILifeCycleNotificationHelper.OrchestratorStartingAsync(System.String,System.String,System.String,System.Boolean)">
            <summary>
            The orchestrator was starting.
            </summary>
            <param name="hubName">The name of the task hub.</param>
            <param name="functionName">The name of the orchestrator function to call.</param>
            <param name="instanceId">The ID to use for the orchestration instance.</param>
            <param name="isReplay">The orchestrator function is currently replaying itself.</param>
            <returns>A task that completes when the lifecycle notification message has been sent.</returns>
        </member>
        <member name="M:Microsoft.Azure.WebJobs.Extensions.DurableTask.ILifeCycleNotificationHelper.OrchestratorCompletedAsync(System.String,System.String,System.String,System.Boolean,System.Boolean)">
            <summary>
            The orchestrator was completed.
            </summary>
            <param name="hubName">The name of the task hub.</param>
            <param name="functionName">The name of the orchestrator function to call.</param>
            <param name="instanceId">The ID to use for the orchestration instance.</param>
            <param name="continuedAsNew">The orchestration completed with ContinueAsNew as is in the process of restarting.</param>
            <param name="isReplay">The orchestrator function is currently replaying itself.</param>
            <returns>A task that completes when the lifecycle notification message has been sent.</returns>
        </member>
        <member name="M:Microsoft.Azure.WebJobs.Extensions.DurableTask.ILifeCycleNotificationHelper.OrchestratorFailedAsync(System.String,System.String,System.String,System.String,System.Boolean)">
            <summary>
            The orchestrator was failed.
            </summary>
            <param name="hubName">The name of the task hub.</param>
            <param name="functionName">The name of the orchestrator function to call.</param>
            <param name="instanceId">The ID to use for the orchestration instance.</param>
            <param name="reason">Additional data associated with the tracking event.</param>
            <param name="isReplay">The orchestrator function is currently replaying itself.</param>
            <returns>A task that completes when the lifecycle notification message has been sent.</returns>
        </member>
        <member name="M:Microsoft.Azure.WebJobs.Extensions.DurableTask.ILifeCycleNotificationHelper.OrchestratorTerminatedAsync(System.String,System.String,System.String,System.String)">
            <summary>
            The orchestrator was terminated.
            </summary>
            <param name="hubName">The name of the task hub.</param>
            <param name="functionName">The name of the orchestrator function to call.</param>
            <param name="instanceId">The ID to use for the orchestration instance.</param>
            <param name="reason">Additional data associated with the tracking event.</param>
            <returns>A task that completes when the lifecycle notification message has been sent.</returns>
        </member>
        <member name="T:Microsoft.Azure.WebJobs.Extensions.DurableTask.IMessageSerializerSettingsFactory">
            <summary>
            Interface defining methods to build instances of <see cref="T:Newtonsoft.Json.JsonSerializerSettings"/> for message serialization.
            </summary>
        </member>
        <member name="M:Microsoft.Azure.WebJobs.Extensions.DurableTask.IMessageSerializerSettingsFactory.CreateJsonSerializerSettings">
            <summary>
            Creates or retrieves <see cref="T:Newtonsoft.Json.JsonSerializerSettings"/> to be used throughout the extension for message serialization.
            </summary>
            <returns><see cref="T:Newtonsoft.Json.JsonSerializerSettings"/> to be used by the Durable Task Extension for message serialization.</returns>
        </member>
        <member name="T:Microsoft.Azure.WebJobs.Extensions.DurableTask.IPlatformInformationService">
             <summary>
             Interface for accessing the AppService plan information,
             the OS, and user-facing PL.
            
             Note: The functionality is currently limited, but will grow
             along with the pursuit of more platform-specific defaults.
             </summary>
        </member>
        <member name="M:Microsoft.Azure.WebJobs.Extensions.DurableTask.IPlatformInformationService.InConsumption">
            <summary>
            Determines if the application is running on a Consumption plan,
            irrespective of OS.
            </summary>
            <returns>True if running in Consumption. Otherwise, False.</returns>
        </member>
        <member name="M:Microsoft.Azure.WebJobs.Extensions.DurableTask.IPlatformInformationService.InLinuxConsumption">
            <summary>
            Determines if the application is running in a Linux Consumption plan.
            </summary>
            <returns>True if running in Linux Consumption. Otherwise, False.</returns>
        </member>
        <member name="M:Microsoft.Azure.WebJobs.Extensions.DurableTask.IPlatformInformationService.InWindowsConsumption">
            <summary>
            Determines if the application is running in a Windows Consumption plan.
            </summary>
            <returns>True if running in Linux Consumption. Otherwise, False.</returns>
        </member>
        <member name="M:Microsoft.Azure.WebJobs.Extensions.DurableTask.IPlatformInformationService.InLinuxAppService">
            <summary>
            Determines if the application is running in a Linux AppService plan.
            </summary>
            <returns>True if running in Linux AppService. Otherwise, False.</returns>
        </member>
        <member name="M:Microsoft.Azure.WebJobs.Extensions.DurableTask.IPlatformInformationService.GetLinuxTenant">
            <summary>
            Returns the application tenant when running on linux.
            </summary>
            <returns>The application tenant.</returns>
        </member>
        <member name="M:Microsoft.Azure.WebJobs.Extensions.DurableTask.IPlatformInformationService.GetLinuxStampName">
            <summary>
            Returns the application stamp name when running on linux.
            </summary>
            <returns>The application stamp name.</returns>
        </member>
        <member name="M:Microsoft.Azure.WebJobs.Extensions.DurableTask.IPlatformInformationService.GetContainerName">
            <summary>
            Returns the application container name when running on linux.
            </summary>
            <returns>The application container name.</returns>
        </member>
        <member name="T:Microsoft.Azure.WebJobs.Extensions.DurableTask.ITokenSource">
            <summary>
            Implementations of this interface can be used to provide authorization tokens for outbound HTTP requests.
            </summary>
        </member>
        <member name="M:Microsoft.Azure.WebJobs.Extensions.DurableTask.ITokenSource.GetTokenAsync">
            <summary>
            Gets a token for a resource.
            </summary>
            <returns>A <see cref="T:System.Threading.Tasks.Task`1"/> representing the result of the asynchronous operation.</returns>
        </member>
        <member name="T:Microsoft.Azure.WebJobs.Extensions.DurableTask.LinuxAppServiceFileLogger">
            <summary>
            The File logger for linux dedicated. Manages file rolling and is concurrency-safe.
            This is copied over from the azure-funtions-host codebase here:
            https://github.com/Azure/azure-functions-host/blob/35cf323fa3464a08b410a518bcab006e801301fe/src/WebJobs.Script.WebHost/Diagnostics/LinuxAppServiceFileLogger.cs
            We have modified their implementation to utilize syscall.rename instead of File.Move during file rolling.
            This change is necessary for older versions of fluent-bit, our logging infrastructure in linux dedicated, to properly deal with logfile archiving.
            </summary>
        </member>
        <member name="M:Microsoft.Azure.WebJobs.Extensions.DurableTask.LinuxAppServiceFileLogger.#ctor(System.String,System.String,System.Boolean)">
            <summary>
            The File logger for linux dedicated. Manages file rolling and is concurrency-safe.
            </summary>
            <param name="logFileName">Name of target logfile.</param>
            <param name="logFileDirectory">Directory of target logfile.</param>
            <param name="startOnCreate">Whether or not to start monitoring the write buffer at initialization time.</param>
        </member>
        <member name="M:Microsoft.Azure.WebJobs.Extensions.DurableTask.LinuxAppServiceFileLogger.Log(System.String)">
            <summary>
            Log a string.
            </summary>
            <param name="message">Message to log.</param>
        </member>
        <member name="M:Microsoft.Azure.WebJobs.Extensions.DurableTask.LinuxAppServiceFileLogger.Stop(System.TimeSpan)">
            <summary>
            Flushes the write buffer, stops writing to logfile afterwards.
            </summary>
            <param name="timeSpan">Timeout in milliseconds for flushing task.</param>
        </member>
        <member name="T:Microsoft.Azure.WebJobs.Extensions.DurableTask.LinuxAppServiceLogger">
            <summary>
            In charge of logging services for our linux App Service offerings: Consumption and Dedicated.
            In Consumption, we log to the console and identify our log by a prefix.
            In Dedicated, we log asynchronously to a pre-defined logging path.
            This class is utilized by <c>EventSourceListener</c> to write logs corresponding to
            specific EventSource providers.
            </summary>
        </member>
        <member name="M:Microsoft.Azure.WebJobs.Extensions.DurableTask.LinuxAppServiceLogger.#ctor(System.Boolean,System.String,System.String,System.String)">
            <summary>
            Create a LinuxAppServiceLogger instance.
            </summary>
            <param name="writeToConsole">If true, write to console (linux consumption) else to a file (dedicated).</param>
            <param name="containerName">The app's container name.</param>
            <param name="tenant">The app's tenant.</param>
            <param name="stampName">The app's stamp.</param>
        </member>
        <member name="M:Microsoft.Azure.WebJobs.Extensions.DurableTask.LinuxAppServiceLogger.GenerateLogStr(System.Diagnostics.Tracing.EventWrittenEventArgs)">
            <summary>
            Given EventSource message data, we generate a JSON-string that we can log.
            </summary>
            <param name="eventData">An EventSource message, usually generated by an EventListener.</param>
            <returns>A JSON-formatted string representing the input.</returns>
        </member>
        <member name="M:Microsoft.Azure.WebJobs.Extensions.DurableTask.LinuxAppServiceLogger.Log(System.Diagnostics.Tracing.EventWrittenEventArgs)">
            <summary>
            Log EventSource message data in Linux AppService.
            </summary>
            <param name="eventData">An EventSource message, usually generated by an EventListener.</param>
        </member>
        <member name="T:Microsoft.Azure.WebJobs.Extensions.DurableTask.OutOfProcOrchestrationShim">
            <summary>
            Not intended for public consumption.
            </summary>
        </member>
        <member name="M:Microsoft.Azure.WebJobs.Extensions.DurableTask.OutOfProcOrchestrationShim.#ctor(Microsoft.Azure.WebJobs.Extensions.DurableTask.IDurableOrchestrationContext)">
            <summary>
            Initializes a new instance of the <see cref="T:Microsoft.Azure.WebJobs.Extensions.DurableTask.OutOfProcOrchestrationShim"/> class.
            </summary>
            <param name="context">The orchestration execution context.</param>
        </member>
        <member name="T:Microsoft.Azure.WebJobs.Extensions.DurableTask.TaskActivityShim">
            <summary>
            Task activity implementation which delegates the implementation to a function.
            </summary>
        </member>
        <member name="F:Microsoft.Azure.WebJobs.Extensions.DurableTask.TaskActivityShim.taskEventId">
            <summary>
            The DTFx-generated, auto-incrementing ID that uniquely identifies this activity function execution.
            </summary>
        </member>
        <member name="T:Microsoft.Azure.WebJobs.Extensions.DurableTask.TaskCommonShim">
            <summary>
            Common functionality of <see cref="T:Microsoft.Azure.WebJobs.Extensions.DurableTask.TaskEntityShim"/> and <see cref="T:Microsoft.Azure.WebJobs.Extensions.DurableTask.TaskOrchestrationShim"/>.
            </summary>
        </member>
        <member name="T:Microsoft.Azure.WebJobs.Extensions.DurableTask.TaskEntityShim">
            <summary>
            Implements the entity scheduler as a looping orchestration.
            There is one such orchestration per entity.
            The orchestration terminates if the entity is deleted and idle.
            The orchestration calls ContinueAsNew when it is idle, but not deleted.
            </summary>
        </member>
        <member name="T:Microsoft.Azure.WebJobs.Extensions.DurableTask.TaskEntityShim.OutOfProcResult">
            <summary>
            The results of executing a batch of operations on the entity out of process.
            </summary>
        </member>
        <member name="P:Microsoft.Azure.WebJobs.Extensions.DurableTask.TaskEntityShim.OutOfProcResult.EntityExists">
            <summary>
            Whether the entity exists after executing the batch.
            This is false if the last operation in the batch deletes the entity,
            and true otherwise.
            </summary>
        </member>
        <member name="P:Microsoft.Azure.WebJobs.Extensions.DurableTask.TaskEntityShim.OutOfProcResult.EntityState">
            <summary>
            The state of the entity after executing the batch.
            Should be null if <see cref="P:Microsoft.Azure.WebJobs.Extensions.DurableTask.TaskEntityShim.OutOfProcResult.EntityExists"/> is false.
            </summary>
        </member>
        <member name="P:Microsoft.Azure.WebJobs.Extensions.DurableTask.TaskEntityShim.OutOfProcResult.Results">
            <summary>
            The results of executing the operations. The length of this list must always match
            the size of the batch, even if there were exceptions.
            </summary>
        </member>
        <member name="P:Microsoft.Azure.WebJobs.Extensions.DurableTask.TaskEntityShim.OutOfProcResult.Signals">
            <summary>
            The list of signals sent by the entity. Can be empty.
            </summary>
        </member>
        <member name="T:Microsoft.Azure.WebJobs.Extensions.DurableTask.TaskEntityShim.OutOfProcResult.OperationResult">
            <summary>
            The results of executing an operation.
            </summary>
        </member>
        <member name="P:Microsoft.Azure.WebJobs.Extensions.DurableTask.TaskEntityShim.OutOfProcResult.OperationResult.Result">
            <summary>
            The returned value or error/exception.
            </summary>
        </member>
        <member name="P:Microsoft.Azure.WebJobs.Extensions.DurableTask.TaskEntityShim.OutOfProcResult.OperationResult.IsError">
            <summary>
            Determines whether <see cref="P:Microsoft.Azure.WebJobs.Extensions.DurableTask.TaskEntityShim.OutOfProcResult.OperationResult.Result"/> is a normal result, or an error/exception.
            </summary>
        </member>
        <member name="P:Microsoft.Azure.WebJobs.Extensions.DurableTask.TaskEntityShim.OutOfProcResult.OperationResult.DurationInMilliseconds">
            <summary>
            The measured duration of this operation's execution, in milliseconds.
            </summary>
        </member>
        <member name="T:Microsoft.Azure.WebJobs.Extensions.DurableTask.TaskEntityShim.OutOfProcResult.Signal">
            <summary>
            Describes a signal that was emitted by one of the operations in the batch.
            </summary>
        </member>
        <member name="P:Microsoft.Azure.WebJobs.Extensions.DurableTask.TaskEntityShim.OutOfProcResult.Signal.Target">
            <summary>
            The destination of the signal.
            </summary>
        </member>
        <member name="P:Microsoft.Azure.WebJobs.Extensions.DurableTask.TaskEntityShim.OutOfProcResult.Signal.Name">
            <summary>
            The name of the operation being signaled.
            </summary>
        </member>
        <member name="P:Microsoft.Azure.WebJobs.Extensions.DurableTask.TaskEntityShim.OutOfProcResult.Signal.Input">
            <summary>
            The input of the operation being signaled.
            </summary>
        </member>
        <member name="T:Microsoft.Azure.WebJobs.Extensions.DurableTask.TaskOrchestrationShim">
            <summary>
            Task orchestration implementation which delegates the orchestration implementation to a function.
            </summary>
        </member>
        <member name="T:Microsoft.Azure.WebJobs.Extensions.DurableTask.ManagedIdentityOptions">
            <summary>
            Configuration options for Managed Identity.
            </summary>
        </member>
        <member name="M:Microsoft.Azure.WebJobs.Extensions.DurableTask.ManagedIdentityOptions.#ctor(System.Uri,System.String)">
            <summary>
            Initializes a new instance of the <see cref="T:Microsoft.Azure.WebJobs.Extensions.DurableTask.ManagedIdentityOptions"/> class.
            </summary>
            <param name="authorityHost">The host of the Azure Active Directory authority.</param>
            <param name="tenantId">The tenant id of the user to authenticate.</param>
        </member>
        <member name="P:Microsoft.Azure.WebJobs.Extensions.DurableTask.ManagedIdentityOptions.AuthorityHost">
            <summary>
            The host of the Azure Active Directory authority. The default is https://login.microsoftonline.com/.
            </summary>
        </member>
        <member name="P:Microsoft.Azure.WebJobs.Extensions.DurableTask.ManagedIdentityOptions.TenantId">
            <summary>
            The tenant id of the user to authenticate.
            </summary>
        </member>
        <member name="T:Microsoft.Azure.WebJobs.Extensions.DurableTask.ManagedIdentityTokenSource">
            <summary>
            Token Source implementation for Azure Managed Identities.
            </summary>
        </member>
        <member name="M:Microsoft.Azure.WebJobs.Extensions.DurableTask.ManagedIdentityTokenSource.#ctor(System.String,Microsoft.Azure.WebJobs.Extensions.DurableTask.ManagedIdentityOptions)">
            <summary>
            Initializes a new instance of the <see cref="T:Microsoft.Azure.WebJobs.Extensions.DurableTask.ManagedIdentityTokenSource"/> class.
            </summary>
            <param name="resource">
            The Azure Active Directory resource identifier of the web API being invoked.
            For example, <c>https://management.core.windows.net/.default</c> or <c>https://graph.microsoft.com/.default</c>.
            </param>
            <param name="options">Optional Azure credential options to use when authenticating.</param>
        </member>
        <member name="P:Microsoft.Azure.WebJobs.Extensions.DurableTask.ManagedIdentityTokenSource.Resource">
            <summary>
            Gets the Azure Active Directory resource identifier of the web API being invoked.
            For example, <c>https://management.core.windows.net/.default</c> or <c>https://graph.microsoft.com/.default</c>.
            </summary>
        </member>
        <member name="P:Microsoft.Azure.WebJobs.Extensions.DurableTask.ManagedIdentityTokenSource.Options">
            <summary>
            The azure credential options that a user can configure when authenticating.
            </summary>
        </member>
        <member name="M:Microsoft.Azure.WebJobs.Extensions.DurableTask.ManagedIdentityTokenSource.GetTokenAsync">
            <inheritdoc/>
        </member>
        <member name="M:Microsoft.Azure.WebJobs.Extensions.DurableTask.MessagePayloadDataConverter.Serialize(System.Object)">
            <summary>
            JSON-serializes the specified object.
            </summary>
        </member>
        <member name="M:Microsoft.Azure.WebJobs.Extensions.DurableTask.MessagePayloadDataConverter.Serialize(System.Object,System.Int32)">
            <summary>
            JSON-serializes the specified object and throws a <see cref="T:System.ArgumentException"/> if the
            resulting JSON exceeds the maximum size specified by <paramref name="maxSizeInKB"/>.
            </summary>
        </member>
        <member name="T:Microsoft.Azure.WebJobs.Extensions.DurableTask.AzureStorageOptions">
            <summary>
            Configuration options for the Azure Storage storage provider.
            </summary>
        </member>
        <member name="P:Microsoft.Azure.WebJobs.Extensions.DurableTask.AzureStorageOptions.ConnectionStringName">
            <summary>
            Gets or sets the name of the Azure Storage connection string used to manage the underlying Azure Storage resources.
            </summary>
            <remarks>
            If not specified, the default behavior is to use the standard `AzureWebJobsStorage` connection string for all storage usage.
            </remarks>
            <value>The name of a connection string that exists in the app's application settings.</value>
        </member>
        <member name="P:Microsoft.Azure.WebJobs.Extensions.DurableTask.AzureStorageOptions.ControlQueueBatchSize">
            <summary>
            Gets or sets the number of messages to pull from the control queue at a time.
            </summary>
            <remarks>
            Messages pulled from the control queue are buffered in memory until the internal
            dispatcher is ready to process them.
            </remarks>
            <value>A positive integer configured by the host. The default value is <c>32</c>.</value>
        </member>
        <member name="P:Microsoft.Azure.WebJobs.Extensions.DurableTask.AzureStorageOptions.PartitionCount">
            <summary>
            Gets or sets the partition count for the control queue.
            </summary>
            <remarks>
            Increasing the number of partitions will increase the number of workers
            that can concurrently execute orchestrator functions. However, increasing
            the partition count can also increase the amount of load placed on the storage
            account and on the thread pool if the number of workers is smaller than the
            number of partitions.
            </remarks>
            <value>A positive integer between 1 and 16. The default value is <c>4</c>.</value>
        </member>
        <member name="P:Microsoft.Azure.WebJobs.Extensions.DurableTask.AzureStorageOptions.ControlQueueBufferThreshold">
            <summary>
            Gets or set the number of control queue messages that can be buffered in memory
            at a time, at which point the dispatcher will wait before dequeuing any additional
            messages. The default is 256. The maximum value is 1000.
            </summary>
            <remarks>
            Increasing this value can improve orchestration throughput by pre-fetching more
            orchestration messages from control queues. The downside is that it increases the
            possibility of duplicate function executions if partition leases move between app
            instances. This most often occurs when the number of app instances changes.
            </remarks>
            <value>A non-negative integer between 0 and 1000. The default value is <c>256</c>.</value>
        </member>
        <member name="P:Microsoft.Azure.WebJobs.Extensions.DurableTask.AzureStorageOptions.ControlQueueVisibilityTimeout">
            <summary>
            Gets or sets the visibility timeout of dequeued control queue messages.
            </summary>
            <value>
            A <c>TimeSpan</c> configured by the host. The default is 5 minutes.
            </value>
        </member>
        <member name="P:Microsoft.Azure.WebJobs.Extensions.DurableTask.AzureStorageOptions.WorkItemQueueVisibilityTimeout">
            <summary>
            Gets or sets the visibility timeout of dequeued work item queue messages.
            </summary>
            <value>
            A <c>TimeSpan</c> configured by the host. The default is 5 minutes.
            </value>
        </member>
        <member name="P:Microsoft.Azure.WebJobs.Extensions.DurableTask.AzureStorageOptions.TrackingStoreConnectionStringName">
            <summary>
            Gets or sets the name of the Azure Storage connection string to use for the
            durable tracking store (History and Instances tables).
            </summary>
            <remarks><para>
            If not specified, the <see cref="P:Microsoft.Azure.WebJobs.Extensions.DurableTask.AzureStorageOptions.ConnectionStringName"/> connection string
            is used for the durable tracking store.
            </para><para>
            This property is primarily useful when deploying multiple apps that need to share the same
            tracking infrastructure. For example, when deploying two versions of an app side by side, using
            the same tracking store allows both versions to save history into the same table, which allows
            clients to query for instance status across all versions.
            </para></remarks>
            <value>The name of a connection string that exists in the app's application settings.</value>
        </member>
        <member name="P:Microsoft.Azure.WebJobs.Extensions.DurableTask.AzureStorageOptions.TrackingStoreNamePrefix">
            <summary>
            Gets or sets the name prefix to use for history and instance tables in Azure Storage.
            </summary>
            <remarks>
            This property is only used when <see cref="P:Microsoft.Azure.WebJobs.Extensions.DurableTask.AzureStorageOptions.TrackingStoreConnectionStringName"/> is specified.
            If no prefix is specified, the default prefix value is "DurableTask".
            </remarks>
            <value>The prefix to use when naming the generated Azure tables.</value>
        </member>
        <member name="P:Microsoft.Azure.WebJobs.Extensions.DurableTask.AzureStorageOptions.FetchLargeMessagesAutomatically">
            <summary>
            Gets or sets whether the extension will automatically fetch large messages in orchestration status
            queries. If set to false, the extension will return large messages as a blob url.
            </summary>
            <value>A boolean indicating whether will automatically fetch large messages .</value>
        </member>
        <member name="P:Microsoft.Azure.WebJobs.Extensions.DurableTask.AzureStorageOptions.MaxQueuePollingInterval">
            <summary>
            Gets or sets the maximum queue polling interval.
            </summary>
            <value>Maximum interval for polling control and work-item queues.</value>
        </member>
        <member name="P:Microsoft.Azure.WebJobs.Extensions.DurableTask.AzureStorageOptions.UseLegacyPartitionManagement">
            <summary>
            Determines whether or not to use the old partition management strategy, or the new
            strategy that is more resilient to split brain problems, at the potential expense
            of scale out performance.
            </summary>
            <value>A boolean indicating whether we use the legacy partition strategy. Defaults to false.</value>
        </member>
        <member name="M:Microsoft.Azure.WebJobs.Extensions.DurableTask.AzureStorageOptions.ValidateHubName(System.String)">
            <summary>
            Throws an exception if the provided hub name violates any naming conventions for the storage provider.
            </summary>
        </member>
        <member name="M:Microsoft.Azure.WebJobs.Extensions.DurableTask.AzureStorageOptions.Validate(Microsoft.Extensions.Logging.ILogger)">
            <summary>
            Throws an exception if any of the settings of the storage provider are invalid.
            </summary>
        </member>
        <member name="T:Microsoft.Azure.WebJobs.Extensions.DurableTask.Options.DurableClientOptions">
            <summary>
            Options used to bind a function parameter to a <see cref="T:Microsoft.Azure.WebJobs.Extensions.DurableTask.IDurableClient"/>, <see cref="T:Microsoft.Azure.WebJobs.Extensions.DurableTask.IDurableEntityClient"/>, or <see cref="T:Microsoft.Azure.WebJobs.Extensions.DurableTask.IDurableOrchestrationClient"/> instance.
            </summary>
        </member>
        <member name="P:Microsoft.Azure.WebJobs.Extensions.DurableTask.Options.DurableClientOptions.ConnectionName">
            <summary>
            Optional. Gets or sets the setting name for the app setting containing connection details used by this binding to connect
            to instances of the storage provider other than the default one this application communicates with.
            </summary>
            <value>The name of an app setting containing connection details.</value>
            <remarks>
            For Azure Storage the default behavior is to use the value of <see cref="P:Microsoft.Azure.WebJobs.Extensions.DurableTask.AzureStorageOptions.ConnectionStringName"/>.
            If no value exists there, then the default behavior is to use the standard `AzureWebJobsStorage` connection string for all storage usage.
            </remarks>
        </member>
        <member name="P:Microsoft.Azure.WebJobs.Extensions.DurableTask.Options.DurableClientOptions.TaskHub">
            <summary>
             Gets or sets the name of the task hub in which the orchestration data lives.
            </summary>
            <value>The task hub used by this binding.</value>
            <remarks>
            The default behavior is to use the task hub name specified in <see cref="P:Microsoft.Azure.WebJobs.Extensions.DurableTask.DurableTaskOptions.HubName"/>.
            If no value exists there, then a default value will be used.
            </remarks>
        </member>
        <member name="P:Microsoft.Azure.WebJobs.Extensions.DurableTask.Options.DurableClientOptions.IsExternalClient">
            <summary>
                Indicate if the client is External from the azure function where orchestrator functions are hosted.
            </summary>
            <remarks>
                Default is true.
            </remarks>
        </member>
        <member name="T:Microsoft.Azure.WebJobs.Extensions.DurableTask.DurableTaskOptions">
            <summary>
            Configuration options for the Durable Task extension.
            </summary>
        </member>
        <member name="P:Microsoft.Azure.WebJobs.Extensions.DurableTask.DurableTaskOptions.HttpSettings">
            <summary>
            Settings used for Durable HTTP functionality.
            </summary>
        </member>
        <member name="P:Microsoft.Azure.WebJobs.Extensions.DurableTask.DurableTaskOptions.HubName">
            <summary>
            Gets or sets default task hub name to be used by all <see cref="T:Microsoft.Azure.WebJobs.Extensions.DurableTask.IDurableClient"/>, <see cref="T:Microsoft.Azure.WebJobs.Extensions.DurableTask.IDurableEntityClient"/>, <see cref="T:Microsoft.Azure.WebJobs.Extensions.DurableTask.IDurableOrchestrationClient"/>,
            <see cref="T:Microsoft.Azure.WebJobs.Extensions.DurableTask.IDurableOrchestrationContext"/>, and <see cref="T:Microsoft.Azure.WebJobs.Extensions.DurableTask.IDurableActivityContext"/> instances.
            </summary>
            <remarks>
            A task hub is a logical grouping of storage resources. Alternate task hub names can be used to isolate
            multiple Durable Functions applications from each other, even if they are using the same storage backend.
            </remarks>
            <value>The name of the default task hub.</value>
        </member>
        <member name="P:Microsoft.Azure.WebJobs.Extensions.DurableTask.DurableTaskOptions.StorageProvider">
            <summary>
            The section of configuration related to storage providers. If using Azure Storage provider, the schema should match
            <see cref="T:Microsoft.Azure.WebJobs.Extensions.DurableTask.AzureStorageOptions"/>.
            </summary>
        </member>
        <member name="P:Microsoft.Azure.WebJobs.Extensions.DurableTask.DurableTaskOptions.Tracing">
            <summary>
            The section of configuration related to tracing.
            </summary>
        </member>
        <member name="P:Microsoft.Azure.WebJobs.Extensions.DurableTask.DurableTaskOptions.Notifications">
            <summary>
            The section of configuration related to notifications.
            </summary>
        </member>
        <member name="P:Microsoft.Azure.WebJobs.Extensions.DurableTask.DurableTaskOptions.MaxConcurrentActivityFunctions">
            <summary>
            Gets or sets the maximum number of activity functions that can be processed concurrently on a single host instance.
            </summary>
            <remarks>
            Increasing activity function concurrent can result in increased throughput but can
            also increase the total CPU and memory usage on a single worker instance.
            </remarks>
            <value>
            A positive integer configured by the host.
            </value>
        </member>
        <member name="P:Microsoft.Azure.WebJobs.Extensions.DurableTask.DurableTaskOptions.MaxConcurrentOrchestratorFunctions">
            <summary>
            Gets or sets the maximum number of orchestrator functions that can be processed concurrently on a single host instance.
            </summary>
            <value>
            A positive integer configured by the host.
            </value>
        </member>
        <member name="P:Microsoft.Azure.WebJobs.Extensions.DurableTask.DurableTaskOptions.LocalRpcEndpointEnabled">
            <summary>
            Gets or sets a value indicating whether to enable the local RPC endpoint managed by this extension.
            </summary>
            <remarks>
            The local RPC endpoint is intended to allow out-of-process functions to make direct calls into this
            extension. This is primarily intended to support instance management APIs used by the durable client
            binding. The following values are allowed:
            <list type="table">
              <item>
                <term>null</term>
                <description>(Default) The local RPC endpoint is enabled only for non-.NET function apps.</description>
              </item>
              <item>
                <term>true</term>
                <description>A local RPC endpoint will be enabled and listen at <c>http://127.0.0.1:17071/durabletask/</c>.</description>
              </item>
              <item>
                <term>false</term>
                <description>The local RPC endpoint will be disabled.</description>
              </item>
            </list>
            </remarks>
        </member>
        <member name="P:Microsoft.Azure.WebJobs.Extensions.DurableTask.DurableTaskOptions.ExtendedSessionsEnabled">
            <summary>
            Gets or sets a flag indicating whether to enable extended sessions.
            </summary>
            <remarks>
            <para>Extended sessions can improve the performance of orchestrator functions by allowing them to skip
            replays when new messages are received within short periods of time.</para>
            <para>Note that orchestrator functions which are extended this way will continue to count against the
            <see cref="P:Microsoft.Azure.WebJobs.Extensions.DurableTask.DurableTaskOptions.MaxConcurrentOrchestratorFunctions"/> limit. To avoid starvation, only half of the maximum
            number of allowed concurrent orchestrator functions can be concurrently extended at any given time.
            The <see cref="P:Microsoft.Azure.WebJobs.Extensions.DurableTask.DurableTaskOptions.ExtendedSessionIdleTimeoutInSeconds"/> property can also be used to control how long an idle
            orchestrator function is allowed to be extended.</para>
            <para>It is recommended that this property be set to <c>false</c> during development to help
            ensure that the orchestrator code correctly obeys the idempotency rules.</para>
            </remarks>
            <value>
            <c>true</c> to enable extended sessions; otherwise <c>false</c>.
            </value>
        </member>
        <member name="P:Microsoft.Azure.WebJobs.Extensions.DurableTask.DurableTaskOptions.ExtendedSessionIdleTimeoutInSeconds">
            <summary>
            Gets or sets the amount of time in seconds before an idle session times out. The default value is 30 seconds.
            </summary>
            <remarks>
            This setting is applicable when <see cref="P:Microsoft.Azure.WebJobs.Extensions.DurableTask.DurableTaskOptions.ExtendedSessionsEnabled"/> is set to <c>true</c>.
            </remarks>
            <value>
            The number of seconds before an idle session times out.
            </value>
        </member>
        <member name="P:Microsoft.Azure.WebJobs.Extensions.DurableTask.DurableTaskOptions.MaxOrchestrationActions">
            <summary>
            Gets or sets the maximum number of orchestration actions. The default value is 100,000.
            </summary>
        </member>
        <member name="P:Microsoft.Azure.WebJobs.Extensions.DurableTask.DurableTaskOptions.OverridableExistingInstanceStates">
            <summary>
             States that will override an existing orchestrator when attempting to start a new orchestrator with the same instance Id.
            </summary>
        </member>
        <member name="P:Microsoft.Azure.WebJobs.Extensions.DurableTask.DurableTaskOptions.EntityMessageReorderWindowInMinutes">
            <summary>
            Gets or sets the time window within which entity messages get deduplicated and reordered.
            </summary>
        </member>
        <member name="P:Microsoft.Azure.WebJobs.Extensions.DurableTask.DurableTaskOptions.UseGracefulShutdown">
            <summary>
            Preview setting for gracefully shutting down to prevent WebJob shutdowns from failing
            activities or orchestrations.
            </summary>
        </member>
        <member name="P:Microsoft.Azure.WebJobs.Extensions.DurableTask.DurableTaskOptions.RollbackEntityOperationsOnExceptions">
            <summary>
            Controls whether an uncaught exception inside an entity operation should roll back the effects of the operation.
            </summary>
            <remarks>
            The rollback undoes all internal effects of an operation
            (sent signals, and state creation, deletion, or modification).
            However, it does not roll back external effects (such as I/O that was performed).
            This setting can affect serialization overhead: if true, the entity state is serialized
            after each individual operation. If false, the entity state is serialized
            only after an entire batch of operations completes.
            </remarks>
        </member>
        <member name="P:Microsoft.Azure.WebJobs.Extensions.DurableTask.DurableTaskOptions.UseAppLease">
            <summary>
            If true, takes a lease on the task hub container, allowing for only one app to process messages in a task hub at a time.
            </summary>
        </member>
        <member name="P:Microsoft.Azure.WebJobs.Extensions.DurableTask.DurableTaskOptions.AppLeaseOptions">
            <summary>
            If UseAppLease is true, gets or sets the AppLeaaseOptions used for acquiring the lease to start the application.
            </summary>
        </member>
        <member name="M:Microsoft.Azure.WebJobs.Extensions.DurableTask.DurableTaskOptions.SetDefaultHubName(System.String)">
            <summary>
            Sets HubName to a value that is considered a default value.
            </summary>
            <param name="hubName">TaskHub name that is considered the default.</param>
        </member>
        <member name="T:Microsoft.Azure.WebJobs.Extensions.DurableTask.EventGridNotificationOptions">
            <summary>
            Configuration of the Event Grid notification options
            for the Durable Task Extension.
            </summary>
        </member>
        <member name="P:Microsoft.Azure.WebJobs.Extensions.DurableTask.EventGridNotificationOptions.TopicEndpoint">
            <summary>
            Gets or sets the URL of an Azure Event Grid custom topic endpoint.
            When set, orchestration life cycle notification events will be automatically
            published to this endpoint.
            </summary>
            <remarks>
            Azure Event Grid topic URLs are generally expected to be in the form
            https://{topic_name}.{region}.eventgrid.azure.net/api/events.
            </remarks>
            <value>
            The Azure Event Grid custom topic URL.
            </value>
        </member>
        <member name="P:Microsoft.Azure.WebJobs.Extensions.DurableTask.EventGridNotificationOptions.KeySettingName">
            <summary>
            Gets or sets the name of the app setting containing the key used for authenticating with the Azure Event Grid custom topic at <see cref="P:Microsoft.Azure.WebJobs.Extensions.DurableTask.EventGridNotificationOptions.TopicEndpoint"/>.
            </summary>
            <value>
            The name of the app setting that stores the Azure Event Grid key.
            </value>
        </member>
        <member name="P:Microsoft.Azure.WebJobs.Extensions.DurableTask.EventGridNotificationOptions.PublishRetryCount">
            <summary>
            Gets or sets the Event Grid publish request retry count.
            </summary>
            <value>The number of retry attempts.</value>
        </member>
        <member name="P:Microsoft.Azure.WebJobs.Extensions.DurableTask.EventGridNotificationOptions.PublishRetryInterval">
            <summary>
            Gets orsets the Event Grid publish request retry interval.
            </summary>
            <value>A <see cref="T:System.TimeSpan"/> representing the retry interval. The default value is 5 minutes.</value>
        </member>
        <member name="P:Microsoft.Azure.WebJobs.Extensions.DurableTask.EventGridNotificationOptions.PublishRetryHttpStatus">
            <summary>
            Gets or sets the Event Grid publish request http status.
            </summary>
            <value>A list of HTTP status codes, e.g. 400, 403.</value>
        </member>
        <member name="P:Microsoft.Azure.WebJobs.Extensions.DurableTask.EventGridNotificationOptions.PublishEventTypes">
            <summary>
            Gets or sets the event types that will be published to Event Grid.
            </summary>
            <value>
            A list of strings. Possible values 'Started', 'Completed', 'Failed', 'Terminated'.
            </value>
        </member>
        <member name="T:Microsoft.Azure.WebJobs.Extensions.DurableTask.HttpOptions">
            <summary>
            Used for Durable HTTP functionality.
            </summary>
        </member>
        <member name="F:Microsoft.Azure.WebJobs.Extensions.DurableTask.HttpOptions.HttpTaskActivityReservedName">
            <summary>
            Reserved name to know when a TaskActivity should be an HTTP activity.
            </summary>
        </member>
        <member name="P:Microsoft.Azure.WebJobs.Extensions.DurableTask.HttpOptions.DefaultAsyncRequestSleepTimeMilliseconds">
            <summary>
            Gets or sets the default number of milliseconds between async HTTP status poll requests.
            </summary>
        </member>
        <member name="T:Microsoft.Azure.WebJobs.Extensions.DurableTask.NotificationOptions">
            <summary>
            Configuration of the notification options
            for the Durable Task Extension.
            </summary>
        </member>
        <member name="P:Microsoft.Azure.WebJobs.Extensions.DurableTask.NotificationOptions.EventGrid">
            <summary>
            The section of configuration related to Event Grid notifications.
            </summary>
        </member>
        <member name="T:Microsoft.Azure.WebJobs.Extensions.DurableTask.TraceOptions">
            <summary>
            Configuration of the trace options
            for the Durable Task Extension.
            </summary>
        </member>
        <member name="P:Microsoft.Azure.WebJobs.Extensions.DurableTask.TraceOptions.TraceInputsAndOutputs">
            <summary>
            Gets or sets a value indicating whether to trace the inputs and outputs of function calls.
            </summary>
            <remarks>
            The default behavior when tracing function execution events is to include the number of bytes in the serialized
            inputs and outputs for function calls. This provides minimal information about what the inputs and outputs look
            like without bloating the logs or inadvertently exposing sensitive information to the logs. Setting
            <see cref="P:Microsoft.Azure.WebJobs.Extensions.DurableTask.TraceOptions.TraceInputsAndOutputs"/> to <c>true</c> will instead cause the default function logging to log
            the entire contents of function inputs and outputs.
            </remarks>
            <value>
            <c>true</c> to trace the raw values of inputs and outputs; otherwise <c>false</c>.
            </value>
        </member>
        <member name="P:Microsoft.Azure.WebJobs.Extensions.DurableTask.TraceOptions.AllowVerboseLinuxTelemetry">
            <summary>
            Gets or sets if Azure linux telemetry should include verbose logs.
            </summary>
            <remarks>
            The default behaviour is false, which disables verbose logs. When set
            to true, performance may be affected due to the amount of verbose logs.
            We recommend setting this to true primarily for debugging purposes.
            <value>
            <c>true</c> to enable verbose telemetry; <c>false</c> otherwise.
            </value>
            </remarks>
        </member>
        <member name="P:Microsoft.Azure.WebJobs.Extensions.DurableTask.TraceOptions.TraceReplayEvents">
            <summary>
            Gets or sets if logs for replay events need to be recorded.
            </summary>
            <remarks>
            The default value is false, which disables the logging of replay events.
            </remarks>
            <value>
            Boolean value specifying if the replay events should be logged.
            </value>
        </member>
        <member name="T:Microsoft.Azure.WebJobs.Extensions.DurableTask.OrchestrationClientAttribute">
            <summary>
            Deprecated attribute to bind a function parameter to a <see cref="T:Microsoft.Azure.WebJobs.Extensions.DurableTask.IDurableClient"/>.
            Here for backwards compatibility. Please use the <see cref="T:Microsoft.Azure.WebJobs.Extensions.DurableTask.DurableClientAttribute"/> instead.
            </summary>
        </member>
        <member name="T:Microsoft.Azure.WebJobs.Extensions.DurableTask.OrchestrationRuntimeStatus">
            <summary>
            Represents the possible runtime execution status values for an orchestration instance.
            </summary>
        </member>
        <member name="F:Microsoft.Azure.WebJobs.Extensions.DurableTask.OrchestrationRuntimeStatus.Unknown">
            <summary>
            The status of the orchestration could not be determined.
            </summary>
        </member>
        <member name="F:Microsoft.Azure.WebJobs.Extensions.DurableTask.OrchestrationRuntimeStatus.Running">
            <summary>
            The orchestration is running (it may be actively running or waiting for input).
            </summary>
        </member>
        <member name="F:Microsoft.Azure.WebJobs.Extensions.DurableTask.OrchestrationRuntimeStatus.Completed">
            <summary>
            The orchestration ran to completion.
            </summary>
        </member>
        <member name="F:Microsoft.Azure.WebJobs.Extensions.DurableTask.OrchestrationRuntimeStatus.ContinuedAsNew">
            <summary>
            The orchestration completed with ContinueAsNew as is in the process of restarting.
            </summary>
        </member>
        <member name="F:Microsoft.Azure.WebJobs.Extensions.DurableTask.OrchestrationRuntimeStatus.Failed">
            <summary>
            The orchestration failed with an error.
            </summary>
        </member>
        <member name="F:Microsoft.Azure.WebJobs.Extensions.DurableTask.OrchestrationRuntimeStatus.Canceled">
            <summary>
            The orchestration was canceled.
            </summary>
        </member>
        <member name="F:Microsoft.Azure.WebJobs.Extensions.DurableTask.OrchestrationRuntimeStatus.Terminated">
            <summary>
            The orchestration was terminated via an API call.
            </summary>
        </member>
        <member name="F:Microsoft.Azure.WebJobs.Extensions.DurableTask.OrchestrationRuntimeStatus.Pending">
            <summary>
            The orchestration was scheduled but has not yet started.
            </summary>
        </member>
        <member name="T:Microsoft.Azure.WebJobs.Extensions.DurableTask.OrchestrationStatusQueryCondition">
            <summary>
            Query condition for searching the status of orchestration instances.
            </summary>
        </member>
        <member name="M:Microsoft.Azure.WebJobs.Extensions.DurableTask.OrchestrationStatusQueryCondition.#ctor">
            <summary>
            Initializes a new instance of the <see cref="T:Microsoft.Azure.WebJobs.Extensions.DurableTask.OrchestrationStatusQueryCondition"/> class.
            </summary>
        </member>
        <member name="P:Microsoft.Azure.WebJobs.Extensions.DurableTask.OrchestrationStatusQueryCondition.RuntimeStatus">
            <summary>
            Return orchestration instances which matches the runtimeStatus.
            </summary>
        </member>
        <member name="P:Microsoft.Azure.WebJobs.Extensions.DurableTask.OrchestrationStatusQueryCondition.CreatedTimeFrom">
            <summary>
            Return orchestration instances which were created after this DateTime.
            </summary>
        </member>
        <member name="P:Microsoft.Azure.WebJobs.Extensions.DurableTask.OrchestrationStatusQueryCondition.CreatedTimeTo">
            <summary>
            Return orchestration instances which were created before this DateTime.
            </summary>
        </member>
        <member name="P:Microsoft.Azure.WebJobs.Extensions.DurableTask.OrchestrationStatusQueryCondition.TaskHubNames">
            <summary>
            Return orchestration instances which matches the TaskHubNames.
            </summary>
        </member>
        <member name="P:Microsoft.Azure.WebJobs.Extensions.DurableTask.OrchestrationStatusQueryCondition.PageSize">
            <summary>
            Number of records per one request. The default value is 100.
            </summary>
        </member>
        <member name="P:Microsoft.Azure.WebJobs.Extensions.DurableTask.OrchestrationStatusQueryCondition.ContinuationToken">
            <summary>
            ContinuationToken of the pager.
            </summary>
        </member>
        <member name="P:Microsoft.Azure.WebJobs.Extensions.DurableTask.OrchestrationStatusQueryCondition.InstanceIdPrefix">
            <summary>
            Return orchestration instances that have this instance id prefix.
            </summary>
        </member>
        <member name="P:Microsoft.Azure.WebJobs.Extensions.DurableTask.OrchestrationStatusQueryCondition.ShowInput">
            <summary>
            Determines whether the query will include the input of the orchestration.
            </summary>
        </member>
        <member name="T:Microsoft.Azure.WebJobs.Extensions.DurableTask.OrchestrationStatusQueryResult">
            <summary>
            The status of all orchestration instances with paging for a given query.
            </summary>
        </member>
        <member name="P:Microsoft.Azure.WebJobs.Extensions.DurableTask.OrchestrationStatusQueryResult.DurableOrchestrationState">
            <summary>
            Gets or sets a collection of statuses of orchestration instances matching the query description.
            </summary>
            <value>A collection of orchestration instance status values.</value>
        </member>
        <member name="P:Microsoft.Azure.WebJobs.Extensions.DurableTask.OrchestrationStatusQueryResult.ContinuationToken">
            <summary>
            Gets or sets a token that can be used to resume the query with data not already returned by this query.
            </summary>
            <value>A server-generated continuation token or <c>null</c> if there are no further continuations.</value>
        </member>
        <member name="T:Microsoft.Azure.WebJobs.Extensions.DurableTask.OverridableStates">
            <summary>
            Represents options for different states that an existing orchestrator can be in to be able to be overwritten by
            an attempt to start a new instance with the same instance Id.
            </summary>
        </member>
        <member name="F:Microsoft.Azure.WebJobs.Extensions.DurableTask.OverridableStates.AnyState">
            <summary>
            Option to start a new orchestrator instance with an existing instnace Id when the existing
            instance is in any state.
            </summary>
        </member>
        <member name="F:Microsoft.Azure.WebJobs.Extensions.DurableTask.OverridableStates.NonRunningStates">
            <summary>
            Option to only start a new orchestrator instance with an existing instance Id when the existing
            instance is in a terminated, failed, or completed state.
            </summary>
        </member>
        <member name="T:Microsoft.Azure.WebJobs.Extensions.DurableTask.PurgeHistoryResult">
            <summary>
            Class to hold statistics about this execution of purge history.
            </summary>
        </member>
        <member name="M:Microsoft.Azure.WebJobs.Extensions.DurableTask.PurgeHistoryResult.#ctor(System.Int32)">
            <summary>
            Constructor for purge history statistics.
            </summary>
            <param name="instancesDeleted">Number of instances deleted.</param>
        </member>
        <member name="P:Microsoft.Azure.WebJobs.Extensions.DurableTask.PurgeHistoryResult.InstancesDeleted">
            <summary>
            Gets the number of deleted instances.
            </summary>
            <value>The number of deleted instances.</value>
        </member>
        <member name="T:Microsoft.Azure.WebJobs.Extensions.DurableTask.RetryOptions">
            <summary>
            Defines retry policies that can be passed as parameters to various operations.
            </summary>
        </member>
        <member name="M:Microsoft.Azure.WebJobs.Extensions.DurableTask.RetryOptions.#ctor(System.TimeSpan,System.Int32)">
            <summary>
            Creates a new instance RetryOptions with the supplied first retry and max attempts.
            </summary>
            <param name="firstRetryInterval">Timespan to wait for the first retry.</param>
            <param name="maxNumberOfAttempts">Max number of attempts to retry.</param>
            <exception cref="T:System.ArgumentException">
            The <paramref name="firstRetryInterval"/> value must be greater than <see cref="F:System.TimeSpan.Zero"/>.
            </exception>
        </member>
        <member name="P:Microsoft.Azure.WebJobs.Extensions.DurableTask.RetryOptions.FirstRetryInterval">
            <summary>
            Gets or sets the first retry interval.
            </summary>
            <value>
            The TimeSpan to wait for the first retries.
            </value>
        </member>
        <member name="P:Microsoft.Azure.WebJobs.Extensions.DurableTask.RetryOptions.MaxRetryInterval">
            <summary>
            Gets or sets the max retry interval.
            </summary>
            <value>
            The TimeSpan of the max retry interval, defaults to <see cref="F:System.TimeSpan.MaxValue"/>.
            </value>
        </member>
        <member name="P:Microsoft.Azure.WebJobs.Extensions.DurableTask.RetryOptions.BackoffCoefficient">
            <summary>
            Gets or sets the backoff coefficient.
            </summary>
            <value>
            The backoff coefficient used to determine rate of increase of backoff. Defaults to 1.
            </value>
        </member>
        <member name="P:Microsoft.Azure.WebJobs.Extensions.DurableTask.RetryOptions.RetryTimeout">
            <summary>
            Gets or sets the timeout for retries.
            </summary>
            <value>
            The TimeSpan timeout for retries, defaults to <see cref="F:System.TimeSpan.MaxValue"/>.
            </value>
        </member>
        <member name="P:Microsoft.Azure.WebJobs.Extensions.DurableTask.RetryOptions.MaxNumberOfAttempts">
            <summary>
            Gets or sets the max number of attempts.
            </summary>
            <value>
            The maximum number of retry attempts.
            </value>
        </member>
        <member name="P:Microsoft.Azure.WebJobs.Extensions.DurableTask.RetryOptions.Handle">
            <summary>
            Gets or sets a delegate to call on exception to determine if retries should proceed.
            </summary>
            <value>
            The delegate to handle exception to determie if retries should proceed.
            </value>
        </member>
        <member name="T:Microsoft.Azure.WebJobs.Extensions.DurableTask.StandardConnectionStringProvider">
            <summary>
            Connection string provider which resolves connection strings from the an standard application (Non WebJob).
            </summary>
        </member>
        <member name="M:Microsoft.Azure.WebJobs.Extensions.DurableTask.StandardConnectionStringProvider.#ctor(Microsoft.Extensions.Configuration.IConfiguration)">
            <summary>
            Initializes a new instance of the <see cref="T:Microsoft.Azure.WebJobs.Extensions.DurableTask.StandardConnectionStringProvider"/> class.
            </summary>
            <param name="configuration">A <see cref="T:Microsoft.Extensions.Configuration.IConfiguration"/> object provided by the application host.</param>
        </member>
        <member name="M:Microsoft.Azure.WebJobs.Extensions.DurableTask.StandardConnectionStringProvider.Resolve(System.String)">
            <summary>
            Looks up a connection string value given a name.
            </summary>
            <param name="connectionStringName">The name of the connection string.</param>
            <returns>Returns the resolved connection string value.</returns>
        </member>
        <member name="T:Microsoft.Azure.WebJobs.Extensions.DurableTask.StartOrchestrationArgs">
            <summary>
            Parameters for starting a new instance of an orchestration.
            </summary>
            <remarks>
            This class is primarily intended for use with <c>IAsyncCollector&lt;T&gt;</c>.
            </remarks>
        </member>
        <member name="M:Microsoft.Azure.WebJobs.Extensions.DurableTask.StartOrchestrationArgs.#ctor(System.String,System.Object)">
            <summary>
            Initializes a new instance of the <see cref="T:Microsoft.Azure.WebJobs.Extensions.DurableTask.StartOrchestrationArgs"/> class.
            </summary>
            <param name="functionName">The name of the orchestrator function to start.</param>
            <param name="input">The JSON-serializeable input for the orchestrator function.</param>
        </member>
        <member name="M:Microsoft.Azure.WebJobs.Extensions.DurableTask.StartOrchestrationArgs.#ctor">
            <summary>
            Initializes a new instance of the <see cref="T:Microsoft.Azure.WebJobs.Extensions.DurableTask.StartOrchestrationArgs"/> class.
            </summary>
        </member>
        <member name="P:Microsoft.Azure.WebJobs.Extensions.DurableTask.StartOrchestrationArgs.FunctionName">
            <summary>
            Gets or sets the name of the orchestrator function to start.
            </summary>
            <value>The name of the orchestrator function to start.</value>
        </member>
        <member name="P:Microsoft.Azure.WebJobs.Extensions.DurableTask.StartOrchestrationArgs.InstanceId">
            <summary>
            Gets or sets the instance ID to assign to the started orchestration.
            </summary>
            <remarks>
            If this property value is null (the default), then a randomly generated instance ID will be assigned automatically.
            </remarks>
            <value>The instance ID to assign.</value>
        </member>
        <member name="P:Microsoft.Azure.WebJobs.Extensions.DurableTask.StartOrchestrationArgs.Input">
            <summary>
            Gets or sets the JSON-serializeable input data for the orchestrator function.
            </summary>
            <value>JSON-serializeable input value for the orchestrator function.</value>
        </member>
        <member name="T:Microsoft.Azure.WebJobs.Extensions.DurableTask.StatusResponsePayload">
            <summary>
            Response for Orchestration Status Query.
            </summary>
        </member>
        <member name="P:Microsoft.Azure.WebJobs.Extensions.DurableTask.StatusResponsePayload.Name">
            <summary>
            Name.
            </summary>
        </member>
        <member name="P:Microsoft.Azure.WebJobs.Extensions.DurableTask.StatusResponsePayload.InstanceId">
            <summary>
            InstanceId.
            </summary>
        </member>
        <member name="P:Microsoft.Azure.WebJobs.Extensions.DurableTask.StatusResponsePayload.RuntimeStatus">
            <summary>
            Runtime status.
            </summary>
        </member>
        <member name="P:Microsoft.Azure.WebJobs.Extensions.DurableTask.StatusResponsePayload.Input">
            <summary>
            Input.
            </summary>
        </member>
        <member name="P:Microsoft.Azure.WebJobs.Extensions.DurableTask.StatusResponsePayload.CustomStatus">
            <summary>
            Custom status.
            </summary>
        </member>
        <member name="P:Microsoft.Azure.WebJobs.Extensions.DurableTask.StatusResponsePayload.Output">
            <summary>
            Output.
            </summary>
        </member>
        <member name="P:Microsoft.Azure.WebJobs.Extensions.DurableTask.StatusResponsePayload.CreatedTime">
            <summary>
            Created time value.
            </summary>
        </member>
        <member name="P:Microsoft.Azure.WebJobs.Extensions.DurableTask.StatusResponsePayload.LastUpdatedTime">
            <summary>
            Last updated time.
            </summary>
        </member>
        <member name="P:Microsoft.Azure.WebJobs.Extensions.DurableTask.StatusResponsePayload.HistoryEvents">
            <summary>
            JSON object representing history for an orchestration execution.
            </summary>
        </member>
        <member name="T:Microsoft.Azure.WebJobs.Extensions.DurableTask.ActivityTriggerAttribute">
            <summary>
            Trigger attribute used for durable activity functions.
            </summary>
        </member>
        <member name="P:Microsoft.Azure.WebJobs.Extensions.DurableTask.ActivityTriggerAttribute.Activity">
            <summary>
            Gets or sets the name of the activity function.
            </summary>
            <value>
            The name of the activity function or <c>null</c> to use the function name.
            </value>
        </member>
        <member name="T:Microsoft.Azure.WebJobs.Extensions.DurableTask.EntityTriggerAttribute">
            <summary>
            Trigger attribute used for durable entity functions.
            </summary>
        </member>
        <member name="P:Microsoft.Azure.WebJobs.Extensions.DurableTask.EntityTriggerAttribute.EntityName">
            <summary>
            Gets or sets the name of the entity.
            </summary>
            <remarks>
            If not specified, the function name is used as the name of the entity.
            </remarks>
            <value>
            The name of the entity or <c>null</c> to use the function name.
            </value>
        </member>
        <member name="T:Microsoft.Azure.WebJobs.Extensions.DurableTask.OrchestrationTriggerAttribute">
            <summary>
            Trigger attribute used for durable orchestrator functions.
            </summary>
        </member>
        <member name="P:Microsoft.Azure.WebJobs.Extensions.DurableTask.OrchestrationTriggerAttribute.Orchestration">
            <summary>
            Gets or sets the name of the orchestrator function.
            </summary>
            <remarks>
            If not specified, the function name is used as the name of the orchestration.
            </remarks>
            <value>
            The name of the orchestrator function or <c>null</c> to use the function name.
            </value>
        </member>
        <member name="T:Microsoft.Azure.WebJobs.Extensions.DurableTask.WebJobsConnectionStringProvider">
            <summary>
            Connection string provider which resolves connection strings from the WebJobs context.
            </summary>
        </member>
        <member name="M:Microsoft.Azure.WebJobs.Extensions.DurableTask.WebJobsConnectionStringProvider.Resolve(System.String)">
            <inheritdoc />
        </member>
    </members>
</doc><|MERGE_RESOLUTION|>--- conflicted
+++ resolved
@@ -2684,11 +2684,7 @@
             that we use to capture their data and log it in Linux App Service plans.
             </summary>
         </member>
-<<<<<<< HEAD
-        <member name="M:Microsoft.Azure.WebJobs.Extensions.DurableTask.EventSourceListener.#ctor(Microsoft.Azure.WebJobs.Extensions.DurableTask.LinuxAppServiceLogger,System.Boolean,Microsoft.Azure.WebJobs.Extensions.DurableTask.EndToEndTraceHelper)">
-=======
         <member name="M:Microsoft.Azure.WebJobs.Extensions.DurableTask.EventSourceListener.#ctor(Microsoft.Azure.WebJobs.Extensions.DurableTask.LinuxAppServiceLogger,System.Boolean,Microsoft.Azure.WebJobs.Extensions.DurableTask.EndToEndTraceHelper,System.String)">
->>>>>>> fd17324d
             <summary>
             Create an EventSourceListener to capture and log Durable EventSource
             data in Linux.
@@ -2696,10 +2692,7 @@
             <param name="logger">A LinuxAppService logger configured for the current linux host.</param>
             <param name="enableVerbose">If true, durableTask.Core verbose logs are enabled. The opposite if false.</param>
             <param name="traceHelper">A tracing client to log exceptions.</param>
-<<<<<<< HEAD
-=======
             <param name="durabilityProviderEventSourceName">The durability provider's event source name.</param>
->>>>>>> fd17324d
         </member>
         <member name="M:Microsoft.Azure.WebJobs.Extensions.DurableTask.EventSourceListener.OnEventSourceCreated(System.Diagnostics.Tracing.EventSource)">
             <summary>
