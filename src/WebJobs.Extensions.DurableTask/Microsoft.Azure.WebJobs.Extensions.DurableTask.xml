<?xml version="1.0"?>
<doc>
    <assembly>
        <name>Microsoft.Azure.WebJobs.Extensions.DurableTask</name>
    </assembly>
    <members>
        <member name="T:Microsoft.Azure.WebJobs.Extensions.DurableTask.AzureStorageDurabilityProvider">
            <summary>
            The Azure Storage implementation of additional methods not required by IOrchestrationService.
            </summary>
        </member>
        <member name="P:Microsoft.Azure.WebJobs.Extensions.DurableTask.AzureStorageDurabilityProvider.ConnectionName">
            <summary>
            The app setting containing the Azure Storage connection string.
            </summary>
        </member>
        <member name="M:Microsoft.Azure.WebJobs.Extensions.DurableTask.AzureStorageDurabilityProvider.GetAllOrchestrationStates(System.Threading.CancellationToken)">
            <inheritdoc/>
        </member>
        <member name="M:Microsoft.Azure.WebJobs.Extensions.DurableTask.AzureStorageDurabilityProvider.GetOrchestrationStateWithInputsAsync(System.String,System.Boolean)">
            <inheritdoc/>
        </member>
        <member name="M:Microsoft.Azure.WebJobs.Extensions.DurableTask.AzureStorageDurabilityProvider.RewindAsync(System.String,System.String)">
            <inheritdoc/>
        </member>
        <member name="M:Microsoft.Azure.WebJobs.Extensions.DurableTask.AzureStorageDurabilityProvider.GetAllOrchestrationStatesWithFilters(System.DateTime,System.Nullable{System.DateTime},System.Collections.Generic.IEnumerable{Microsoft.Azure.WebJobs.Extensions.DurableTask.OrchestrationRuntimeStatus},System.Threading.CancellationToken)">
            <inheritdoc/>
        </member>
        <member name="M:Microsoft.Azure.WebJobs.Extensions.DurableTask.AzureStorageDurabilityProvider.RetrieveSerializedEntityState(Microsoft.Azure.WebJobs.Extensions.DurableTask.EntityId,Newtonsoft.Json.JsonSerializerSettings)">
            <inheritdoc/>
        </member>
        <member name="M:Microsoft.Azure.WebJobs.Extensions.DurableTask.AzureStorageDurabilityProvider.PurgeInstanceHistoryByInstanceId(System.String)">
            <inheritdoc/>
        </member>
        <member name="M:Microsoft.Azure.WebJobs.Extensions.DurableTask.AzureStorageDurabilityProvider.PurgeHistoryByFilters(System.DateTime,System.Nullable{System.DateTime},System.Collections.Generic.IEnumerable{DurableTask.Core.OrchestrationStatus})">
            <inheritdoc/>
        </member>
        <member name="M:Microsoft.Azure.WebJobs.Extensions.DurableTask.AzureStorageDurabilityProvider.GetOrchestrationStateWithPagination(Microsoft.Azure.WebJobs.Extensions.DurableTask.OrchestrationStatusQueryCondition,System.Threading.CancellationToken)">
            <inheritdoc/>
        </member>
        <member name="M:Microsoft.Azure.WebJobs.Extensions.DurableTask.AzureStorageDurabilityProvider.MakeCurrentAppPrimaryAsync">
            <inheritdoc/>
        </member>
        <member name="M:Microsoft.Azure.WebJobs.Extensions.DurableTask.AzureStorageDurabilityProvider.TryGetScaleMonitor(System.String,System.String,System.String,System.String,Microsoft.Azure.WebJobs.Host.Scale.IScaleMonitor@)">
            <inheritdoc/>
        </member>
        <member name="P:Microsoft.Azure.WebJobs.Extensions.DurableTask.BindingHelper.OrchestrationClientInputData.RpcBaseUrl">
            <summary>
            The URL used by the client binding object to use when calling back into
            the extension. For the original out-of-proc implementation, this is a simple
            HTTP endpoint. For out-of-proc "v2" (middelware passthrough), this is a gRPC endpoint.
            </summary>
        </member>
        <member name="T:Microsoft.Azure.WebJobs.Extensions.DurableTask.CleanEntityStorageResult">
            <summary>
            The result of a clean entity storage operation.
            </summary>
        </member>
        <member name="F:Microsoft.Azure.WebJobs.Extensions.DurableTask.CleanEntityStorageResult.NumberOfOrphanedLocksRemoved">
            <summary>
            The number of orphaned locks that were removed.
            </summary>
        </member>
        <member name="F:Microsoft.Azure.WebJobs.Extensions.DurableTask.CleanEntityStorageResult.NumberOfEmptyEntitiesRemoved">
            <summary>
            The number of entities whose metadata was removed from storage.
            </summary>
        </member>
        <member name="T:Microsoft.Azure.WebJobs.Extensions.DurableTask.DurableActivityContext">
            <summary>
            The default parameter type for activity functions.
            </summary>
        </member>
        <member name="P:Microsoft.Azure.WebJobs.Extensions.DurableTask.DurableActivityContext.Microsoft#Azure#WebJobs#Extensions#DurableTask#IDurableActivityContext#InstanceId">
            <inheritdoc />
        </member>
        <member name="P:Microsoft.Azure.WebJobs.Extensions.DurableTask.DurableActivityContext.Microsoft#Azure#WebJobs#Extensions#DurableTask#IDurableActivityContext#Name">
            <inheritdoc />
        </member>
        <member name="M:Microsoft.Azure.WebJobs.Extensions.DurableTask.DurableActivityContext.GetRawInput">
            <summary>
            Returns the input of the task activity in its raw JSON string value.
            </summary>
            <returns>
            The raw JSON-formatted activity input as a string value.
            </returns>
        </member>
        <member name="M:Microsoft.Azure.WebJobs.Extensions.DurableTask.DurableActivityContext.GetInputAsJson">
            <summary>
            Gets the input of the current activity function instance as a <c>JToken</c>.
            </summary>
            <returns>
            The parsed <c>JToken</c> representation of the activity input.
            </returns>
        </member>
        <member name="M:Microsoft.Azure.WebJobs.Extensions.DurableTask.DurableActivityContext.Microsoft#Azure#WebJobs#Extensions#DurableTask#IDurableActivityContext#GetInput``1">
            <inheritdoc />
        </member>
        <member name="M:Microsoft.Azure.WebJobs.Extensions.DurableTask.DurableActivityContext.SetOutput(System.Object)">
            <summary>
            Sets the JSON-serializeable output of the activity function.
            </summary>
            <remarks>
            If this method is not called explicitly, the return value of the activity function is used as the output.
            </remarks>
            <param name="output">
            The JSON-serializeable value to use as the activity function output.
            </param>
        </member>
        <member name="T:Microsoft.Azure.WebJobs.Extensions.DurableTask.DurableClient">
            <summary>
            Client for starting, querying, terminating, and raising events to orchestration instances.
            </summary>
        </member>
        <member name="P:Microsoft.Azure.WebJobs.Extensions.DurableTask.DurableClient.Microsoft#Azure#WebJobs#Extensions#DurableTask#IDurableOrchestrationClient#TaskHubName">
            <inheritdoc />
        </member>
        <member name="M:Microsoft.Azure.WebJobs.Extensions.DurableTask.DurableClient.ToString">
            <inheritdoc/>
        </member>
        <member name="M:Microsoft.Azure.WebJobs.Extensions.DurableTask.DurableClient.Microsoft#Azure#WebJobs#Extensions#DurableTask#IDurableOrchestrationClient#CreateCheckStatusResponse(System.Net.Http.HttpRequestMessage,System.String,System.Boolean)">
            <inheritdoc />
        </member>
        <member name="M:Microsoft.Azure.WebJobs.Extensions.DurableTask.DurableClient.Microsoft#Azure#WebJobs#Extensions#DurableTask#IDurableOrchestrationClient#CreateCheckStatusResponse(Microsoft.AspNetCore.Http.HttpRequest,System.String,System.Boolean)">
            <inheritdoc />
        </member>
        <member name="M:Microsoft.Azure.WebJobs.Extensions.DurableTask.DurableClient.Microsoft#Azure#WebJobs#Extensions#DurableTask#IDurableOrchestrationClient#CreateHttpManagementPayload(System.String)">
            <inheritdoc />
        </member>
        <member name="M:Microsoft.Azure.WebJobs.Extensions.DurableTask.DurableClient.Microsoft#Azure#WebJobs#Extensions#DurableTask#IDurableOrchestrationClient#WaitForCompletionOrCreateCheckStatusResponseAsync(System.Net.Http.HttpRequestMessage,System.String,System.Nullable{System.TimeSpan},System.Nullable{System.TimeSpan},System.Boolean)">
            <inheritdoc />
        </member>
        <member name="M:Microsoft.Azure.WebJobs.Extensions.DurableTask.DurableClient.Microsoft#Azure#WebJobs#Extensions#DurableTask#IDurableOrchestrationClient#WaitForCompletionOrCreateCheckStatusResponseAsync(Microsoft.AspNetCore.Http.HttpRequest,System.String,System.Nullable{System.TimeSpan},System.Nullable{System.TimeSpan},System.Boolean)">
            <inheritdoc />
        </member>
        <member name="M:Microsoft.Azure.WebJobs.Extensions.DurableTask.DurableClient.Microsoft#Azure#WebJobs#Extensions#DurableTask#IDurableOrchestrationClient#StartNewAsync``1(System.String,System.String,``0)">
            <inheritdoc />
        </member>
        <member name="M:Microsoft.Azure.WebJobs.Extensions.DurableTask.DurableClient.Microsoft#Azure#WebJobs#Extensions#DurableTask#IDurableOrchestrationClient#RaiseEventAsync(System.String,System.String,System.Object)">
            <inheritdoc />
        </member>
        <member name="M:Microsoft.Azure.WebJobs.Extensions.DurableTask.DurableClient.Microsoft#Azure#WebJobs#Extensions#DurableTask#IDurableOrchestrationClient#RaiseEventAsync(System.String,System.String,System.String,System.Object,System.String)">
            <inheritdoc />
        </member>
        <member name="M:Microsoft.Azure.WebJobs.Extensions.DurableTask.DurableClient.Microsoft#Azure#WebJobs#Extensions#DurableTask#IDurableEntityClient#SignalEntityAsync(Microsoft.Azure.WebJobs.Extensions.DurableTask.EntityId,System.String,System.Object,System.String,System.String)">
            <inheritdoc />
        </member>
        <member name="M:Microsoft.Azure.WebJobs.Extensions.DurableTask.DurableClient.Microsoft#Azure#WebJobs#Extensions#DurableTask#IDurableEntityClient#SignalEntityAsync(Microsoft.Azure.WebJobs.Extensions.DurableTask.EntityId,System.DateTime,System.String,System.Object,System.String,System.String)">
            <inheritdoc />
        </member>
        <member name="M:Microsoft.Azure.WebJobs.Extensions.DurableTask.DurableClient.Microsoft#Azure#WebJobs#Extensions#DurableTask#IDurableOrchestrationClient#TerminateAsync(System.String,System.String)">
            <inheritdoc />
        </member>
        <member name="M:Microsoft.Azure.WebJobs.Extensions.DurableTask.DurableClient.Microsoft#Azure#WebJobs#Extensions#DurableTask#IDurableOrchestrationClient#RewindAsync(System.String,System.String)">
            <inheritdoc />
        </member>
        <member name="M:Microsoft.Azure.WebJobs.Extensions.DurableTask.DurableClient.Microsoft#Azure#WebJobs#Extensions#DurableTask#IDurableOrchestrationClient#GetStatusAsync(System.String,System.Boolean,System.Boolean,System.Boolean)">
            <inheritdoc />
        </member>
        <member name="M:Microsoft.Azure.WebJobs.Extensions.DurableTask.DurableClient.Microsoft#Azure#WebJobs#Extensions#DurableTask#IDurableOrchestrationClient#GetStatusAsync(System.Collections.Generic.IEnumerable{System.String},System.Boolean,System.Boolean,System.Boolean)">
            <inheritdoc />
        </member>
        <member name="M:Microsoft.Azure.WebJobs.Extensions.DurableTask.DurableClient.Microsoft#Azure#WebJobs#Extensions#DurableTask#IDurableOrchestrationClient#GetStatusAsync(System.Nullable{System.DateTime},System.Nullable{System.DateTime},System.Collections.Generic.IEnumerable{Microsoft.Azure.WebJobs.Extensions.DurableTask.OrchestrationRuntimeStatus},System.Threading.CancellationToken)">
            <inheritdoc />
        </member>
        <member name="M:Microsoft.Azure.WebJobs.Extensions.DurableTask.DurableClient.Microsoft#Azure#WebJobs#Extensions#DurableTask#IDurableOrchestrationClient#PurgeInstanceHistoryAsync(System.String)">
            <inheritdoc />
        </member>
        <member name="M:Microsoft.Azure.WebJobs.Extensions.DurableTask.DurableClient.Microsoft#Azure#WebJobs#Extensions#DurableTask#IDurableOrchestrationClient#PurgeInstanceHistoryAsync(System.DateTime,System.Nullable{System.DateTime},System.Collections.Generic.IEnumerable{DurableTask.Core.OrchestrationStatus})">
            <inheritdoc />
        </member>
        <member name="M:Microsoft.Azure.WebJobs.Extensions.DurableTask.DurableClient.Microsoft#Azure#WebJobs#Extensions#DurableTask#IDurableOrchestrationClient#ListInstancesAsync(Microsoft.Azure.WebJobs.Extensions.DurableTask.OrchestrationStatusQueryCondition,System.Threading.CancellationToken)">
            <inheritdoc />
        </member>
        <member name="M:Microsoft.Azure.WebJobs.Extensions.DurableTask.DurableClient.Microsoft#Azure#WebJobs#Extensions#DurableTask#IDurableEntityClient#ListEntitiesAsync(Microsoft.Azure.WebJobs.Extensions.DurableTask.EntityQuery,System.Threading.CancellationToken)">
            <inheritdoc />
        </member>
        <member name="M:Microsoft.Azure.WebJobs.Extensions.DurableTask.DurableClient.Microsoft#Azure#WebJobs#Extensions#DurableTask#IDurableEntityClient#CleanEntityStorageAsync(System.Boolean,System.Boolean,System.Threading.CancellationToken)">
            <inheritdoc />
        </member>
        <member name="M:Microsoft.Azure.WebJobs.Extensions.DurableTask.DurableClient.Microsoft#Azure#WebJobs#Extensions#DurableTask#IDurableOrchestrationClient#StartNewAsync(System.String,System.String)">
            <inheritdoc/>
        </member>
        <member name="M:Microsoft.Azure.WebJobs.Extensions.DurableTask.DurableClient.Microsoft#Azure#WebJobs#Extensions#DurableTask#IDurableOrchestrationClient#StartNewAsync``1(System.String,``0)">
            <inheritdoc/>
        </member>
        <member name="M:Microsoft.Azure.WebJobs.Extensions.DurableTask.DurableClient.Microsoft#Azure#WebJobs#Extensions#DurableTask#IDurableEntityClient#SignalEntityAsync``1(System.String,System.Action{``0})">
            <inheritdoc/>
        </member>
        <member name="M:Microsoft.Azure.WebJobs.Extensions.DurableTask.DurableClient.Microsoft#Azure#WebJobs#Extensions#DurableTask#IDurableEntityClient#SignalEntityAsync``1(System.String,System.DateTime,System.Action{``0})">
            <inheritdoc/>
        </member>
        <member name="M:Microsoft.Azure.WebJobs.Extensions.DurableTask.DurableClient.Microsoft#Azure#WebJobs#Extensions#DurableTask#IDurableEntityClient#SignalEntityAsync``1(Microsoft.Azure.WebJobs.Extensions.DurableTask.EntityId,System.Action{``0})">
            <inheritdoc/>
        </member>
        <member name="M:Microsoft.Azure.WebJobs.Extensions.DurableTask.DurableClient.Microsoft#Azure#WebJobs#Extensions#DurableTask#IDurableEntityClient#SignalEntityAsync``1(Microsoft.Azure.WebJobs.Extensions.DurableTask.EntityId,System.DateTime,System.Action{``0})">
            <inheritdoc/>
        </member>
        <member name="M:Microsoft.Azure.WebJobs.Extensions.DurableTask.DurableClient.Microsoft#Azure#WebJobs#Extensions#DurableTask#IDurableOrchestrationClient#MakeCurrentAppPrimaryAsync">
            <inheritdoc/>
        </member>
        <member name="T:Microsoft.Azure.WebJobs.Extensions.DurableTask.ContextImplementations.DurableClientFactory">
            <summary>
                Factory class to create Durable Client to start works outside an azure function context.
            </summary>
        </member>
        <member name="M:Microsoft.Azure.WebJobs.Extensions.DurableTask.ContextImplementations.DurableClientFactory.#ctor(Microsoft.Extensions.Options.IOptions{Microsoft.Azure.WebJobs.Extensions.DurableTask.Options.DurableClientOptions},Microsoft.Extensions.Options.IOptions{Microsoft.Azure.WebJobs.Extensions.DurableTask.DurableTaskOptions},Microsoft.Azure.WebJobs.Extensions.DurableTask.IDurabilityProviderFactory,Microsoft.Extensions.Logging.ILoggerFactory,Microsoft.Azure.WebJobs.Extensions.DurableTask.IMessageSerializerSettingsFactory)">
            <summary>
                Initializes a new instance of the <see cref="T:Microsoft.Azure.WebJobs.Extensions.DurableTask.ContextImplementations.DurableClientFactory"/> class.
            </summary>
            <param name="defaultDurableClientOptions">Default Options to Build Durable Clients.</param>
            <param name="orchestrationServiceFactory">The factory used to create orchestration service based on the configured storage provider.</param>
            <param name="loggerFactory">The logger factory used for extension-specific logging and orchestration tracking.</param>
            <param name="durableTaskOptions">The configuration options for this extension.</param>
            <param name="messageSerializerSettingsFactory">The factory used to create <see cref="T:Newtonsoft.Json.JsonSerializerSettings"/> for message settings.</param>
        </member>
        <member name="M:Microsoft.Azure.WebJobs.Extensions.DurableTask.ContextImplementations.DurableClientFactory.CreateClient(Microsoft.Azure.WebJobs.Extensions.DurableTask.Options.DurableClientOptions)">
            <summary>
            Gets a <see cref="T:Microsoft.Azure.WebJobs.Extensions.DurableTask.IDurableClient"/> using configuration from a <see cref="T:Microsoft.Azure.WebJobs.Extensions.DurableTask.Options.DurableClientOptions"/> instance.
            </summary>
            <param name="durableClientOptions">options containing the client configuration parameters.</param>
            <returns>Returns a <see cref="T:Microsoft.Azure.WebJobs.Extensions.DurableTask.IDurableClient"/> instance. The returned instance may be a cached instance.</returns>
        </member>
        <member name="M:Microsoft.Azure.WebJobs.Extensions.DurableTask.ContextImplementations.DurableClientFactory.CreateClient">
            <summary>
            Gets a <see cref="T:Microsoft.Azure.WebJobs.Extensions.DurableTask.IDurableClient"/> using configuration from a <see cref="T:Microsoft.Azure.WebJobs.Extensions.DurableTask.Options.DurableClientOptions"/> instance.
            </summary>
            <returns>Returns a <see cref="T:Microsoft.Azure.WebJobs.Extensions.DurableTask.IDurableClient"/> instance. The returned instance may be a cached instance.</returns>
        </member>
        <member name="M:Microsoft.Azure.WebJobs.Extensions.DurableTask.ContextImplementations.DurableClientFactory.Dispose">
            <inheritdoc />
        </member>
        <member name="T:Microsoft.Azure.WebJobs.Extensions.DurableTask.ContextImplementations.IDurableClientFactory">
            <summary>
                Factory class to create Durable Client to start works outside an azure function context.
            </summary>
        </member>
        <member name="M:Microsoft.Azure.WebJobs.Extensions.DurableTask.ContextImplementations.IDurableClientFactory.CreateClient(Microsoft.Azure.WebJobs.Extensions.DurableTask.Options.DurableClientOptions)">
            <summary>
            Gets a <see cref="T:Microsoft.Azure.WebJobs.Extensions.DurableTask.IDurableClient"/> using configuration from a <see cref="T:Microsoft.Azure.WebJobs.Extensions.DurableTask.Options.DurableClientOptions"/> instance.
            </summary>
            <param name="durableClientOptions">options containing the client configuration parameters.</param>
            <returns>Returns a <see cref="T:Microsoft.Azure.WebJobs.Extensions.DurableTask.IDurableClient"/> instance. The returned instance may be a cached instance.</returns>
        </member>
        <member name="M:Microsoft.Azure.WebJobs.Extensions.DurableTask.ContextImplementations.IDurableClientFactory.CreateClient">
            <summary>
            Gets a <see cref="T:Microsoft.Azure.WebJobs.Extensions.DurableTask.IDurableClient"/> using configuration from a <see cref="T:Microsoft.Azure.WebJobs.Extensions.DurableTask.Options.DurableClientOptions"/> instance.
            </summary>
            <returns>Returns a <see cref="T:Microsoft.Azure.WebJobs.Extensions.DurableTask.IDurableClient"/> instance. The returned instance may be a cached instance.</returns>
        </member>
        <member name="T:Microsoft.Azure.WebJobs.Extensions.DurableTask.DurableCommonContext">
            <summary>
            Common functionality used by both <see cref="T:Microsoft.Azure.WebJobs.Extensions.DurableTask.DurableOrchestrationContext"/>
            and <see cref="T:Microsoft.Azure.WebJobs.Extensions.DurableTask.DurableEntityContext"/>.
            </summary>
        </member>
        <member name="T:Microsoft.Azure.WebJobs.Extensions.DurableTask.DurableEntityContext">
            <summary>
            Context object passed to application code executing entity operations.
            </summary>
        </member>
        <member name="M:Microsoft.Azure.WebJobs.Extensions.DurableTask.DurableEntityContext.Microsoft#Azure#WebJobs#Extensions#DurableTask#IDurableEntityContext#SignalEntity``1(System.String,System.Action{``0})">
            <inheritdoc/>
        </member>
        <member name="M:Microsoft.Azure.WebJobs.Extensions.DurableTask.DurableEntityContext.Microsoft#Azure#WebJobs#Extensions#DurableTask#IDurableEntityContext#SignalEntity``1(System.String,System.DateTime,System.Action{``0})">
            <inheritdoc/>
        </member>
        <member name="M:Microsoft.Azure.WebJobs.Extensions.DurableTask.DurableEntityContext.Microsoft#Azure#WebJobs#Extensions#DurableTask#IDurableEntityContext#SignalEntity``1(Microsoft.Azure.WebJobs.Extensions.DurableTask.EntityId,System.Action{``0})">
            <inheritdoc/>
        </member>
        <member name="T:Microsoft.Azure.WebJobs.Extensions.DurableTask.DurableOrchestrationContext">
            <summary>
            Parameter data for orchestration bindings that can be used to schedule function-based activities.
            </summary>
        </member>
        <member name="P:Microsoft.Azure.WebJobs.Extensions.DurableTask.DurableOrchestrationContext.Microsoft#Azure#WebJobs#Extensions#DurableTask#IDurableOrchestrationContext#CurrentUtcDateTime">
            <inheritdoc/>
        </member>
        <member name="P:Microsoft.Azure.WebJobs.Extensions.DurableTask.DurableOrchestrationContext.Microsoft#Azure#WebJobs#Extensions#DurableTask#IDurableOrchestrationContext#IsReplaying">
            <inheritdoc/>
        </member>
        <member name="P:Microsoft.Azure.WebJobs.Extensions.DurableTask.DurableOrchestrationContext.Microsoft#Azure#WebJobs#Extensions#DurableTask#IDurableOrchestrationContext#Name">
            <inheritdoc />
        </member>
        <member name="P:Microsoft.Azure.WebJobs.Extensions.DurableTask.DurableOrchestrationContext.Microsoft#Azure#WebJobs#Extensions#DurableTask#IDurableOrchestrationContext#InstanceId">
            <inheritdoc />
        </member>
        <member name="P:Microsoft.Azure.WebJobs.Extensions.DurableTask.DurableOrchestrationContext.Microsoft#Azure#WebJobs#Extensions#DurableTask#IDurableOrchestrationContext#ParentInstanceId">
            <inheritdoc />
        </member>
        <member name="M:Microsoft.Azure.WebJobs.Extensions.DurableTask.DurableOrchestrationContext.GetRawInput">
            <summary>
            Returns the orchestrator function input as a raw JSON string value.
            </summary>
            <returns>
            The raw JSON-formatted orchestrator function input.
            </returns>
        </member>
        <member name="M:Microsoft.Azure.WebJobs.Extensions.DurableTask.DurableOrchestrationContext.GetInputAsJson">
            <summary>
            Gets the input of the current orchestrator function instance as a <c>JToken</c>.
            </summary>
            <returns>
            The parsed <c>JToken</c> representation of the orchestrator function input.
            </returns>
        </member>
        <member name="M:Microsoft.Azure.WebJobs.Extensions.DurableTask.DurableOrchestrationContext.Microsoft#Azure#WebJobs#Extensions#DurableTask#IDurableOrchestrationContext#GetInput``1">
            <inheritdoc />
        </member>
        <member name="M:Microsoft.Azure.WebJobs.Extensions.DurableTask.DurableOrchestrationContext.SetOutput(System.Object)">
            <summary>
            Sets the JSON-serializeable output of the current orchestrator function.
            </summary>
            <remarks>
            If this method is not called explicitly, the return value of the orchestrator function is used as the output.
            </remarks>
            <param name="output">The JSON-serializeable value to use as the orchestrator function output.</param>
        </member>
        <member name="M:Microsoft.Azure.WebJobs.Extensions.DurableTask.DurableOrchestrationContext.Microsoft#Azure#WebJobs#Extensions#DurableTask#IDurableOrchestrationContext#SetCustomStatus(System.Object)">
            <inheritdoc />
        </member>
        <member name="M:Microsoft.Azure.WebJobs.Extensions.DurableTask.DurableOrchestrationContext.Microsoft#Azure#WebJobs#Extensions#DurableTask#IDurableOrchestrationContext#CallSubOrchestratorAsync``1(System.String,System.String,System.Object)">
            <inheritdoc />
        </member>
        <member name="M:Microsoft.Azure.WebJobs.Extensions.DurableTask.DurableOrchestrationContext.Microsoft#Azure#WebJobs#Extensions#DurableTask#IDurableOrchestrationContext#CallSubOrchestratorWithRetryAsync``1(System.String,Microsoft.Azure.WebJobs.Extensions.DurableTask.RetryOptions,System.String,System.Object)">
            <inheritdoc />
        </member>
        <member name="M:Microsoft.Azure.WebJobs.Extensions.DurableTask.DurableOrchestrationContext.Microsoft#Azure#WebJobs#Extensions#DurableTask#IDurableOrchestrationContext#CreateTimer``1(System.DateTime,``0,System.Threading.CancellationToken)">
            <inheritdoc />
        </member>
        <member name="M:Microsoft.Azure.WebJobs.Extensions.DurableTask.DurableOrchestrationContext.Microsoft#Azure#WebJobs#Extensions#DurableTask#IDurableOrchestrationContext#WaitForExternalEvent``1(System.String)">
            <inheritdoc />
        </member>
        <member name="M:Microsoft.Azure.WebJobs.Extensions.DurableTask.DurableOrchestrationContext.Microsoft#Azure#WebJobs#Extensions#DurableTask#IDurableOrchestrationContext#WaitForExternalEvent``1(System.String,System.TimeSpan,System.Threading.CancellationToken)">
            <inheritdoc/>
        </member>
        <member name="M:Microsoft.Azure.WebJobs.Extensions.DurableTask.DurableOrchestrationContext.Microsoft#Azure#WebJobs#Extensions#DurableTask#IDurableOrchestrationContext#WaitForExternalEvent``1(System.String,System.TimeSpan,``0,System.Threading.CancellationToken)">
            <inheritdoc/>
        </member>
        <member name="M:Microsoft.Azure.WebJobs.Extensions.DurableTask.DurableOrchestrationContext.Microsoft#Azure#WebJobs#Extensions#DurableTask#IDurableOrchestrationContext#CallActivityAsync``1(System.String,System.Object)">
            <inheritdoc />
        </member>
        <member name="M:Microsoft.Azure.WebJobs.Extensions.DurableTask.DurableOrchestrationContext.Microsoft#Azure#WebJobs#Extensions#DurableTask#IDurableOrchestrationContext#CallActivityWithRetryAsync``1(System.String,Microsoft.Azure.WebJobs.Extensions.DurableTask.RetryOptions,System.Object)">
            <inheritdoc />
        </member>
        <member name="M:Microsoft.Azure.WebJobs.Extensions.DurableTask.DurableOrchestrationContext.Microsoft#Azure#WebJobs#Extensions#DurableTask#IDurableOrchestrationContext#IsLocked(System.Collections.Generic.IReadOnlyList{Microsoft.Azure.WebJobs.Extensions.DurableTask.EntityId}@)">
            <inheritdoc/>
        </member>
        <member name="M:Microsoft.Azure.WebJobs.Extensions.DurableTask.DurableOrchestrationContext.Microsoft#Azure#WebJobs#Extensions#DurableTask#IDurableOrchestrationContext#NewGuid">
            <inheritdoc/>
        </member>
        <member name="M:Microsoft.Azure.WebJobs.Extensions.DurableTask.DurableOrchestrationContext.Microsoft#Azure#WebJobs#Extensions#DurableTask#IDurableOrchestrationContext#SignalEntity(Microsoft.Azure.WebJobs.Extensions.DurableTask.EntityId,System.String,System.Object)">
            <inheritdoc/>
        </member>
        <member name="M:Microsoft.Azure.WebJobs.Extensions.DurableTask.DurableOrchestrationContext.Microsoft#Azure#WebJobs#Extensions#DurableTask#IDurableOrchestrationContext#SignalEntity(Microsoft.Azure.WebJobs.Extensions.DurableTask.EntityId,System.DateTime,System.String,System.Object)">
            <inheritdoc/>
        </member>
        <member name="M:Microsoft.Azure.WebJobs.Extensions.DurableTask.DurableOrchestrationContext.Microsoft#Azure#WebJobs#Extensions#DurableTask#IDurableOrchestrationContext#StartNewOrchestration(System.String,System.Object,System.String)">
            <inheritdoc/>
        </member>
        <member name="M:Microsoft.Azure.WebJobs.Extensions.DurableTask.DurableOrchestrationContext.Microsoft#Azure#WebJobs#Extensions#DurableTask#IDurableOrchestrationContext#ContinueAsNew(System.Object,System.Boolean)">
            <inheritdoc />
        </member>
        <member name="M:Microsoft.Azure.WebJobs.Extensions.DurableTask.DurableOrchestrationContext.Microsoft#Azure#WebJobs#Extensions#DurableTask#IDurableOrchestrationContext#CallEntityAsync``1(Microsoft.Azure.WebJobs.Extensions.DurableTask.EntityId,System.String,System.Object)">
            <inheritdoc/>
        </member>
        <member name="M:Microsoft.Azure.WebJobs.Extensions.DurableTask.DurableOrchestrationContext.Microsoft#Azure#WebJobs#Extensions#DurableTask#IDurableOrchestrationContext#CallEntityAsync(Microsoft.Azure.WebJobs.Extensions.DurableTask.EntityId,System.String,System.Object)">
            <inheritdoc/>
        </member>
        <member name="M:Microsoft.Azure.WebJobs.Extensions.DurableTask.DurableOrchestrationContext.Microsoft#Azure#WebJobs#Extensions#DurableTask#IDurableOrchestrationContext#LockAsync(Microsoft.Azure.WebJobs.Extensions.DurableTask.EntityId[])">
            <inheritdoc/>
        </member>
        <member name="M:Microsoft.Azure.WebJobs.Extensions.DurableTask.DurableOrchestrationContext.Microsoft#Azure#WebJobs#Extensions#DurableTask#IDurableOrchestrationContext#CallEntityAsync``1(Microsoft.Azure.WebJobs.Extensions.DurableTask.EntityId,System.String)">
            <inheritdoc/>
        </member>
        <member name="M:Microsoft.Azure.WebJobs.Extensions.DurableTask.DurableOrchestrationContext.Microsoft#Azure#WebJobs#Extensions#DurableTask#IDurableOrchestrationContext#CallEntityAsync(Microsoft.Azure.WebJobs.Extensions.DurableTask.EntityId,System.String)">
            <inheritdoc/>
        </member>
        <member name="M:Microsoft.Azure.WebJobs.Extensions.DurableTask.DurableOrchestrationContext.Microsoft#Azure#WebJobs#Extensions#DurableTask#IDurableOrchestrationContext#CallSubOrchestratorAsync(System.String,System.Object)">
            <inheritdoc/>
        </member>
        <member name="M:Microsoft.Azure.WebJobs.Extensions.DurableTask.DurableOrchestrationContext.Microsoft#Azure#WebJobs#Extensions#DurableTask#IDurableOrchestrationContext#CallSubOrchestratorAsync(System.String,System.String,System.Object)">
            <inheritdoc/>
        </member>
        <member name="M:Microsoft.Azure.WebJobs.Extensions.DurableTask.DurableOrchestrationContext.Microsoft#Azure#WebJobs#Extensions#DurableTask#IDurableOrchestrationContext#CallSubOrchestratorWithRetryAsync(System.String,Microsoft.Azure.WebJobs.Extensions.DurableTask.RetryOptions,System.Object)">
            <inheritdoc/>
        </member>
        <member name="M:Microsoft.Azure.WebJobs.Extensions.DurableTask.DurableOrchestrationContext.Microsoft#Azure#WebJobs#Extensions#DurableTask#IDurableOrchestrationContext#CallSubOrchestratorWithRetryAsync(System.String,Microsoft.Azure.WebJobs.Extensions.DurableTask.RetryOptions,System.String,System.Object)">
            <inheritdoc/>
        </member>
        <member name="M:Microsoft.Azure.WebJobs.Extensions.DurableTask.DurableOrchestrationContext.Microsoft#Azure#WebJobs#Extensions#DurableTask#IDurableOrchestrationContext#CallSubOrchestratorWithRetryAsync``1(System.String,Microsoft.Azure.WebJobs.Extensions.DurableTask.RetryOptions,System.Object)">
            <inheritdoc/>
        </member>
        <member name="M:Microsoft.Azure.WebJobs.Extensions.DurableTask.DurableOrchestrationContext.Microsoft#Azure#WebJobs#Extensions#DurableTask#IDurableOrchestrationContext#CreateTimer(System.DateTime,System.Threading.CancellationToken)">
            <inheritdoc/>
        </member>
        <member name="M:Microsoft.Azure.WebJobs.Extensions.DurableTask.DurableOrchestrationContext.Microsoft#Azure#WebJobs#Extensions#DurableTask#IDurableOrchestrationContext#WaitForExternalEvent(System.String)">
            <inheritdoc/>
        </member>
        <member name="M:Microsoft.Azure.WebJobs.Extensions.DurableTask.DurableOrchestrationContext.Microsoft#Azure#WebJobs#Extensions#DurableTask#IDurableOrchestrationContext#WaitForExternalEvent(System.String,System.TimeSpan,System.Threading.CancellationToken)">
            <inheritdoc/>
        </member>
        <member name="M:Microsoft.Azure.WebJobs.Extensions.DurableTask.DurableOrchestrationContext.Microsoft#Azure#WebJobs#Extensions#DurableTask#IDurableOrchestrationContext#CallActivityAsync(System.String,System.Object)">
            <inheritdoc/>
        </member>
        <member name="M:Microsoft.Azure.WebJobs.Extensions.DurableTask.DurableOrchestrationContext.Microsoft#Azure#WebJobs#Extensions#DurableTask#IDurableOrchestrationContext#CallActivityWithRetryAsync(System.String,Microsoft.Azure.WebJobs.Extensions.DurableTask.RetryOptions,System.Object)">
            <inheritdoc/>
        </member>
        <member name="M:Microsoft.Azure.WebJobs.Extensions.DurableTask.DurableOrchestrationContext.Microsoft#Azure#WebJobs#Extensions#DurableTask#IDurableOrchestrationContext#CreateEntityProxy``1(System.String)">
            <inheritdoc/>
        </member>
        <member name="M:Microsoft.Azure.WebJobs.Extensions.DurableTask.DurableOrchestrationContext.Microsoft#Azure#WebJobs#Extensions#DurableTask#IDurableOrchestrationContext#CreateEntityProxy``1(Microsoft.Azure.WebJobs.Extensions.DurableTask.EntityId)">
            <inheritdoc/>
        </member>
        <member name="T:Microsoft.Azure.WebJobs.Extensions.DurableTask.DurableOrchestrationContext.IEventTaskCompletionSource">
            <summary>
            A non-generic tcs interface.
            </summary>
        </member>
        <member name="P:Microsoft.Azure.WebJobs.Extensions.DurableTask.DurableOrchestrationContext.IEventTaskCompletionSource.EventType">
            <summary>
            The type of the event stored in the completion source.
            </summary>
        </member>
        <member name="P:Microsoft.Azure.WebJobs.Extensions.DurableTask.DurableOrchestrationContext.IEventTaskCompletionSource.Next">
            <summary>
            The next task completion source in the stack.
            </summary>
        </member>
        <member name="M:Microsoft.Azure.WebJobs.Extensions.DurableTask.DurableOrchestrationContext.IEventTaskCompletionSource.TrySetResult(System.Object)">
            <summary>
            Tries to set the result on tcs.
            </summary>
            <param name="result">The result.</param>
        </member>
        <member name="T:Microsoft.Azure.WebJobs.Extensions.DurableTask.DurableContextExtensions">
            <summary>
            Defines convenient overloads for calling the context methods, for all the contexts.
            </summary>
        </member>
        <member name="M:Microsoft.Azure.WebJobs.Extensions.DurableTask.DurableContextExtensions.CreateReplaySafeLogger(Microsoft.Azure.WebJobs.Extensions.DurableTask.IDurableOrchestrationContext,Microsoft.Extensions.Logging.ILogger)">
            <summary>
            Returns an instance of ILogger that is replay safe, ensuring the logger logs only when the orchestrator
            is not replaying that line of code.
            </summary>
            <param name="context">The context object.</param>
            <param name="logger">An instance of ILogger.</param>
            <returns>An instance of a replay safe ILogger.</returns>
        </member>
        <member name="T:Microsoft.Azure.WebJobs.Extensions.DurableTask.IDurableActivityContext">
            <summary>
            Provides functionality available to durable activities.
            </summary>
        </member>
        <member name="P:Microsoft.Azure.WebJobs.Extensions.DurableTask.IDurableActivityContext.Name">
            <summary>
            Gets the name of the current activity function.
            </summary>
        </member>
        <member name="P:Microsoft.Azure.WebJobs.Extensions.DurableTask.IDurableActivityContext.InstanceId">
            <summary>
            Gets the instance ID of the currently executing orchestration.
            </summary>
            <remarks>
            The instance ID is generated and fixed when the orchestrator function is scheduled. It can be either
            auto-generated, in which case it is formatted as a GUID, or it can be user-specified with any format.
            </remarks>
            <value>
            The ID of the current orchestration instance.
            </value>
        </member>
        <member name="M:Microsoft.Azure.WebJobs.Extensions.DurableTask.IDurableActivityContext.GetInput``1">
            <summary>
            Gets the input of the current activity function as a deserialized value.
            </summary>
            <typeparam name="T">Any data contract type that matches the JSON input.</typeparam>
            <returns>The deserialized input value.</returns>
        </member>
        <member name="T:Microsoft.Azure.WebJobs.Extensions.DurableTask.IDurableClient">
            <summary>
            Provides functionality available to durable orchestration and entity clients.
            </summary>
        </member>
        <member name="P:Microsoft.Azure.WebJobs.Extensions.DurableTask.IDurableClient.TaskHubName">
            <summary>
            Gets the name of the task hub configured on this client instance.
            </summary>
            <value>
            The name of the task hub.
            </value>
        </member>
        <member name="T:Microsoft.Azure.WebJobs.Extensions.DurableTask.IDurableEntityClient">
            <summary>
            Provides functionality available to durable entity clients.
            </summary>
        </member>
        <member name="P:Microsoft.Azure.WebJobs.Extensions.DurableTask.IDurableEntityClient.TaskHubName">
            <summary>
            Gets the name of the task hub configured on this client instance.
            </summary>
            <value>
            The name of the task hub.
            </value>
        </member>
        <member name="M:Microsoft.Azure.WebJobs.Extensions.DurableTask.IDurableEntityClient.SignalEntityAsync(Microsoft.Azure.WebJobs.Extensions.DurableTask.EntityId,System.String,System.Object,System.String,System.String)">
            <summary>
            Signals an entity to perform an operation.
            </summary>
            <param name="entityId">The target entity.</param>
            <param name="operationName">The name of the operation.</param>
            <param name="operationInput">The input for the operation.</param>
            <param name="taskHubName">The TaskHubName of the target entity.</param>
            <param name="connectionName">The name of the connection string associated with <paramref name="taskHubName"/>.</param>
            <returns>A task that completes when the message has been reliably enqueued.</returns>
        </member>
        <member name="M:Microsoft.Azure.WebJobs.Extensions.DurableTask.IDurableEntityClient.SignalEntityAsync(Microsoft.Azure.WebJobs.Extensions.DurableTask.EntityId,System.DateTime,System.String,System.Object,System.String,System.String)">
            <summary>
            Signals an entity to perform an operation, at a specified time.
            </summary>
            <param name="entityId">The target entity.</param>
            <param name="scheduledTimeUtc">The time at which to start the operation.</param>
            <param name="operationName">The name of the operation.</param>
            <param name="operationInput">The input for the operation.</param>
            <param name="taskHubName">The TaskHubName of the target entity.</param>
            <param name="connectionName">The name of the connection string associated with <paramref name="taskHubName"/>.</param>
            <returns>A task that completes when the message has been reliably enqueued.</returns>
        </member>
        <member name="M:Microsoft.Azure.WebJobs.Extensions.DurableTask.IDurableEntityClient.SignalEntityAsync``1(System.String,System.Action{``0})">
            <summary>
            Signals an entity to perform an operation.
            </summary>
            <typeparam name="TEntityInterface">Entity interface.</typeparam>
            <param name="entityKey">The target entity key.</param>
            <param name="operation">A delegate that performs the desired operation on the entity.</param>
            <returns>A task that completes when the message has been reliably enqueued.</returns>
        </member>
        <member name="M:Microsoft.Azure.WebJobs.Extensions.DurableTask.IDurableEntityClient.SignalEntityAsync``1(System.String,System.DateTime,System.Action{``0})">
            <summary>
            Signals an entity to perform an operation, at a specified time.
            </summary>
            <typeparam name="TEntityInterface">Entity interface.</typeparam>
            <param name="entityKey">The target entity key.</param>
            <param name="scheduledTimeUtc">The time at which to start the operation.</param>
            <param name="operation">A delegate that performs the desired operation on the entity.</param>
            <returns>A task that completes when the message has been reliably enqueued.</returns>
        </member>
        <member name="M:Microsoft.Azure.WebJobs.Extensions.DurableTask.IDurableEntityClient.SignalEntityAsync``1(Microsoft.Azure.WebJobs.Extensions.DurableTask.EntityId,System.Action{``0})">
            <summary>
            Signals an entity to perform an operation.
            </summary>
            <typeparam name="TEntityInterface">Entity interface.</typeparam>
            <param name="entityId">The target entity.</param>
            <param name="operation">A delegate that performs the desired operation on the entity.</param>
            <returns>A task that completes when the message has been reliably enqueued.</returns>
        </member>
        <member name="M:Microsoft.Azure.WebJobs.Extensions.DurableTask.IDurableEntityClient.SignalEntityAsync``1(Microsoft.Azure.WebJobs.Extensions.DurableTask.EntityId,System.DateTime,System.Action{``0})">
            <summary>
            Signals an entity to perform an operation, at a specified time.
            </summary>
            <typeparam name="TEntityInterface">Entity interface.</typeparam>
            <param name="entityId">The target entity.</param>
            <param name="scheduledTimeUtc">The time at which to start the operation.</param>
            <param name="operation">A delegate that performs the desired operation on the entity.</param>
            <returns>A task that completes when the message has been reliably enqueued.</returns>
        </member>
        <member name="M:Microsoft.Azure.WebJobs.Extensions.DurableTask.IDurableEntityClient.ReadEntityStateAsync``1(Microsoft.Azure.WebJobs.Extensions.DurableTask.EntityId,System.String,System.String)">
            <summary>
            Tries to read the current state of an entity. Returns default(<typeparamref name="T"/>) if the entity does not exist.
            </summary>
            <typeparam name="T">The JSON-serializable type of the entity.</typeparam>
            <param name="entityId">The target entity.</param>
            <param name="taskHubName">The TaskHubName of the target entity.</param>
            <param name="connectionName">The name of the connection string associated with <paramref name="taskHubName"/>.</param>
            <returns>a response containing the current state of the entity.</returns>
        </member>
        <member name="M:Microsoft.Azure.WebJobs.Extensions.DurableTask.IDurableEntityClient.ListEntitiesAsync(Microsoft.Azure.WebJobs.Extensions.DurableTask.EntityQuery,System.Threading.CancellationToken)">
            <summary>
            Gets the status of all entity instances with paging that match the specified query conditions.
            </summary>
            <param name="query">Return entity instances that match the specified query conditions.</param>
            <param name="cancellationToken">Cancellation token that can be used to cancel the query operation.</param>
            <returns>Returns a page of entity instances and a continuation token for fetching the next page.</returns>
        </member>
        <member name="M:Microsoft.Azure.WebJobs.Extensions.DurableTask.IDurableEntityClient.CleanEntityStorageAsync(System.Boolean,System.Boolean,System.Threading.CancellationToken)">
            <summary>
            Removes empty entities from storage and releases orphaned locks.
            </summary>
            <remarks>An entity is considered empty, and is removed, if it has no state, is not locked, and has
            been idle for more than <see cref="P:Microsoft.Azure.WebJobs.Extensions.DurableTask.DurableTaskOptions.EntityMessageReorderWindowInMinutes"/> minutes.
            Locks are considered orphaned, and are released, if the orchestration that holds them is not in state <see cref="F:Microsoft.Azure.WebJobs.Extensions.DurableTask.OrchestrationRuntimeStatus.Running"/>. This
            should not happen under normal circumstances, but can occur if the orchestration instance holding the lock
            exhibits replay nondeterminism failures, or if it is explicitly purged.</remarks>
            <param name="removeEmptyEntities">Whether to remove empty entities.</param>
            <param name="releaseOrphanedLocks">Whether to release orphaned locks.</param>
            <param name="cancellationToken">Cancellation token that can be used to cancel the operation.</param>
            <returns>A task that completes when the operation is finished.</returns>
        </member>
        <member name="T:Microsoft.Azure.WebJobs.Extensions.DurableTask.IDurableEntityContext">
            <summary>
            Provides functionality for application code implementing an entity operation.
            </summary>
        </member>
        <member name="P:Microsoft.Azure.WebJobs.Extensions.DurableTask.IDurableEntityContext.EntityName">
            <summary>
            Gets the name of the currently executing entity.
            </summary>
        </member>
        <member name="P:Microsoft.Azure.WebJobs.Extensions.DurableTask.IDurableEntityContext.EntityKey">
            <summary>
            Gets the key of the currently executing entity.
            </summary>
        </member>
        <member name="P:Microsoft.Azure.WebJobs.Extensions.DurableTask.IDurableEntityContext.EntityId">
            <summary>
            Gets the id of the currently executing entity.
            </summary>
        </member>
        <member name="P:Microsoft.Azure.WebJobs.Extensions.DurableTask.IDurableEntityContext.OperationName">
            <summary>
            Gets the name of the operation that was called.
            </summary>
            <remarks>
            An operation invocation on an entity includes an operation name, which states what
            operation to perform, and optionally an operation input.
            </remarks>
        </member>
        <member name="P:Microsoft.Azure.WebJobs.Extensions.DurableTask.IDurableEntityContext.FunctionBindingContext">
            <summary>
            Contains function invocation context to assist with dependency injection at Entity construction time.
            </summary>
        </member>
        <member name="P:Microsoft.Azure.WebJobs.Extensions.DurableTask.IDurableEntityContext.HasState">
            <summary>
            Whether this entity has a state.
            </summary>
        </member>
        <member name="P:Microsoft.Azure.WebJobs.Extensions.DurableTask.IDurableEntityContext.BatchSize">
            <summary>
            The size of the current batch of operations.
            </summary>
        </member>
        <member name="P:Microsoft.Azure.WebJobs.Extensions.DurableTask.IDurableEntityContext.BatchPosition">
            <summary>
            The position of the currently executing operation within the current batch of operations.
            </summary>
        </member>
        <member name="M:Microsoft.Azure.WebJobs.Extensions.DurableTask.IDurableEntityContext.GetState``1(System.Func{``0})">
            <summary>
            Gets the current state of this entity, for reading and/or updating.
            If this entity has no state yet, creates it.
            </summary>
            <typeparam name="TState">The JSON-serializable type of the entity state.</typeparam>
            <param name="initializer">Provides an initial value to use for the state, instead of default(<typeparamref name="TState"/>).</param>
            <returns>The current state of this entity.</returns>
            <exception cref="T:System.InvalidCastException">If the current state has an incompatible type.</exception>
        </member>
        <member name="M:Microsoft.Azure.WebJobs.Extensions.DurableTask.IDurableEntityContext.SetState(System.Object)">
            <summary>
            Sets the current state of this entity.
            </summary>
            <param name="state">The JSON-serializable state of the entity.</param>
        </member>
        <member name="M:Microsoft.Azure.WebJobs.Extensions.DurableTask.IDurableEntityContext.DeleteState">
            <summary>
            Deletes the state of this entity.
            </summary>
        </member>
        <member name="M:Microsoft.Azure.WebJobs.Extensions.DurableTask.IDurableEntityContext.GetInput``1">
            <summary>
            Gets the input for this operation, as a deserialized value.
            </summary>
            <typeparam name="TInput">The JSON-serializable type used for the operation input.</typeparam>
            <returns>The operation input, or default(<typeparamref name="TInput"/>) if none.</returns>
            <remarks>
            An operation invocation on an entity includes an operation name, which states what
            operation to perform, and optionally an operation input.
            </remarks>
        </member>
        <member name="M:Microsoft.Azure.WebJobs.Extensions.DurableTask.IDurableEntityContext.GetInput(System.Type)">
            <summary>
            Gets the input for this operation, as a deserialized value.
            </summary>
            <param name="inputType">The JSON-serializable type used for the operation input.</param>
            <returns>The operation input, or default(<paramref name="inputType"/>) if none.</returns>
            <remarks>
            An operation invocation on an entity includes an operation name, which states what
            operation to perform, and optionally an operation input.
            </remarks>
        </member>
        <member name="M:Microsoft.Azure.WebJobs.Extensions.DurableTask.IDurableEntityContext.Return(System.Object)">
            <summary>
            Returns the given result to the caller of this operation.
            </summary>
            <param name="result">the result to return.</param>
        </member>
        <member name="M:Microsoft.Azure.WebJobs.Extensions.DurableTask.IDurableEntityContext.SignalEntity(Microsoft.Azure.WebJobs.Extensions.DurableTask.EntityId,System.String,System.Object)">
            <summary>
            Signals an entity to perform an operation, without waiting for a response. Any result or exception is ignored (fire and forget).
            </summary>
            <param name="entity">The target entity.</param>
            <param name="operationName">The name of the operation.</param>
            <param name="operationInput">The operation input.</param>
        </member>
        <member name="M:Microsoft.Azure.WebJobs.Extensions.DurableTask.IDurableEntityContext.SignalEntity(Microsoft.Azure.WebJobs.Extensions.DurableTask.EntityId,System.DateTime,System.String,System.Object)">
            <summary>
            Signals an entity to perform an operation, at a specified time. Any result or exception is ignored (fire and forget).
            </summary>
            <param name="entity">The target entity.</param>
            <param name="scheduledTimeUtc">The time at which to start the operation.</param>
            <param name="operationName">The name of the operation.</param>
            <param name="operationInput">The input for the operation.</param>
        </member>
        <member name="M:Microsoft.Azure.WebJobs.Extensions.DurableTask.IDurableEntityContext.SignalEntity``1(System.String,System.Action{``0})">
            <summary>
            Signals an entity to perform an operation.
            </summary>
            <param name="entityKey">The target entity key.</param>
            <param name="operation">A delegate that performs the desired operation on the entity.</param>
            <typeparam name="TEntityInterface">Entity interface.</typeparam>
        </member>
        <member name="M:Microsoft.Azure.WebJobs.Extensions.DurableTask.IDurableEntityContext.SignalEntity``1(System.String,System.DateTime,System.Action{``0})">
            <summary>
            Signals an entity to perform an operation, at a specified time.
            </summary>
            <param name="entityKey">The target entity key.</param>
            <param name="scheduledTimeUtc">The time at which to start the operation.</param>
            <param name="operation">A delegate that performs the desired operation on the entity.</param>
            <typeparam name="TEntityInterface">Entity interface.</typeparam>
        </member>
        <member name="M:Microsoft.Azure.WebJobs.Extensions.DurableTask.IDurableEntityContext.SignalEntity``1(Microsoft.Azure.WebJobs.Extensions.DurableTask.EntityId,System.Action{``0})">
            <summary>
            Signals an entity to perform an operation.
            </summary>
            <param name="entityId">The target entity.</param>
            <param name="operation">A delegate that performs the desired operation on the entity.</param>
            <typeparam name="TEntityInterface">Entity interface.</typeparam>
        </member>
        <member name="M:Microsoft.Azure.WebJobs.Extensions.DurableTask.IDurableEntityContext.SignalEntity``1(Microsoft.Azure.WebJobs.Extensions.DurableTask.EntityId,System.DateTime,System.Action{``0})">
            <summary>
            Signals an entity to perform an operation, at a specified time.
            </summary>
            <param name="entityId">The target entity.</param>
            <param name="scheduledTimeUtc">The time at which to start the operation.</param>
            <param name="operation">A delegate that performs the desired operation on the entity.</param>
            <typeparam name="TEntityInterface">Entity interface.</typeparam>
        </member>
        <member name="M:Microsoft.Azure.WebJobs.Extensions.DurableTask.IDurableEntityContext.StartNewOrchestration(System.String,System.Object,System.String)">
            <summary>
            Schedules an orchestration function named <paramref name="functionName"/> for execution./>.
            Any result or exception is ignored (fire and forget).
            </summary>
            <param name="functionName">The name of the orchestrator function to call.</param>
            <param name="input">the input to pass to the orchestrator function.</param>
            <param name="instanceId">optionally, an instance id for the orchestration. By default, a random GUID is used.</param>
            <exception cref="T:System.ArgumentException">
            The specified function does not exist, is disabled, or is not an orchestrator function.
            </exception>
            <returns>The instance id of the new orchestration.</returns>
        </member>
        <member name="M:Microsoft.Azure.WebJobs.Extensions.DurableTask.IDurableEntityContext.DispatchAsync``1(System.Object[])">
            <summary>
            Dynamically dispatches the incoming entity operation using reflection.
            </summary>
            <typeparam name="T">The class to use for entity instances.</typeparam>
            <returns>A task that completes when the dispatched operation has finished.</returns>
            <exception cref="T:System.Reflection.AmbiguousMatchException">If there is more than one method with the given operation name.</exception>
            <exception cref="T:System.MissingMethodException">If there is no method with the given operation name.</exception>
            <exception cref="T:System.InvalidOperationException">If the method has more than one argument.</exception>
            <remarks>
            If the entity's state is null, an object of type <typeparamref name="T"/> is created first. Then, reflection
            is used to try to find a matching method. This match is based on the method name
            (which is the operation name) and the argument list (which is the operation content, deserialized into
            an object array).
            </remarks>
            <param name="constructorParameters">Parameters to feed to the entity constructor. Should be primarily used for
            output bindings. Parameters must match the order in the constructor after ignoring parameters populated on
            constructor via dependency injection.</param>
        </member>
        <member name="T:Microsoft.Azure.WebJobs.Extensions.DurableTask.IDurableOrchestrationClient">
            <summary>
            Provides functionality available to durable orchestration clients.
            </summary>
        </member>
        <member name="P:Microsoft.Azure.WebJobs.Extensions.DurableTask.IDurableOrchestrationClient.TaskHubName">
            <summary>
            Gets the name of the task hub configured on this client instance.
            </summary>
            <value>
            The name of the task hub.
            </value>
        </member>
        <member name="M:Microsoft.Azure.WebJobs.Extensions.DurableTask.IDurableOrchestrationClient.CreateCheckStatusResponse(System.Net.Http.HttpRequestMessage,System.String,System.Boolean)">
            <summary>
            Creates an HTTP response that is useful for checking the status of the specified instance.
            </summary>
            <remarks>
            The payload of the returned <see cref="T:System.Net.Http.HttpResponseMessage"/> contains HTTP API URLs that can
            be used to query the status of the orchestration, raise events to the orchestration, or
            terminate the orchestration.
            </remarks>
            <param name="request">The HTTP request that triggered the current orchestration instance.</param>
            <param name="instanceId">The ID of the orchestration instance to check.</param>
            <param name="returnInternalServerErrorOnFailure">Optional parameter that configures the http response code returned. Defaults to <c>false</c>.
            If <c>true</c>, the returned http response code will be a 500 when the orchestrator is in a failed state, when <c>false</c> it will
            return 200.</param>
            <returns>An HTTP 202 response with a Location header and a payload containing instance control URLs.</returns>
        </member>
        <member name="M:Microsoft.Azure.WebJobs.Extensions.DurableTask.IDurableOrchestrationClient.CreateCheckStatusResponse(Microsoft.AspNetCore.Http.HttpRequest,System.String,System.Boolean)">
            <summary>
            Creates an HTTP response that is useful for checking the status of the specified instance.
            </summary>
            <remarks>
            The payload of the returned <see cref="T:Microsoft.AspNetCore.Mvc.IActionResult"/> contains HTTP API URLs that can
            be used to query the status of the orchestration, raise events to the orchestration, or
            terminate the orchestration.
            </remarks>
            <param name="request">The HTTP request that triggered the current orchestration instance.</param>
            <param name="instanceId">The ID of the orchestration instance to check.</param>
            <param name="returnInternalServerErrorOnFailure">Optional parameter that configures the http response code returned. Defaults to <c>false</c>.
            If <c>true</c>, the returned http response code will be a 500 when the orchestrator is in a failed state, when <c>false</c> it will
            return 200.</param>
            <returns>An HTTP 202 response with a Location header and a payload containing instance control URLs.</returns>
        </member>
        <member name="M:Microsoft.Azure.WebJobs.Extensions.DurableTask.IDurableOrchestrationClient.CreateHttpManagementPayload(System.String)">
            <summary>
            Creates a <see cref="T:Microsoft.Azure.WebJobs.Extensions.DurableTask.HttpManagementPayload"/> object that contains status, terminate and send external event HTTP endpoints.
            </summary>
            <param name="instanceId">The ID of the orchestration instance to check.</param>
            <returns>Instance of the <see cref="T:Microsoft.Azure.WebJobs.Extensions.DurableTask.HttpManagementPayload"/> class.</returns>
        </member>
        <member name="M:Microsoft.Azure.WebJobs.Extensions.DurableTask.IDurableOrchestrationClient.WaitForCompletionOrCreateCheckStatusResponseAsync(System.Net.Http.HttpRequestMessage,System.String,System.Nullable{System.TimeSpan},System.Nullable{System.TimeSpan},System.Boolean)">
            <summary>
            Creates an HTTP response which either contains a payload of management URLs for a non-completed instance
            or contains the payload containing the output of the completed orchestration.
            </summary>
            <remarks>
            If the orchestration instance completes within the specified timeout, then the HTTP response payload will
            contain the output of the orchestration instance formatted as JSON. However, if the orchestration does not
            complete within the specified timeout, then the HTTP response will be identical to that of the
            <see cref="M:Microsoft.Azure.WebJobs.Extensions.DurableTask.IDurableOrchestrationClient.CreateCheckStatusResponse(System.Net.Http.HttpRequestMessage,System.String,System.Boolean)"/> API.
            </remarks>
            <param name="request">The HTTP request that triggered the current function.</param>
            <param name="instanceId">The unique ID of the instance to check.</param>
            <param name="timeout">Total allowed timeout for output from the durable function. The default value is 10 seconds.</param>
            <param name="retryInterval">The timeout between checks for output from the durable function. The default value is 1 second.</param>
            <param name="returnInternalServerErrorOnFailure">Optional parameter that configures the http response code returned. Defaults to <c>false</c>.
            If <c>true</c>, the returned http response code will be a 500 when the orchestrator is in a failed state, when <c>false</c> it will
            return 200.</param>
            <returns>An HTTP response which may include a 202 and location header or a 200 with the durable function output in the response body.</returns>
        </member>
        <member name="M:Microsoft.Azure.WebJobs.Extensions.DurableTask.IDurableOrchestrationClient.WaitForCompletionOrCreateCheckStatusResponseAsync(Microsoft.AspNetCore.Http.HttpRequest,System.String,System.Nullable{System.TimeSpan},System.Nullable{System.TimeSpan},System.Boolean)">
            <summary>
            Creates an HTTP response which either contains a payload of management URLs for a non-completed instance
            or contains the payload containing the output of the completed orchestration.
            </summary>
            <remarks>
            If the orchestration instance completes within the specified timeout, then the HTTP response payload will
            contain the output of the orchestration instance formatted as JSON. However, if the orchestration does not
            complete within the specified timeout, then the HTTP response will be identical to that of the
            <see cref="M:Microsoft.Azure.WebJobs.Extensions.DurableTask.IDurableOrchestrationClient.CreateCheckStatusResponse(Microsoft.AspNetCore.Http.HttpRequest,System.String,System.Boolean)"/> API.
            </remarks>
            <param name="request">The HTTP request that triggered the current function.</param>
            <param name="instanceId">The unique ID of the instance to check.</param>
            <param name="timeout">Total allowed timeout for output from the durable function. The default value is 10 seconds.</param>
            <param name="retryInterval">The timeout between checks for output from the durable function. The default value is 1 second.</param>
            <param name="returnInternalServerErrorOnFailure">Optional parameter that configures the http response code returned. Defaults to <c>false</c>.
            If <c>true</c>, the returned http response code will be a 500 when the orchestrator is in a failed state, when <c>false</c> it will
            return 200.</param>
            <returns>An HTTP response which may include a 202 and location header or a 200 with the durable function output in the response body.</returns>
        </member>
        <member name="M:Microsoft.Azure.WebJobs.Extensions.DurableTask.IDurableOrchestrationClient.StartNewAsync(System.String,System.String)">
            <summary>
            Starts a new execution of the specified orchestrator function.
            </summary>
            <param name="orchestratorFunctionName">The name of the orchestrator function to start.</param>
            <param name="instanceId">The ID to use for the new orchestration instance.</param>
            <returns>A task that completes when the orchestration is started. The task contains the instance id of the started
            orchestratation instance.</returns>
            <exception cref="T:System.ArgumentException">
            The specified function does not exist, is disabled, or is not an orchestrator function.
            </exception>
        </member>
        <member name="M:Microsoft.Azure.WebJobs.Extensions.DurableTask.IDurableOrchestrationClient.StartNewAsync``1(System.String,``0)">
            <summary>
            Starts a new execution of the specified orchestrator function.
            </summary>
            <param name="orchestratorFunctionName">The name of the orchestrator function to start.</param>
            <param name="input">JSON-serializeable input value for the orchestrator function.</param>
            <typeparam name="T">The type of the input value for the orchestrator function.</typeparam>
            <returns>A task that completes when the orchestration is started. The task contains the instance id of the started
            orchestratation instance.</returns>
            <exception cref="T:System.ArgumentException">
            The specified function does not exist, is disabled, or is not an orchestrator function.
            </exception>
        </member>
        <member name="M:Microsoft.Azure.WebJobs.Extensions.DurableTask.IDurableOrchestrationClient.StartNewAsync``1(System.String,System.String,``0)">
            <summary>
            Starts a new instance of the specified orchestrator function.
            </summary>
            <remarks>
            If an orchestration instance with the specified ID already exists, the existing instance
            will be silently replaced by this new instance.
            </remarks>
            <param name="orchestratorFunctionName">The name of the orchestrator function to start.</param>
            <param name="instanceId">The ID to use for the new orchestration instance.</param>
            <param name="input">JSON-serializable input value for the orchestrator function.</param>
            <typeparam name="T">The type of the input value for the orchestrator function.</typeparam>
            <returns>A task that completes when the orchestration is started. The task contains the instance id of the started
            orchestratation instance.</returns>
            <exception cref="T:System.ArgumentException">
            The specified function does not exist, is disabled, or is not an orchestrator function.
            </exception>
        </member>
        <member name="M:Microsoft.Azure.WebJobs.Extensions.DurableTask.IDurableOrchestrationClient.RaiseEventAsync(System.String,System.String,System.Object)">
            <summary>
            Sends an event notification message to a waiting orchestration instance.
            </summary>
            <remarks>
            <para>
            In order to handle the event, the target orchestration instance must be waiting for an
            event named <paramref name="eventName"/> using the
            <see cref="M:Microsoft.Azure.WebJobs.Extensions.DurableTask.IDurableOrchestrationContext.WaitForExternalEvent``1(System.String)"/> API.
            </para>
            </remarks>
            <exception cref="T:System.ArgumentException">The instance id does not corespond to a valid orchestration instance.</exception>
            <exception cref="T:System.InvalidOperationException">The orchestration instance with the provided instance id is not running.</exception>
            <param name="instanceId">The ID of the orchestration instance that will handle the event.</param>
            <param name="eventName">The name of the event.</param>
            <param name="eventData">The JSON-serializeable data associated with the event.</param>
            <returns>A task that completes when the event notification message has been enqueued.</returns>
        </member>
        <member name="M:Microsoft.Azure.WebJobs.Extensions.DurableTask.IDurableOrchestrationClient.RaiseEventAsync(System.String,System.String,System.String,System.Object,System.String)">
            <summary>
            Sends an event notification message to a waiting orchestration instance.
            </summary>
            <remarks>
            <para>
            In order to handle the event, the target orchestration instance must be waiting for an
            event named <paramref name="eventName"/> using the
            <see cref="M:Microsoft.Azure.WebJobs.Extensions.DurableTask.IDurableOrchestrationContext.WaitForExternalEvent``1(System.String)"/> API.
            </para><para>
            If the specified instance is not found or not running, an exception may be thrown. This behavior depends on the selected storage provider
            and the configuration setting <see cref="P:Microsoft.Azure.WebJobs.Extensions.DurableTask.DurableTaskOptions.ThrowStatusExceptionsOnRaiseEvent"/>.
            </para>
            </remarks>
            <exception cref="T:System.ArgumentException">The instance id does not corespond to a valid orchestration instance.</exception>
            <exception cref="T:System.InvalidOperationException">The orchestration instance with the provided instance id is not running.</exception>
            <param name="taskHubName">The TaskHubName of the orchestration that will handle the event.</param>
            <param name="instanceId">The ID of the orchestration instance that will handle the event.</param>
            <param name="eventName">The name of the event.</param>
            <param name="eventData">The JSON-serializeable data associated with the event.</param>
            <param name="connectionName">The name of the connection string associated with <paramref name="taskHubName"/>.</param>
            <returns>A task that completes when the event notification message has been enqueued.</returns>
        </member>
        <member name="M:Microsoft.Azure.WebJobs.Extensions.DurableTask.IDurableOrchestrationClient.TerminateAsync(System.String,System.String)">
            <summary>
            Terminates a running orchestration instance.
            </summary>
            <remarks>
            <para>
            A terminated instance will eventually transition into the <see cref="F:Microsoft.Azure.WebJobs.Extensions.DurableTask.OrchestrationRuntimeStatus.Terminated"/> state.
            However, this transition will not happen immediately. Rather, the terminate operation will be queued in the task hub
            along with other operations for that instance. You can use the <see cref="M:Microsoft.Azure.WebJobs.Extensions.DurableTask.IDurableOrchestrationClient.GetStatusAsync(System.String,System.Boolean,System.Boolean,System.Boolean)"/>
            method to know when a terminated instance has actually reached the Terminated state.
            </para>
            <para>
            Terminating an orchestration instance has no effect on any in-flight activity function executions
            or sub-orchestrations that were started by the current orchestration instance.
            </para>
            </remarks>
            <exception cref="T:System.ArgumentException">The instance id does not corespond to a valid orchestration instance.</exception>
            <exception cref="T:System.InvalidOperationException">The orchestration instance with the provided instance id is not running.</exception>
            <param name="instanceId">The ID of the orchestration instance to terminate.</param>
            <param name="reason">The reason for terminating the orchestration instance.</param>
            <returns>A task that completes when the terminate message is enqueued if necessary.</returns>
        </member>
        <member name="M:Microsoft.Azure.WebJobs.Extensions.DurableTask.IDurableOrchestrationClient.SuspendAsync(System.String,System.String)">
            <summary>
            Suspends a running orchestration instance.
            </summary>
            <param name="instanceId">The ID of the orchestration instance to suspend.</param>
            <param name="reason">The reason for suspending the orchestration instance.</param>
            <returns>A task that completes when the suspend message is enqueued if necessary.</returns>
        </member>
        <member name="M:Microsoft.Azure.WebJobs.Extensions.DurableTask.IDurableOrchestrationClient.ResumeAsync(System.String,System.String)">
            <summary>
            Resumes a suspended orchestration instance.
            </summary>
            <param name="instanceId">The ID of the orchestration instance to resume.</param>
            <param name="reason">The reason for resuming the orchestration instance.</param>
            <returns>A task that completes when the resume message is enqueued if necessary.</returns>
        </member>
        <member name="M:Microsoft.Azure.WebJobs.Extensions.DurableTask.IDurableOrchestrationClient.RewindAsync(System.String,System.String)">
            <summary>
            Rewinds the specified failed orchestration instance with a reason.
            </summary>
            <param name="instanceId">The ID of the orchestration instance to rewind.</param>
            <param name="reason">The reason for rewinding the orchestration instance.</param>
            <returns>A task that completes when the rewind message is enqueued.</returns>
        </member>
        <member name="M:Microsoft.Azure.WebJobs.Extensions.DurableTask.IDurableOrchestrationClient.GetStatusAsync(System.String,System.Boolean,System.Boolean,System.Boolean)">
            <summary>
            Gets the status of the specified orchestration instance.
            </summary>
            <param name="instanceId">The ID of the orchestration instance to query.</param>
            <param name="showHistory">Boolean marker for including execution history in the response.</param>
            <param name="showHistoryOutput">Boolean marker for including output in the execution history response.</param>
            <param name="showInput">If set, fetch and return the input for the orchestration instance. If both <c>showHistory</c> and <see cref = "P:Microsoft.Azure.WebJobs.Extensions.DurableTask.DurableTaskOptions.StoreInputsInOrchestrationHistory" /> are also set to<c>true</c>, then the inputs for activity and sub-orchestration events in the orchestration history will also be returned.</param>
            <returns>Returns a task which completes when the status has been fetched.</returns>
        </member>
        <member name="M:Microsoft.Azure.WebJobs.Extensions.DurableTask.IDurableOrchestrationClient.GetStatusAsync(System.Collections.Generic.IEnumerable{System.String},System.Boolean,System.Boolean,System.Boolean)">
            <summary>
            Get the status of multiple instances.
            </summary>
            <param name="instanceIds"> The instanceIDs to query.</param>
            <param name="showHistory">Boolean marker for including execution history in the response.</param>
            <param name="showHistoryOutput">Boolean marker for including input and output in the execution history response.</param>
            <param name="showInput">If set, fetch and return the input for the orchestration instance. If both <c>showHistory</c> and <see cref = "P:Microsoft.Azure.WebJobs.Extensions.DurableTask.DurableTaskOptions.StoreInputsInOrchestrationHistory" /> are also set to<c>true</c>, then the inputs for activity and sub-orchestration events in the orchestration history will also be returned.</param>
            <returns>Returns a list of orchestration statuses.</returns>
        </member>
        <member name="M:Microsoft.Azure.WebJobs.Extensions.DurableTask.IDurableOrchestrationClient.GetStatusAsync(System.Nullable{System.DateTime},System.Nullable{System.DateTime},System.Collections.Generic.IEnumerable{Microsoft.Azure.WebJobs.Extensions.DurableTask.OrchestrationRuntimeStatus},System.Threading.CancellationToken)">
            <summary>
            Gets the status of all orchestration instances that match the specified conditions.
            </summary>
            <param name="createdTimeFrom">If specified, return orchestration instances which were created after this DateTime.</param>
            <param name="createdTimeTo">If specified, return orchestration instances which were created before this DateTime.</param>
            <param name="runtimeStatus">If specified, return orchestration instances which matches the runtimeStatus.</param>
            <param name="cancellationToken">If specified, this ancellation token can be used to cancel the status query operation.</param>
            <returns>Returns orchestration status for all instances.</returns>
        </member>
        <member name="M:Microsoft.Azure.WebJobs.Extensions.DurableTask.IDurableOrchestrationClient.PurgeInstanceHistoryAsync(System.String)">
            <summary>
            Purge the history for a concrete instance.
            </summary>
            <param name="instanceId">The ID of the orchestration instance to purge.</param>
            <returns>Returns an instance of <see cref="T:Microsoft.Azure.WebJobs.Extensions.DurableTask.PurgeHistoryResult"/>.</returns>
        </member>
        <member name="M:Microsoft.Azure.WebJobs.Extensions.DurableTask.IDurableOrchestrationClient.PurgeInstanceHistoryAsync(System.Collections.Generic.IEnumerable{System.String})">
            <summary>
            Purge the history for multiple instances.
            </summary>
            <param name="instanceIds">The IDs of the orchestration instances to purge.</param>
            <returns>
            Returns a list of orchestration statuses. The length and order of the returned list will match the length and
            order of <paramref name="instanceIds"/>. If any instance ID doesn't exist, a <c>null</c> value will be set in
            the corresponding list element.
            </returns>
        </member>
        <member name="M:Microsoft.Azure.WebJobs.Extensions.DurableTask.IDurableOrchestrationClient.PurgeInstanceHistoryAsync(System.DateTime,System.Nullable{System.DateTime},System.Collections.Generic.IEnumerable{DurableTask.Core.OrchestrationStatus})">
            <summary>
            Purge the orchestration history for instances that match the conditions.
            </summary>
            <param name="createdTimeFrom">Start creation time for querying instances for purging.</param>
            <param name="createdTimeTo">End creation time for querying instances for purging.</param>
            <param name="runtimeStatus">List of runtime status for querying instances for purging. Only Completed, Terminated, or Failed will be processed.</param>
            <returns>Returns an instance of <see cref="T:Microsoft.Azure.WebJobs.Extensions.DurableTask.PurgeHistoryResult"/>.</returns>
        </member>
        <member name="M:Microsoft.Azure.WebJobs.Extensions.DurableTask.IDurableOrchestrationClient.GetStatusAsync(Microsoft.Azure.WebJobs.Extensions.DurableTask.OrchestrationStatusQueryCondition,System.Threading.CancellationToken)">
            <summary>
            Gets the status of all orchestration instances with paging that match the specified conditions.
            </summary>
            <param name="condition">Return orchestration instances that match the specified conditions.</param>
            <param name="cancellationToken">Cancellation token that can be used to cancel the status query operation.</param>
            <returns>Returns each page of orchestration status for all instances and continuation token of next page.</returns>
        </member>
        <member name="M:Microsoft.Azure.WebJobs.Extensions.DurableTask.IDurableOrchestrationClient.ListInstancesAsync(Microsoft.Azure.WebJobs.Extensions.DurableTask.OrchestrationStatusQueryCondition,System.Threading.CancellationToken)">
            <summary>
            Gets the status of all orchestration instances with paging that match the specified conditions.
            </summary>
            <param name="condition">Return orchestration instances that match the specified conditions.</param>
            <param name="cancellationToken">Cancellation token that can be used to cancel the status query operation.</param>
            <returns>Returns each page of orchestration status for all instances and continuation token of next page.</returns>
        </member>
        <member name="M:Microsoft.Azure.WebJobs.Extensions.DurableTask.IDurableOrchestrationClient.RestartAsync(System.String,System.Boolean)">
            <summary>
             Restarts an existing orchestrator with the original input.
            </summary>
            <param name="instanceId">InstanceId of a previously run orchestrator to restart.</param>
            <param name="restartWithNewInstanceId">Optional parameter that configures if restarting an orchestration will use a new instanceId or if it will
            reuse the old instanceId. Defaults to <c>true</c>.</param>
            <returns>A task that completes when the orchestration is started. The task contains the instance id of the started
            orchestratation instance.</returns>
        </member>
        <member name="M:Microsoft.Azure.WebJobs.Extensions.DurableTask.IDurableOrchestrationClient.MakeCurrentAppPrimaryAsync">
            <summary>
             Makes the current app the primary app, if it isn't already. Must be using the AppLease feature by setting UseAppLease to true in host.json.
            </summary>
            <returns>A task that completes when the operation has started.</returns>
        </member>
        <member name="T:Microsoft.Azure.WebJobs.Extensions.DurableTask.IDurableOrchestrationContext">
            <summary>
            Provides functionality available to orchestration code.
            </summary>
        </member>
        <member name="P:Microsoft.Azure.WebJobs.Extensions.DurableTask.IDurableOrchestrationContext.Name">
            <summary>
            Gets the name of the current orchestration function.
            </summary>
        </member>
        <member name="P:Microsoft.Azure.WebJobs.Extensions.DurableTask.IDurableOrchestrationContext.InstanceId">
            <summary>
            Gets the instance ID of the currently executing orchestration.
            </summary>
            <remarks>
            The instance ID is generated and fixed when the orchestrator function is scheduled. It can be either
            auto-generated, in which case it is formatted as a GUID, or it can be user-specified with any format.
            </remarks>
            <value>
            The ID of the current orchestration instance.
            </value>
        </member>
        <member name="P:Microsoft.Azure.WebJobs.Extensions.DurableTask.IDurableOrchestrationContext.ParentInstanceId">
            <summary>
            Gets the parent instance ID of the currently executing sub-orchestration.
            </summary>
            <remarks>
            The parent instance ID is generated and fixed when the parent orchestrator function is scheduled. It can be either
            auto-generated, in which case it is formatted as a GUID, or it can be user-specified with any format.
            </remarks>
            <value>
            The ID of the parent orchestration of the current sub-orchestration instance. The value will be available only in sub-orchestrations.
            </value>
        </member>
        <member name="P:Microsoft.Azure.WebJobs.Extensions.DurableTask.IDurableOrchestrationContext.CurrentUtcDateTime">
            <summary>
            Gets the current date/time in a way that is safe for use in orchestrations and entity operations.
            </summary>
            <remarks>
            This date/time value is derived from the orchestration or entity history. It always returns the same value
            at specific points in the orchestrator function code, making it deterministic and safe for replay.
            </remarks>
            <value>The orchestration or entity's current date/time in UTC.</value>
        </member>
        <member name="P:Microsoft.Azure.WebJobs.Extensions.DurableTask.IDurableOrchestrationContext.IsReplaying">
            <summary>
            Gets a value indicating whether the orchestration or operation is currently replaying itself.
            </summary>
            <remarks>
            This property is useful when there is logic that needs to run only when *not* replaying. For example, certain types of application logging may become too noisy when duplicated
            as part of replay. The application code could check to see whether the function is
            being replayed and then issue the log statements when this value is <c>false</c>.
            </remarks>
            <value>
            <c>true</c> if the orchestration or operation is currently being replayed; otherwise <c>false</c>.
            </value>
        </member>
        <member name="M:Microsoft.Azure.WebJobs.Extensions.DurableTask.IDurableOrchestrationContext.GetInput``1">
            <summary>
            Gets the input of the current orchestrator function as a deserialized value.
            </summary>
            <typeparam name="TInput">Any data contract type that matches the JSON input.</typeparam>
            <returns>The deserialized input value.</returns>
        </member>
        <member name="M:Microsoft.Azure.WebJobs.Extensions.DurableTask.IDurableOrchestrationContext.SetOutput(System.Object)">
            <summary>
            Sets the output for the current orchestration.
            </summary>
            <param name="output">The JSON-serializeable output of the orchestration.</param>
        </member>
        <member name="M:Microsoft.Azure.WebJobs.Extensions.DurableTask.IDurableOrchestrationContext.ContinueAsNew(System.Object,System.Boolean)">
            <summary>
            Restarts the orchestration by clearing its history.
            </summary>
            <remarks>
            <para>Large orchestration histories can consume a lot of memory and cause delays in
            instance load times. This method can be used to periodically truncate the stored
            history of an orchestration instance.</para>
            <para>Note that any unprocessed external events will be discarded when an orchestration
            instance restarts itself using this method.</para>
            </remarks>
            <param name="input">The JSON-serializeable data to re-initialize the instance with.</param>
            <param name="preserveUnprocessedEvents">
            If set to <c>true</c>, re-adds any unprocessed external events into the new execution
            history when the orchestration instance restarts. If <c>false</c>, any unprocessed
            external events will be discarded when the orchestration instance restarts.
            </param>
        </member>
        <member name="M:Microsoft.Azure.WebJobs.Extensions.DurableTask.IDurableOrchestrationContext.SetCustomStatus(System.Object)">
            <summary>
            Sets the JSON-serializeable status of the current orchestrator function.
            </summary>
            <remarks>
            The <paramref name="customStatusObject"/> value is serialized to JSON and will
            be made available to the orchestration status query APIs. The serialized JSON
            value must not exceed 16 KB of UTF-16 encoded text.
            </remarks>
            <param name="customStatusObject">The JSON-serializeable value to use as the orchestrator function's custom status.</param>
        </member>
        <member name="M:Microsoft.Azure.WebJobs.Extensions.DurableTask.IDurableOrchestrationContext.CallHttpAsync(System.Net.Http.HttpMethod,System.Uri,System.String,Microsoft.Azure.WebJobs.Extensions.DurableTask.HttpRetryOptions)">
            <summary>
            Makes an HTTP call to the specified uri.
            </summary>
            <param name="method">HttpMethod used for api call.</param>
            <param name="uri">uri used to make the HTTP call.</param>
            <param name="content">Content passed in the HTTP request.</param>
            <param name="retryOptions">The retry option for the HTTP task.</param>
            <returns>A <see cref="T:System.Threading.Tasks.Task`1"/>Result of the HTTP call.</returns>
        </member>
        <member name="M:Microsoft.Azure.WebJobs.Extensions.DurableTask.IDurableOrchestrationContext.CallHttpAsync(Microsoft.Azure.WebJobs.Extensions.DurableTask.DurableHttpRequest)">
            <summary>
            Makes an HTTP call using the information in the DurableHttpRequest.
            </summary>
            <param name="req">The DurableHttpRequest used to make the HTTP call.</param>
            <returns>A <see cref="T:System.Threading.Tasks.Task`1"/>Result of the HTTP call.</returns>
        </member>
        <member name="M:Microsoft.Azure.WebJobs.Extensions.DurableTask.IDurableOrchestrationContext.CallEntityAsync``1(Microsoft.Azure.WebJobs.Extensions.DurableTask.EntityId,System.String)">
            <summary>
            Calls an operation on an entity and returns the result asynchronously.
            </summary>
            <typeparam name="TResult">The JSON-serializable result type of the operation.</typeparam>
            <param name="entityId">The target entity.</param>
            <param name="operationName">The name of the operation.</param>
            <returns>A task representing the result of the operation.</returns>
        </member>
        <member name="M:Microsoft.Azure.WebJobs.Extensions.DurableTask.IDurableOrchestrationContext.CallEntityAsync(Microsoft.Azure.WebJobs.Extensions.DurableTask.EntityId,System.String)">
            <summary>
            Calls an operation on an entity and waits for it to complete.
            </summary>
            <param name="entityId">The target entity.</param>
            <param name="operationName">The name of the operation.</param>
            <returns>A task representing the completion of the operation on the entity.</returns>
        </member>
        <member name="M:Microsoft.Azure.WebJobs.Extensions.DurableTask.IDurableOrchestrationContext.CallEntityAsync``1(Microsoft.Azure.WebJobs.Extensions.DurableTask.EntityId,System.String,System.Object)">
            <summary>
            Calls an operation on an entity, passing an argument, and returns the result asynchronously.
            </summary>
            <typeparam name="TResult">The JSON-serializable result type of the operation.</typeparam>
            <param name="entityId">The target entity.</param>
            <param name="operationName">The name of the operation.</param>
            <param name="operationInput">The input for the operation.</param>
            <returns>A task representing the result of the operation.</returns>
            <exception cref="T:Microsoft.Azure.WebJobs.Extensions.DurableTask.LockingRulesViolationException">if the context already holds some locks, but not the one for <paramref name="entityId"/>.</exception>
        </member>
        <member name="M:Microsoft.Azure.WebJobs.Extensions.DurableTask.IDurableOrchestrationContext.CallEntityAsync(Microsoft.Azure.WebJobs.Extensions.DurableTask.EntityId,System.String,System.Object)">
            <summary>
            Calls an operation on an entity, passing an argument, and waits for it to complete.
            </summary>
            <param name="entityId">The target entity.</param>
            <param name="operationName">The name of the operation.</param>
            <param name="operationInput">The input for the operation.</param>
            <returns>A task representing the completion of the operation on the entity.</returns>
            <exception cref="T:Microsoft.Azure.WebJobs.Extensions.DurableTask.LockingRulesViolationException">if the context already holds some locks, but not the one for <paramref name="entityId"/>.</exception>
        </member>
        <member name="M:Microsoft.Azure.WebJobs.Extensions.DurableTask.IDurableOrchestrationContext.CallSubOrchestratorAsync``1(System.String,System.Object)">
            <summary>
            Schedules an orchestrator function named <paramref name="functionName"/> for execution.
            </summary>
            <typeparam name="TResult">The return type of the scheduled orchestrator function.</typeparam>
            <param name="functionName">The name of the orchestrator function to call.</param>
            <param name="input">The JSON-serializeable input to pass to the orchestrator function.</param>
            <returns>A durable task that completes when the called orchestrator function completes or fails.</returns>
            <exception cref="T:System.ArgumentException">
            The specified function does not exist, is disabled, or is not an orchestrator function.
            </exception>
            <exception cref="T:System.InvalidOperationException">
            The current thread is different than the thread which started the orchestrator execution.
            </exception>
            <exception cref="T:Microsoft.Azure.WebJobs.Extensions.DurableTask.FunctionFailedException">
            The sub-orchestrator function failed with an unhandled exception.
            </exception>
        </member>
        <member name="M:Microsoft.Azure.WebJobs.Extensions.DurableTask.IDurableOrchestrationContext.CallSubOrchestratorAsync``1(System.String,System.String,System.Object)">
            <summary>
            Schedules an orchestration function named <paramref name="functionName"/> for execution.
            </summary>
            <typeparam name="TResult">The return type of the scheduled orchestrator function.</typeparam>
            <param name="functionName">The name of the orchestrator function to call.</param>
            <param name="instanceId">A unique ID to use for the sub-orchestration instance.</param>
            <param name="input">The JSON-serializeable input to pass to the orchestrator function.</param>
            <returns>A durable task that completes when the called orchestrator function completes or fails.</returns>
            <exception cref="T:System.ArgumentException">
            The specified function does not exist, is disabled, or is not an orchestrator function.
            </exception>
            <exception cref="T:System.InvalidOperationException">
            The current thread is different than the thread which started the orchestrator execution.
            </exception>
            <exception cref="T:Microsoft.Azure.WebJobs.Extensions.DurableTask.FunctionFailedException">
            The activity function failed with an unhandled exception.
            </exception>
        </member>
        <member name="M:Microsoft.Azure.WebJobs.Extensions.DurableTask.IDurableOrchestrationContext.CallSubOrchestratorAsync(System.String,System.Object)">
            <summary>
            Schedules an orchestrator function named <paramref name="functionName"/> for execution.
            </summary>
            <param name="functionName">The name of the orchestrator function to call.</param>
            <param name="input">The JSON-serializeable input to pass to the orchestrator function.</param>
            <returns>A durable task that completes when the called orchestrator function completes or fails.</returns>
            <exception cref="T:System.ArgumentException">
            The specified function does not exist, is disabled, or is not an orchestrator function.
            </exception>
            <exception cref="T:System.InvalidOperationException">
            The current thread is different than the thread which started the orchestrator execution.
            </exception>
            <exception cref="T:Microsoft.Azure.WebJobs.Extensions.DurableTask.FunctionFailedException">
            The sub-orchestrator function failed with an unhandled exception.
            </exception>
        </member>
        <member name="M:Microsoft.Azure.WebJobs.Extensions.DurableTask.IDurableOrchestrationContext.CallSubOrchestratorAsync(System.String,System.String,System.Object)">
            <summary>
            Schedules an orchestrator function named <paramref name="functionName"/> for execution.
            </summary>
            <param name="functionName">The name of the orchestrator function to call.</param>
            <param name="instanceId">A unique ID to use for the sub-orchestration instance.</param>
            <param name="input">The JSON-serializeable input to pass to the orchestrator function.</param>
            <returns>A durable task that completes when the called orchestrator function completes or fails.</returns>
            <exception cref="T:System.ArgumentException">
            The specified function does not exist, is disabled, or is not an orchestrator function.
            </exception>
            <exception cref="T:System.InvalidOperationException">
            The current thread is different than the thread which started the orchestrator execution.
            </exception>
            <exception cref="T:Microsoft.Azure.WebJobs.Extensions.DurableTask.FunctionFailedException">
            The activity function failed with an unhandled exception.
            </exception>
        </member>
        <member name="M:Microsoft.Azure.WebJobs.Extensions.DurableTask.IDurableOrchestrationContext.CallSubOrchestratorWithRetryAsync``1(System.String,Microsoft.Azure.WebJobs.Extensions.DurableTask.RetryOptions,System.String,System.Object)">
            <summary>
            Schedules an orchestrator function named <paramref name="functionName"/> for execution with retry options.
            </summary>
            <typeparam name="TResult">The return type of the scheduled orchestrator function.</typeparam>
            <param name="functionName">The name of the orchestrator function to call.</param>
            <param name="retryOptions">The retry option for the orchestrator function.</param>
            <param name="instanceId">A unique ID to use for the sub-orchestration instance.</param>
            <param name="input">The JSON-serializeable input to pass to the orchestrator function.</param>
            <returns>A durable task that completes when the called orchestrator function completes or fails.</returns>
            <exception cref="T:System.ArgumentNullException">
            The retry option object is null.
            </exception>
            <exception cref="T:System.ArgumentException">
            The specified function does not exist, is disabled, or is not an orchestrator function.
            </exception>
            <exception cref="T:System.InvalidOperationException">
            The current thread is different than the thread which started the orchestrator execution.
            </exception>
            <exception cref="T:Microsoft.Azure.WebJobs.Extensions.DurableTask.FunctionFailedException">
            The activity function failed with an unhandled exception.
            </exception>
        </member>
        <member name="M:Microsoft.Azure.WebJobs.Extensions.DurableTask.IDurableOrchestrationContext.CallSubOrchestratorWithRetryAsync(System.String,Microsoft.Azure.WebJobs.Extensions.DurableTask.RetryOptions,System.Object)">
            <summary>
            Schedules an orchestrator function named <paramref name="functionName"/> for execution with retry options.
            </summary>
            <param name="functionName">The name of the orchestrator function to call.</param>
            <param name="retryOptions">The retry option for the orchestrator function.</param>
            <param name="input">The JSON-serializeable input to pass to the orchestrator function.</param>
            <returns>A durable task that completes when the called orchestrator function completes or fails.</returns>
            <exception cref="T:System.ArgumentNullException">
            The retry option object is null.
            </exception>
            <exception cref="T:System.ArgumentException">
            The specified function does not exist, is disabled, or is not an orchestrator function.
            </exception>
            <exception cref="T:System.InvalidOperationException">
            The current thread is different than the thread which started the orchestrator execution.
            </exception>
            <exception cref="T:Microsoft.Azure.WebJobs.Extensions.DurableTask.FunctionFailedException">
            The activity function failed with an unhandled exception.
            </exception>
        </member>
        <member name="M:Microsoft.Azure.WebJobs.Extensions.DurableTask.IDurableOrchestrationContext.CallSubOrchestratorWithRetryAsync(System.String,Microsoft.Azure.WebJobs.Extensions.DurableTask.RetryOptions,System.String,System.Object)">
            <summary>
            Schedules an orchestrator function named <paramref name="functionName"/> for execution with retry options.
            </summary>
            <param name="functionName">The name of the orchestrator function to call.</param>
            <param name="retryOptions">The retry option for the orchestrator function.</param>
            <param name="instanceId">A unique ID to use for the sub-orchestration instance.</param>
            <param name="input">The JSON-serializeable input to pass to the orchestrator function.</param>
            <returns>A durable task that completes when the called orchestrator function completes or fails.</returns>
            <exception cref="T:System.ArgumentNullException">
            The retry option object is null.
            </exception>
            <exception cref="T:System.ArgumentException">
            The specified function does not exist, is disabled, or is not an orchestrator function.
            </exception>
            <exception cref="T:System.InvalidOperationException">
            The current thread is different than the thread which started the orchestrator execution.
            </exception>
            <exception cref="T:Microsoft.Azure.WebJobs.Extensions.DurableTask.FunctionFailedException">
            The activity function failed with an unhandled exception.
            </exception>
        </member>
        <member name="M:Microsoft.Azure.WebJobs.Extensions.DurableTask.IDurableOrchestrationContext.CallSubOrchestratorWithRetryAsync``1(System.String,Microsoft.Azure.WebJobs.Extensions.DurableTask.RetryOptions,System.Object)">
            <summary>
            Schedules an orchestrator function named <paramref name="functionName"/> for execution with retry options.
            </summary>
            <typeparam name="TResult">The return type of the scheduled orchestrator function.</typeparam>
            <param name="functionName">The name of the orchestrator function to call.</param>
            <param name="retryOptions">The retry option for the orchestrator function.</param>
            <param name="input">The JSON-serializeable input to pass to the orchestrator function.</param>
            <returns>A durable task that completes when the called orchestrator function completes or fails.</returns>
            <exception cref="T:System.ArgumentNullException">
            The retry option object is null.
            </exception>
            <exception cref="T:System.ArgumentException">
            The specified function does not exist, is disabled, or is not an orchestrator function.
            </exception>
            <exception cref="T:System.InvalidOperationException">
            The current thread is different than the thread which started the orchestrator execution.
            </exception>
            <exception cref="T:Microsoft.Azure.WebJobs.Extensions.DurableTask.FunctionFailedException">
            The activity function failed with an unhandled exception.
            </exception>
        </member>
        <member name="M:Microsoft.Azure.WebJobs.Extensions.DurableTask.IDurableOrchestrationContext.CreateTimer``1(System.DateTime,``0,System.Threading.CancellationToken)">
            <summary>
            Creates a durable timer that expires at a specified time.
            </summary>
            <remarks>
            All durable timers created using this method must either expire or be cancelled
            using the <paramref name="cancelToken"/> before the orchestrator function completes.
             Otherwise the underlying framework will keep the instance in the "Running" state
             even after the orchestrator function has completed.
            </remarks>
            <typeparam name="T">The type of <paramref name="state"/>.</typeparam>
            <param name="fireAt">The time at which the timer should expire.</param>
            <param name="state">Any state to be preserved by the timer.</param>
            <param name="cancelToken">The <c>CancellationToken</c> to use for cancelling the timer.</param>
            <returns>A durable task that completes when the durable timer expires.</returns>
        </member>
        <member name="M:Microsoft.Azure.WebJobs.Extensions.DurableTask.IDurableOrchestrationContext.CreateTimer(System.DateTime,System.Threading.CancellationToken)">
            <summary>
            Creates a durable timer that expires at a specified time.
            </summary>
            <remarks>
            All durable timers created using this method must either expire or be cancelled
            using the <paramref name="cancelToken"/> before the orchestrator function completes.
             Otherwise the underlying framework will keep the instance in the "Running" state
             even after the orchestrator function has completed.
            </remarks>
            <param name="fireAt">The time at which the timer should expire.</param>
            <param name="cancelToken">The <c>CancellationToken</c> to use for cancelling the timer.</param>
            <returns>A durable task that completes when the durable timer expires.</returns>
        </member>
        <member name="M:Microsoft.Azure.WebJobs.Extensions.DurableTask.IDurableOrchestrationContext.WaitForExternalEvent``1(System.String)">
            <summary>
            Waits asynchronously for an event to be raised with name <paramref name="name"/> and returns the event data.
            </summary>
            <remarks>
            External clients can raise events to a waiting orchestration instance using
            <see cref="M:Microsoft.Azure.WebJobs.Extensions.DurableTask.IDurableOrchestrationClient.RaiseEventAsync(System.String,System.String,System.Object)"/>.
            </remarks>
            <param name="name">The name of the event to wait for.</param>
            <typeparam name="T">Any serializeable type that represents the JSON event payload.</typeparam>
            <returns>A durable task that completes when the external event is received.</returns>
        </member>
        <member name="M:Microsoft.Azure.WebJobs.Extensions.DurableTask.IDurableOrchestrationContext.WaitForExternalEvent(System.String)">
            <summary>
            Waits asynchronously for an event to be raised with name <paramref name="name"/>.
            </summary>
            <remarks>
            External clients can raise events to a waiting orchestration instance using
            <see cref="M:Microsoft.Azure.WebJobs.Extensions.DurableTask.IDurableOrchestrationClient.RaiseEventAsync(System.String,System.String,System.Object)"/> with the object parameter set to <c>null</c>.
            </remarks>
            <param name="name">The name of the event to wait for.</param>
            <returns>A durable task that completes when the external event is received.</returns>
        </member>
        <member name="M:Microsoft.Azure.WebJobs.Extensions.DurableTask.IDurableOrchestrationContext.WaitForExternalEvent(System.String,System.TimeSpan,System.Threading.CancellationToken)">
            <summary>
            Waits asynchronously for an event to be raised with name <paramref name="name"/>.
            </summary>
            <remarks>
            External clients can raise events to a waiting orchestration instance using
            <see cref="M:Microsoft.Azure.WebJobs.Extensions.DurableTask.IDurableOrchestrationClient.RaiseEventAsync(System.String,System.String,System.Object)"/> with the object parameter set to <c>null</c>.
            </remarks>
            <param name="name">The name of the event to wait for.</param>
            <param name="timeout">The duration after which to throw a TimeoutException.</param>
            <param name="cancelToken">The <c>CancellationToken</c> to use for cancelling <paramref name="timeout"/>'s internal timer.</param>
            <returns>A durable task that completes when the external event is received.</returns>
            <exception cref="T:System.TimeoutException">
            The external event was not received before the timeout expired.
            </exception>
        </member>
        <member name="M:Microsoft.Azure.WebJobs.Extensions.DurableTask.IDurableOrchestrationContext.WaitForExternalEvent``1(System.String,System.TimeSpan,System.Threading.CancellationToken)">
            <summary>
            Waits asynchronously for an event to be raised with name <paramref name="name"/> and returns the event data.
            </summary>
            <remarks>
            External clients can raise events to a waiting orchestration instance using
            <see cref="M:Microsoft.Azure.WebJobs.Extensions.DurableTask.IDurableOrchestrationClient.RaiseEventAsync(System.String,System.String,System.Object)"/>.
            </remarks>
            <param name="name">The name of the event to wait for.</param>
            <param name="timeout">The duration of time to wait for the event.</param>
            <param name="cancelToken">The <c>CancellationToken</c> to use for cancelling <paramref name="timeout"/>'s internal timer.</param>
            <typeparam name="T">Any serializeable type that represents the JSON event payload.</typeparam>
            <returns>A durable task that completes when the external event is received, or throws a timeout exception"/>
            if the timeout expires.</returns>
        </member>
        <member name="M:Microsoft.Azure.WebJobs.Extensions.DurableTask.IDurableOrchestrationContext.WaitForExternalEvent``1(System.String,System.TimeSpan,``0,System.Threading.CancellationToken)">
            <summary>
            Waits asynchronously for an event to be raised with name <paramref name="name"/> and returns the event data.
            </summary>
            <remarks>
            External clients can raise events to a waiting orchestration instance using
            <see cref="M:Microsoft.Azure.WebJobs.Extensions.DurableTask.IDurableOrchestrationClient.RaiseEventAsync(System.String,System.String,System.Object)"/>.
            </remarks>
            <param name="name">The name of the event to wait for.</param>
            <param name="timeout">The duration of time to wait for the event.</param>
            <param name="defaultValue">If specified, the default value to return if the timeout expires before the external event is received.
            Otherwise, a timeout exception will be thrown instead.</param>
            <param name="cancelToken">The <c>CancellationToken</c> to use for cancelling <paramref name="timeout"/>'s internal timer.</param>
            <typeparam name="T">Any serializeable type that represents the JSON event payload.</typeparam>
            <returns>A durable task that completes when the external event is received, or returns the value of <paramref name="defaultValue"/>
            if the timeout expires.</returns>
        </member>
        <member name="M:Microsoft.Azure.WebJobs.Extensions.DurableTask.IDurableOrchestrationContext.LockAsync(Microsoft.Azure.WebJobs.Extensions.DurableTask.EntityId[])">
            <summary>
            Acquires one or more locks, for the specified entities.
            </summary>
            <remarks>
            Locks can only be acquired if the current context does not hold any locks already.
            </remarks>
            <param name="entities">The entities whose locks should be acquired.</param>
            <returns>An IDisposable that releases the lock when disposed.</returns>
            <exception cref="T:Microsoft.Azure.WebJobs.Extensions.DurableTask.LockingRulesViolationException">if the context already holds some locks.</exception>
        </member>
        <member name="M:Microsoft.Azure.WebJobs.Extensions.DurableTask.IDurableOrchestrationContext.IsLocked(System.Collections.Generic.IReadOnlyList{Microsoft.Azure.WebJobs.Extensions.DurableTask.EntityId}@)">
            <summary>
            Determines whether the current context is locked, and if so, what locks are currently owned.
            </summary>
            <param name="ownedLocks">The collection of owned locks.</param>
            <remarks>
            Note that the collection of owned locks can be empty even if the context is locked. This happens
            if an orchestration calls a suborchestration without lending any locks.
            </remarks>
            <returns><c>true</c> if the context already holds some locks.</returns>
        </member>
        <member name="M:Microsoft.Azure.WebJobs.Extensions.DurableTask.IDurableOrchestrationContext.NewGuid">
            <summary>
            Creates a new GUID that is safe for replay within an orchestration or operation.
            </summary>
            <remarks>
            The default implementation of this method creates a name-based UUID using the algorithm from
            RFC 4122 §4.3. The name input used to generate this value is a combination of the orchestration
            instance ID and an internally managed sequence number.
            </remarks>
            <returns>The new <see cref="T:System.Guid"/> value.</returns>
        </member>
        <member name="M:Microsoft.Azure.WebJobs.Extensions.DurableTask.IDurableOrchestrationContext.CallActivityAsync``1(System.String,System.Object)">
            <summary>
            Schedules an activity function named <paramref name="functionName"/> for execution.
            </summary>
            <typeparam name="TResult">The return type of the scheduled activity function.</typeparam>
            <param name="functionName">The name of the activity function to call.</param>
            <param name="input">The JSON-serializeable input to pass to the activity function.</param>
            <returns>A durable task that completes when the called activity function completes or fails.</returns>
            <exception cref="T:System.ArgumentException">
            The specified function does not exist, is disabled, or is not an orchestrator function.
            </exception>
            <exception cref="T:System.InvalidOperationException">
            The current thread is different than the thread which started the orchestrator execution.
            </exception>
            <exception cref="T:Microsoft.Azure.WebJobs.Extensions.DurableTask.FunctionFailedException">
            The activity function failed with an unhandled exception.
            </exception>
        </member>
        <member name="M:Microsoft.Azure.WebJobs.Extensions.DurableTask.IDurableOrchestrationContext.CallActivityAsync(System.String,System.Object)">
            <summary>
            Schedules an activity function named <paramref name="functionName"/> for execution.
            </summary>
            <param name="functionName">The name of the activity function to call.</param>
            <param name="input">The JSON-serializeable input to pass to the activity function.</param>
            <returns>A durable task that completes when the called function completes or fails.</returns>
            <exception cref="T:System.ArgumentException">
            The specified function does not exist, is disabled, or is not an orchestrator function.
            </exception>
            <exception cref="T:System.InvalidOperationException">
            The current thread is different than the thread which started the orchestrator execution.
            </exception>
            <exception cref="T:Microsoft.Azure.WebJobs.Extensions.DurableTask.FunctionFailedException">
            The activity function failed with an unhandled exception.
            </exception>
        </member>
        <member name="M:Microsoft.Azure.WebJobs.Extensions.DurableTask.IDurableOrchestrationContext.CallActivityWithRetryAsync``1(System.String,Microsoft.Azure.WebJobs.Extensions.DurableTask.RetryOptions,System.Object)">
            <summary>
            Schedules an activity function named <paramref name="functionName"/> for execution with retry options.
            </summary>
            <typeparam name="TResult">The return type of the scheduled activity function.</typeparam>
            <param name="functionName">The name of the activity function to call.</param>
            <param name="retryOptions">The retry option for the activity function.</param>
            <param name="input">The JSON-serializeable input to pass to the activity function.</param>
            <returns>A durable task that completes when the called activity function completes or fails.</returns>
            <exception cref="T:System.ArgumentNullException">
            The retry option object is null.
            </exception>
            <exception cref="T:System.ArgumentException">
            The specified function does not exist, is disabled, or is not an orchestrator function.
            </exception>
            <exception cref="T:System.InvalidOperationException">
            The current thread is different than the thread which started the orchestrator execution.
            </exception>
            <exception cref="T:Microsoft.Azure.WebJobs.Extensions.DurableTask.FunctionFailedException">
            The activity function failed with an unhandled exception.
            </exception>
        </member>
        <member name="M:Microsoft.Azure.WebJobs.Extensions.DurableTask.IDurableOrchestrationContext.CallActivityWithRetryAsync(System.String,Microsoft.Azure.WebJobs.Extensions.DurableTask.RetryOptions,System.Object)">
            <summary>
            Schedules an activity function named <paramref name="functionName"/> for execution with retry options.
            </summary>
            <param name="functionName">The name of the activity function to call.</param>
            <param name="retryOptions">The retry option for the activity function.</param>
            <param name="input">The JSON-serializeable input to pass to the activity function.</param>
            <returns>A durable task that completes when the called activity function completes or fails.</returns>
            <exception cref="T:System.ArgumentNullException">
            The retry option object is null.
            </exception>
            <exception cref="T:System.ArgumentException">
            The specified function does not exist, is disabled, or is not an orchestrator function.
            </exception>
            <exception cref="T:System.InvalidOperationException">
            The current thread is different than the thread which started the orchestrator execution.
            </exception>
            <exception cref="T:Microsoft.Azure.WebJobs.Extensions.DurableTask.FunctionFailedException">
            The activity function failed with an unhandled exception.
            </exception>
        </member>
        <member name="M:Microsoft.Azure.WebJobs.Extensions.DurableTask.IDurableOrchestrationContext.SignalEntity(Microsoft.Azure.WebJobs.Extensions.DurableTask.EntityId,System.String,System.Object)">
            <summary>
            Signals an entity to perform an operation, without waiting for a response. Any result or exception is ignored (fire and forget).
            </summary>
            <param name="entity">The target entity.</param>
            <param name="operationName">The name of the operation.</param>
            <param name="operationInput">The input for the operation.</param>
        </member>
        <member name="M:Microsoft.Azure.WebJobs.Extensions.DurableTask.IDurableOrchestrationContext.SignalEntity(Microsoft.Azure.WebJobs.Extensions.DurableTask.EntityId,System.DateTime,System.String,System.Object)">
            <summary>
            Signals an operation to be performed by an entity at a specified time. Any result or exception is ignored (fire and forget).
            </summary>
            <param name="entity">The target entity.</param>
            <param name="scheduledTimeUtc">The time at which to start the operation.</param>
            <param name="operationName">The name of the operation.</param>
            <param name="operationInput">The input for the operation.</param>
        </member>
        <member name="M:Microsoft.Azure.WebJobs.Extensions.DurableTask.IDurableOrchestrationContext.StartNewOrchestration(System.String,System.Object,System.String)">
            <summary>
            Schedules a orchestration function named <paramref name="functionName"/> for execution./>.
            Any result or exception is ignored (fire and forget).
            </summary>
            <param name="functionName">The name of the orchestrator function to call.</param>
            <param name="input">the input to pass to the orchestrator function.</param>
            <param name="instanceId">optionally, an instance id for the orchestration. By default, a random GUID is used.</param>
            <exception cref="T:System.ArgumentException">
            The specified function does not exist, is disabled, or is not an orchestrator function.
            </exception>
            <returns>The instance id of the new orchestration.</returns>
        </member>
        <member name="M:Microsoft.Azure.WebJobs.Extensions.DurableTask.IDurableOrchestrationContext.CreateEntityProxy``1(System.String)">
            <summary>
            Create an entity proxy.
            </summary>
            <param name="entityKey">The target entity key.</param>
            <typeparam name="TEntityInterface">Entity interface.</typeparam>
            <returns>Entity proxy.</returns>
        </member>
        <member name="M:Microsoft.Azure.WebJobs.Extensions.DurableTask.IDurableOrchestrationContext.CreateEntityProxy``1(Microsoft.Azure.WebJobs.Extensions.DurableTask.EntityId)">
            <summary>
            Create an entity proxy.
            </summary>
            <param name="entityId">The target entity.</param>
            <typeparam name="TEntityInterface">Entity interface.</typeparam>
            <returns>Entity proxy.</returns>
        </member>
        <member name="T:Microsoft.Azure.WebJobs.Extensions.DurableTask.DurableOrchestrationContextBase">
            <summary>
            Formerly, the abstract base class for DurableOrchestrationContext.
            Now obsolete: use <see cref="T:Microsoft.Azure.WebJobs.Extensions.DurableTask.IDurableOrchestrationContext"/> instead.
            </summary>
        </member>
        <member name="T:Microsoft.Azure.WebJobs.Extensions.DurableTask.DurableActivityContextBase">
            <summary>
            Formerly, the abstract base class for DurableActivityContext.
            Now obsolete: use <see cref="T:Microsoft.Azure.WebJobs.Extensions.DurableTask.IDurableActivityContext"/> instead.
            </summary>
        </member>
        <member name="T:Microsoft.Azure.WebJobs.Extensions.DurableTask.DurableOrchestrationClientBase">
            <summary>
            Formerly, the abstract base class for DurableOrchestrationClient.
            Now obsolete: use <see cref="T:Microsoft.Azure.WebJobs.Extensions.DurableTask.IDurableOrchestrationClient"/> instead.
            </summary>
        </member>
        <member name="T:Microsoft.Azure.WebJobs.Extensions.DurableTask.Correlation.DurableTaskCorrelationTelemetryInitializer">
            <summary>
            Telemetry Initializer that sets correlation ids for W3C.
            This source is based on W3COperationCorrelationTelemetryInitializer.cs
            1. Modified with CorrelationTraceContext.Current
            2. Avoid to be overriden when it is RequestTelemetry
            Original Source is here https://github.com/microsoft/ApplicationInsights-dotnet-server/blob/2.8.0/Src/Common/W3C/W3COperationCorrelationTelemetryInitializer.cs.
            </summary>
        </member>
        <member name="F:Microsoft.Azure.WebJobs.Extensions.DurableTask.Correlation.DurableTaskCorrelationTelemetryInitializer.TraceIdTag">
            These internal property is copied from W3CConstants
            <summary>Trace-Id tag name.</summary>
        </member>
        <member name="F:Microsoft.Azure.WebJobs.Extensions.DurableTask.Correlation.DurableTaskCorrelationTelemetryInitializer.SpanIdTag">
            <summary>Span-Id tag name.</summary>
        </member>
        <member name="F:Microsoft.Azure.WebJobs.Extensions.DurableTask.Correlation.DurableTaskCorrelationTelemetryInitializer.ParentSpanIdTag">
            <summary>Parent span-Id tag name.</summary>
        </member>
        <member name="F:Microsoft.Azure.WebJobs.Extensions.DurableTask.Correlation.DurableTaskCorrelationTelemetryInitializer.VersionTag">
            <summary>Version tag name.</summary>
        </member>
        <member name="F:Microsoft.Azure.WebJobs.Extensions.DurableTask.Correlation.DurableTaskCorrelationTelemetryInitializer.SampledTag">
            <summary>Sampled tag name.</summary>
        </member>
        <member name="F:Microsoft.Azure.WebJobs.Extensions.DurableTask.Correlation.DurableTaskCorrelationTelemetryInitializer.TracestateTag">
            <summary>Tracestate tag name.</summary>
        </member>
        <member name="F:Microsoft.Azure.WebJobs.Extensions.DurableTask.Correlation.DurableTaskCorrelationTelemetryInitializer.DefaultVersion">
            <summary>Default version value.</summary>
        </member>
        <member name="F:Microsoft.Azure.WebJobs.Extensions.DurableTask.Correlation.DurableTaskCorrelationTelemetryInitializer.TraceFlagRecordedAndNotRequested">
            <summary>
            Default sampled flag value: may be recorded, not requested.
            </summary>
        </member>
        <member name="F:Microsoft.Azure.WebJobs.Extensions.DurableTask.Correlation.DurableTaskCorrelationTelemetryInitializer.TraceFlagRecordedAndRequested">
            <summary>Recorded and requested sampled flag value.</summary>
        </member>
        <member name="F:Microsoft.Azure.WebJobs.Extensions.DurableTask.Correlation.DurableTaskCorrelationTelemetryInitializer.RequestedTraceFlag">
            <summary>Requested trace flag.</summary>
        </member>
        <member name="F:Microsoft.Azure.WebJobs.Extensions.DurableTask.Correlation.DurableTaskCorrelationTelemetryInitializer.LegacyRootIdProperty">
            <summary>Legacy root Id tag name.</summary>
        </member>
        <member name="F:Microsoft.Azure.WebJobs.Extensions.DurableTask.Correlation.DurableTaskCorrelationTelemetryInitializer.LegacyRequestIdProperty">
            <summary>Legacy root Id tag name.</summary>
        </member>
        <member name="M:Microsoft.Azure.WebJobs.Extensions.DurableTask.Correlation.DurableTaskCorrelationTelemetryInitializer.#ctor">
            <summary>
            Constructor.
            </summary>
        </member>
        <member name="P:Microsoft.Azure.WebJobs.Extensions.DurableTask.Correlation.DurableTaskCorrelationTelemetryInitializer.ExcludeComponentCorrelationHttpHeadersOnDomains">
            <summary>
            Set of suppress telemetry tracking if you add Host name on this.
            </summary>
        </member>
        <member name="M:Microsoft.Azure.WebJobs.Extensions.DurableTask.Correlation.DurableTaskCorrelationTelemetryInitializer.Initialize(Microsoft.ApplicationInsights.Channel.ITelemetry)">
            <summary>
            Initializes telemetry item.
            </summary>
            <param name="telemetry">Telemetry item.</param>
        </member>
        <member name="T:Microsoft.Azure.WebJobs.Extensions.DurableTask.Correlation.ITelemetryActivator">
            <summary>
            ITelemetryActivator is an interface.
            </summary>
        </member>
        <member name="M:Microsoft.Azure.WebJobs.Extensions.DurableTask.Correlation.ITelemetryActivator.Initialize(Microsoft.Extensions.Logging.ILogger)">
            <summary>
            Initialize is initialize the telemetry client.
            </summary>
        </member>
        <member name="T:Microsoft.Azure.WebJobs.Extensions.DurableTask.Correlation.NoOpTelemetryChannel">
            <summary>
            A stub of <see cref="T:Microsoft.ApplicationInsights.Channel.ITelemetryChannel"/>.
            </summary>
        </member>
        <member name="M:Microsoft.Azure.WebJobs.Extensions.DurableTask.Correlation.NoOpTelemetryChannel.#ctor">
            <summary>
            Initializes a new instance of the <see cref="T:Microsoft.Azure.WebJobs.Extensions.DurableTask.Correlation.NoOpTelemetryChannel"/> class.
            </summary>
        </member>
        <member name="P:Microsoft.Azure.WebJobs.Extensions.DurableTask.Correlation.NoOpTelemetryChannel.DeveloperMode">
            <summary>
            Gets or sets a value indicating whether this channel is in developer mode.
            </summary>
        </member>
        <member name="P:Microsoft.Azure.WebJobs.Extensions.DurableTask.Correlation.NoOpTelemetryChannel.EndpointAddress">
            <summary>
            Gets or sets a value indicating the channel's URI. To this URI the telemetry is expected to be sent.
            </summary>
        </member>
        <member name="P:Microsoft.Azure.WebJobs.Extensions.DurableTask.Correlation.NoOpTelemetryChannel.ThrowError">
            <summary>
            Gets or sets a value indicating whether to throw an error.
            </summary>
        </member>
        <member name="P:Microsoft.Azure.WebJobs.Extensions.DurableTask.Correlation.NoOpTelemetryChannel.OnSend">
            <summary>
            Gets or sets the callback invoked by the <see cref="M:Microsoft.Azure.WebJobs.Extensions.DurableTask.Correlation.NoOpTelemetryChannel.Send(Microsoft.ApplicationInsights.Channel.ITelemetry)"/> method.
            </summary>
        </member>
        <member name="P:Microsoft.Azure.WebJobs.Extensions.DurableTask.Correlation.NoOpTelemetryChannel.OnFlush">
            <summary>
            Gets or sets the callback invoked by the <see cref="M:Microsoft.Azure.WebJobs.Extensions.DurableTask.Correlation.NoOpTelemetryChannel.Flush"/> method.
            </summary>
        </member>
        <member name="P:Microsoft.Azure.WebJobs.Extensions.DurableTask.Correlation.NoOpTelemetryChannel.OnDispose">
            <summary>
            Gets or sets the callback invoked by the <see cref="M:Microsoft.Azure.WebJobs.Extensions.DurableTask.Correlation.NoOpTelemetryChannel.Dispose"/> method.
            </summary>
        </member>
        <member name="M:Microsoft.Azure.WebJobs.Extensions.DurableTask.Correlation.NoOpTelemetryChannel.Send(Microsoft.ApplicationInsights.Channel.ITelemetry)">
            <summary>
            Implements the <see cref="M:Microsoft.ApplicationInsights.Channel.ITelemetryChannel.Send(Microsoft.ApplicationInsights.Channel.ITelemetry)"/> method by invoking the <see cref="P:Microsoft.Azure.WebJobs.Extensions.DurableTask.Correlation.NoOpTelemetryChannel.OnSend"/> callback.
            </summary>
        </member>
        <member name="M:Microsoft.Azure.WebJobs.Extensions.DurableTask.Correlation.NoOpTelemetryChannel.Dispose">
            <summary>
            Implements the <see cref="M:System.IDisposable.Dispose"/> method.
            </summary>
        </member>
        <member name="M:Microsoft.Azure.WebJobs.Extensions.DurableTask.Correlation.NoOpTelemetryChannel.Flush">
            <summary>
            Implements  the <see cref="M:Microsoft.ApplicationInsights.Channel.ITelemetryChannel.Flush" /> method.
            </summary>
        </member>
        <member name="T:Microsoft.Azure.WebJobs.Extensions.DurableTask.Correlation.TelemetryActivator">
            <summary>
            TelemetryActivator initializes Distributed Tracing. This class only works for netstandard2.0.
            </summary>
        </member>
        <member name="M:Microsoft.Azure.WebJobs.Extensions.DurableTask.Correlation.TelemetryActivator.#ctor(Microsoft.Extensions.Options.IOptions{Microsoft.Azure.WebJobs.Extensions.DurableTask.DurableTaskOptions},Microsoft.Azure.WebJobs.INameResolver)">
            <summary>
            Constructor for initializing Distributed Tracing.
            </summary>
            <param name="options">DurableTask options.</param>
            <param name="nameResolver">Name resolver used for environment variables.</param>
        </member>
        <member name="P:Microsoft.Azure.WebJobs.Extensions.DurableTask.Correlation.TelemetryActivator.OnSend">
            <summary>
            OnSend is an action that enable to hook of sending telemetry.
            You can use this property for testing.
            </summary>
        </member>
        <member name="M:Microsoft.Azure.WebJobs.Extensions.DurableTask.Correlation.TelemetryActivator.DisposeAsync">
            <inheritdoc/>
        </member>
        <member name="M:Microsoft.Azure.WebJobs.Extensions.DurableTask.Correlation.TelemetryActivator.Dispose">
            <inheritdoc/>
        </member>
        <member name="M:Microsoft.Azure.WebJobs.Extensions.DurableTask.Correlation.TelemetryActivator.Initialize(Microsoft.Extensions.Logging.ILogger)">
            <summary>
            Initialize is initialize the telemetry client.
            </summary>
        </member>
        <member name="T:Microsoft.Azure.WebJobs.Extensions.DurableTask.Correlation.TraceContextBaseExtensions">
            <summary>
            TraceContextBase extension methods.
            </summary>
        </member>
        <member name="M:Microsoft.Azure.WebJobs.Extensions.DurableTask.Correlation.TraceContextBaseExtensions.CreateRequestTelemetry(DurableTask.Core.TraceContextBase,System.String)">
            <summary>
            Create RequestTelemetry from the TraceContext.
            </summary>
            <param name="context">TraceContext.</param>
            <param name="siteName">Site name.</param>
            <returns>RequestTelemetry.</returns>
        </member>
        <member name="M:Microsoft.Azure.WebJobs.Extensions.DurableTask.Correlation.TraceContextBaseExtensions.CreateDependencyTelemetry(DurableTask.Core.TraceContextBase)">
            <summary>
            Create DependencyTelemetry from the Activity.
            </summary>
            <param name="context">TraceContext.</param>
            <returns>DependencyTelemetry.</returns>
        </member>
        <member name="T:Microsoft.Azure.WebJobs.Extensions.DurableTask.Correlation.TraceParent">
            <summary>
            Represents a traceParent that is defined W3C TraceContext.
            </summary>
        </member>
        <member name="P:Microsoft.Azure.WebJobs.Extensions.DurableTask.Correlation.TraceParent.Version">
            <summary>
            Gets or sets the Version of the traceParent.
            </summary>
        </member>
        <member name="P:Microsoft.Azure.WebJobs.Extensions.DurableTask.Correlation.TraceParent.TraceId">
            <summary>
            Gets or sets the TraceId of the traceParent.
            </summary>
        </member>
        <member name="P:Microsoft.Azure.WebJobs.Extensions.DurableTask.Correlation.TraceParent.SpanId">
            <summary>
            Gets or sets the SpanId of the traceParent.
            </summary>
        </member>
        <member name="P:Microsoft.Azure.WebJobs.Extensions.DurableTask.Correlation.TraceParent.TraceFlags">
            <summary>
            Gets or sets the TraceFlags of the traceParent.
            </summary>
        </member>
        <member name="M:Microsoft.Azure.WebJobs.Extensions.DurableTask.Correlation.TraceParent.FromString(System.String)">
            <summary>
            Convert a traceParent string to TraceParent object.
            </summary>
            <param name="traceparent">string representations of traceParent.</param>
            <returns>TraceParent object.</returns>
        </member>
        <member name="T:Microsoft.Azure.WebJobs.Extensions.DurableTask.DefaultPlatformInformation">
            <summary>
            Provides information about the enviroment (OS, app service plan, user-facing PL)
            using the DI-injected INameResolver.
            </summary>
        </member>
        <member name="T:Microsoft.Azure.WebJobs.Extensions.DurableTask.DeterministicAttribute">
            <summary>
            Attribute used with the Durable Functions Analyzer to label a method as Deterministic. This allows the method to be called in an Orchestration function without causing a compiler warning.
            </summary>
        </member>
        <member name="T:Microsoft.Azure.WebJobs.Extensions.DurableTask.DurabilityProvider">
            <summary>
            The backend storage provider that provides the actual durability of Durable Functions.
            This is functionally a superset of <see cref="T:DurableTask.Core.IOrchestrationService"/> and <see cref="T:DurableTask.Core.IOrchestrationServiceClient"/>.
            If the storage provider does not any of the Durable Functions specific operations, they can use this class
            directly with the expectation that only those interfaces will be implemented. All of the Durable Functions specific
            methods/operations are virtual and can be overwritten by creating a subclass.
            </summary>
        </member>
        <member name="M:Microsoft.Azure.WebJobs.Extensions.DurableTask.DurabilityProvider.#ctor(System.String,DurableTask.Core.IOrchestrationService,DurableTask.Core.IOrchestrationServiceClient,System.String)">
            <summary>
            Creates the default <see cref="T:Microsoft.Azure.WebJobs.Extensions.DurableTask.DurabilityProvider"/>.
            </summary>
            <param name="storageProviderName">The name of the storage backend providing the durability.</param>
            <param name="service">The internal <see cref="T:DurableTask.Core.IOrchestrationService"/> that provides functionality
            for this classes implementions of <see cref="T:DurableTask.Core.IOrchestrationService"/>.</param>
            <param name="serviceClient">The internal <see cref="T:DurableTask.Core.IOrchestrationServiceClient"/> that provides functionality
            for this classes implementions of <see cref="T:DurableTask.Core.IOrchestrationServiceClient"/>.</param>
            <param name="connectionName">The name of the app setting that stores connection details for the storage provider.</param>
        </member>
        <member name="P:Microsoft.Azure.WebJobs.Extensions.DurableTask.DurabilityProvider.ConnectionName">
            <summary>
            The name of the environment variable that contains connection details for how to connect to storage providers.
            Corresponds to the <see cref="P:Microsoft.Azure.WebJobs.Extensions.DurableTask.DurableClientAttribute.ConnectionName"/> for binding data.
            </summary>
        </member>
        <member name="P:Microsoft.Azure.WebJobs.Extensions.DurableTask.DurabilityProvider.SupportsEntities">
            <summary>
            Specifies whether the durability provider supports Durable Entities.
            </summary>
        </member>
        <member name="P:Microsoft.Azure.WebJobs.Extensions.DurableTask.DurabilityProvider.SupportsPollFreeWait">
            <summary>
            Specifies whether the backend's WaitForOrchestration is implemented without polling.
            </summary>
        </member>
        <member name="P:Microsoft.Azure.WebJobs.Extensions.DurableTask.DurabilityProvider.GuaranteesOrderedDelivery">
            <summary>
            Specifies whether this backend delivers messages in order.
            </summary>
        </member>
        <member name="P:Microsoft.Azure.WebJobs.Extensions.DurableTask.DurabilityProvider.SupportsImplicitEntityDeletion">
            <summary>
            Specifies whether this backend supports implicit deletion of entities.
            </summary>
        </member>
        <member name="P:Microsoft.Azure.WebJobs.Extensions.DurableTask.DurabilityProvider.CheckStatusBeforeRaiseEvent">
            <summary>
            Whether or not to check the instance status before raising an event.
            </summary>
        </member>
        <member name="P:Microsoft.Azure.WebJobs.Extensions.DurableTask.DurabilityProvider.ConfigurationJson">
            <summary>
            JSON representation of configuration to emit in telemetry.
            </summary>
        </member>
        <member name="P:Microsoft.Azure.WebJobs.Extensions.DurableTask.DurabilityProvider.MaximumDelayTime">
            <summary>
            Value of maximum durable timer delay. Used for long running durable timers.
            </summary>
        </member>
        <member name="P:Microsoft.Azure.WebJobs.Extensions.DurableTask.DurabilityProvider.LongRunningTimerIntervalLength">
            <summary>
            Interval time used for long running timers.
            </summary>
        </member>
        <member name="P:Microsoft.Azure.WebJobs.Extensions.DurableTask.DurabilityProvider.EventSourceName">
            <summary>
            Event source name (e.g. DurableTask-AzureStorage).
            </summary>
        </member>
        <member name="P:Microsoft.Azure.WebJobs.Extensions.DurableTask.DurabilityProvider.TaskOrchestrationDispatcherCount">
            <inheritdoc/>
        </member>
        <member name="P:Microsoft.Azure.WebJobs.Extensions.DurableTask.DurabilityProvider.MaxConcurrentTaskOrchestrationWorkItems">
            <inheritdoc/>
        </member>
        <member name="P:Microsoft.Azure.WebJobs.Extensions.DurableTask.DurabilityProvider.EventBehaviourForContinueAsNew">
            <inheritdoc/>
        </member>
        <member name="P:Microsoft.Azure.WebJobs.Extensions.DurableTask.DurabilityProvider.TaskActivityDispatcherCount">
            <inheritdoc/>
        </member>
        <member name="P:Microsoft.Azure.WebJobs.Extensions.DurableTask.DurabilityProvider.MaxConcurrentTaskActivityWorkItems">
            <inheritdoc/>
        </member>
        <member name="M:Microsoft.Azure.WebJobs.Extensions.DurableTask.DurabilityProvider.AbandonTaskActivityWorkItemAsync(DurableTask.Core.TaskActivityWorkItem)">
            <inheritdoc/>
        </member>
        <member name="M:Microsoft.Azure.WebJobs.Extensions.DurableTask.DurabilityProvider.AbandonTaskOrchestrationWorkItemAsync(DurableTask.Core.TaskOrchestrationWorkItem)">
            <inheritdoc/>
        </member>
        <member name="M:Microsoft.Azure.WebJobs.Extensions.DurableTask.DurabilityProvider.CompleteTaskActivityWorkItemAsync(DurableTask.Core.TaskActivityWorkItem,DurableTask.Core.TaskMessage)">
            <inheritdoc/>
        </member>
        <member name="M:Microsoft.Azure.WebJobs.Extensions.DurableTask.DurabilityProvider.CompleteTaskOrchestrationWorkItemAsync(DurableTask.Core.TaskOrchestrationWorkItem,DurableTask.Core.OrchestrationRuntimeState,System.Collections.Generic.IList{DurableTask.Core.TaskMessage},System.Collections.Generic.IList{DurableTask.Core.TaskMessage},System.Collections.Generic.IList{DurableTask.Core.TaskMessage},DurableTask.Core.TaskMessage,DurableTask.Core.OrchestrationState)">
            <inheritdoc/>
        </member>
        <member name="M:Microsoft.Azure.WebJobs.Extensions.DurableTask.DurabilityProvider.CreateAsync">
            <inheritdoc/>
        </member>
        <member name="M:Microsoft.Azure.WebJobs.Extensions.DurableTask.DurabilityProvider.CreateAsync(System.Boolean)">
            <inheritdoc/>
        </member>
        <member name="M:Microsoft.Azure.WebJobs.Extensions.DurableTask.DurabilityProvider.CreateIfNotExistsAsync">
            <inheritdoc/>
        </member>
        <member name="M:Microsoft.Azure.WebJobs.Extensions.DurableTask.DurabilityProvider.DeleteAsync">
            <inheritdoc/>
        </member>
        <member name="M:Microsoft.Azure.WebJobs.Extensions.DurableTask.DurabilityProvider.DeleteAsync(System.Boolean)">
            <inheritdoc/>
        </member>
        <member name="M:Microsoft.Azure.WebJobs.Extensions.DurableTask.DurabilityProvider.GetDelayInSecondsAfterOnFetchException(System.Exception)">
            <inheritdoc/>
        </member>
        <member name="M:Microsoft.Azure.WebJobs.Extensions.DurableTask.DurabilityProvider.GetDelayInSecondsAfterOnProcessException(System.Exception)">
            <inheritdoc/>
        </member>
        <member name="M:Microsoft.Azure.WebJobs.Extensions.DurableTask.DurabilityProvider.IsMaxMessageCountExceeded(System.Int32,DurableTask.Core.OrchestrationRuntimeState)">
            <inheritdoc/>
        </member>
        <member name="M:Microsoft.Azure.WebJobs.Extensions.DurableTask.DurabilityProvider.LockNextTaskActivityWorkItem(System.TimeSpan,System.Threading.CancellationToken)">
            <inheritdoc/>
        </member>
        <member name="M:Microsoft.Azure.WebJobs.Extensions.DurableTask.DurabilityProvider.LockNextTaskOrchestrationWorkItemAsync(System.TimeSpan,System.Threading.CancellationToken)">
            <inheritdoc/>
        </member>
        <member name="M:Microsoft.Azure.WebJobs.Extensions.DurableTask.DurabilityProvider.ReleaseTaskOrchestrationWorkItemAsync(DurableTask.Core.TaskOrchestrationWorkItem)">
            <inheritdoc/>
        </member>
        <member name="M:Microsoft.Azure.WebJobs.Extensions.DurableTask.DurabilityProvider.RenewTaskActivityWorkItemLockAsync(DurableTask.Core.TaskActivityWorkItem)">
            <inheritdoc/>
        </member>
        <member name="M:Microsoft.Azure.WebJobs.Extensions.DurableTask.DurabilityProvider.RenewTaskOrchestrationWorkItemLockAsync(DurableTask.Core.TaskOrchestrationWorkItem)">
            <inheritdoc/>
        </member>
        <member name="M:Microsoft.Azure.WebJobs.Extensions.DurableTask.DurabilityProvider.StartAsync">
            <inheritdoc/>
        </member>
        <member name="M:Microsoft.Azure.WebJobs.Extensions.DurableTask.DurabilityProvider.StopAsync">
            <inheritdoc/>
        </member>
        <member name="M:Microsoft.Azure.WebJobs.Extensions.DurableTask.DurabilityProvider.StopAsync(System.Boolean)">
            <inheritdoc/>
        </member>
        <member name="M:Microsoft.Azure.WebJobs.Extensions.DurableTask.DurabilityProvider.GetAllOrchestrationStates(System.Threading.CancellationToken)">
            <summary>
            Gets the status of all orchestration instances.
            </summary>
            <param name="cancellationToken">A token to cancel the request.</param>
            <returns>Returns a task which completes when the status has been fetched.</returns>
        </member>
        <member name="M:Microsoft.Azure.WebJobs.Extensions.DurableTask.DurabilityProvider.GetAllOrchestrationStatesWithFilters(System.DateTime,System.Nullable{System.DateTime},System.Collections.Generic.IEnumerable{Microsoft.Azure.WebJobs.Extensions.DurableTask.OrchestrationRuntimeStatus},System.Threading.CancellationToken)">
            <summary>
            Gets the status of all orchestration instances within the specified parameters.
            </summary>
            <param name="createdTimeFrom">Return orchestration instances which were created after this DateTime.</param>
            <param name="createdTimeTo">Return orchestration instances which were created before this DateTime.</param>
            <param name="runtimeStatus">Return orchestration instances which matches the runtimeStatus.</param>
            <param name="cancellationToken">A token to cancel the request.</param>
            <returns>Returns a task which completes when the status has been fetched.</returns>
        </member>
        <member name="M:Microsoft.Azure.WebJobs.Extensions.DurableTask.DurabilityProvider.GetOrchestrationStateWithInputsAsync(System.String,System.Boolean)">
            <summary>
            Gets the state of the specified orchestration instance.
            </summary>
            <param name="instanceId">The ID of the orchestration instance to query.</param>
            <param name="showInput">If set, fetch and return the input for the orchestration instance.</param>
            <returns>Returns a task which completes when the state has been fetched.</returns>
        </member>
        <member name="M:Microsoft.Azure.WebJobs.Extensions.DurableTask.DurabilityProvider.GetOrchestrationStateWithPagination(Microsoft.Azure.WebJobs.Extensions.DurableTask.OrchestrationStatusQueryCondition,System.Threading.CancellationToken)">
            <summary>
            Gets paginated result of all orchestration instances that match query status parameters.
            </summary>
            <param name="condition">The filtering conditions of the query.</param>
            <param name="cancellationToken">A token to cancel the request.</param>
            <returns>Paginated result of orchestration state.</returns>
        </member>
        <member name="M:Microsoft.Azure.WebJobs.Extensions.DurableTask.DurabilityProvider.PurgeHistoryByFilters(System.DateTime,System.Nullable{System.DateTime},System.Collections.Generic.IEnumerable{DurableTask.Core.OrchestrationStatus})">
            <summary>
            Purges history that meet the required parameters.
            </summary>
            <param name="createdTimeFrom">Purge the history of orchestration instances which were created after this DateTime.</param>
            <param name="createdTimeTo">Purge the history of orchestration instances which were created before this DateTime.</param>
            <param name="runtimeStatus">Purge the history of orchestration instances which matches the runtimeStatus.</param>
            <returns>The number of instances purged.</returns>
        </member>
        <member name="M:Microsoft.Azure.WebJobs.Extensions.DurableTask.DurabilityProvider.PurgeInstanceHistoryByInstanceId(System.String)">
            <summary>
            Purges the instance history for the provided instance id.
            </summary>
            <param name="instanceId">The instance id for the instance history to purge.</param>
            <returns>The number of instances purged.</returns>
        </member>
        <member name="M:Microsoft.Azure.WebJobs.Extensions.DurableTask.DurabilityProvider.RetrieveSerializedEntityState(Microsoft.Azure.WebJobs.Extensions.DurableTask.EntityId,Newtonsoft.Json.JsonSerializerSettings)">
            <summary>
            Retrieves the state for a serialized entity.
            </summary>
            <param name="entityId">Entity id to fetch state for.</param>
            <param name="serializierSettings">JsonSerializerSettings for custom deserialization.</param>
            <returns>State for the entity.</returns>
        </member>
        <member name="M:Microsoft.Azure.WebJobs.Extensions.DurableTask.DurabilityProvider.RewindAsync(System.String,System.String)">
            <summary>
            Rewinds the specified failed orchestration instance with a reason.
            </summary>
            <param name="instanceId">The ID of the orchestration instance to rewind.</param>
            <param name="reason">The reason for rewinding the orchestration instance.</param>
            <returns>A task that completes when the rewind message is enqueued.</returns>
        </member>
        <member name="M:Microsoft.Azure.WebJobs.Extensions.DurableTask.DurabilityProvider.MakeCurrentAppPrimaryAsync">
            <summary>
             Makes the current app the primary app, if it isn't already. Must be using the AppLease feature.
            </summary>
            <returns>A task that completes when the operation has started.</returns>
        </member>
        <member name="M:Microsoft.Azure.WebJobs.Extensions.DurableTask.DurabilityProvider.CreateTaskOrchestrationAsync(DurableTask.Core.TaskMessage)">
            <inheritdoc />
        </member>
        <member name="M:Microsoft.Azure.WebJobs.Extensions.DurableTask.DurabilityProvider.CreateTaskOrchestrationAsync(DurableTask.Core.TaskMessage,DurableTask.Core.OrchestrationStatus[])">
            <inheritdoc />
        </member>
        <member name="M:Microsoft.Azure.WebJobs.Extensions.DurableTask.DurabilityProvider.SendTaskOrchestrationMessageAsync(DurableTask.Core.TaskMessage)">
            <inheritdoc />
        </member>
        <member name="M:Microsoft.Azure.WebJobs.Extensions.DurableTask.DurabilityProvider.SendTaskOrchestrationMessageBatchAsync(DurableTask.Core.TaskMessage[])">
            <inheritdoc />
        </member>
        <member name="M:Microsoft.Azure.WebJobs.Extensions.DurableTask.DurabilityProvider.WaitForOrchestrationAsync(System.String,System.String,System.TimeSpan,System.Threading.CancellationToken)">
            <inheritdoc />
        </member>
        <member name="M:Microsoft.Azure.WebJobs.Extensions.DurableTask.DurabilityProvider.ForceTerminateTaskOrchestrationAsync(System.String,System.String)">
            <inheritdoc />
        </member>
        <member name="M:Microsoft.Azure.WebJobs.Extensions.DurableTask.DurabilityProvider.SuspendTaskOrchestrationAsync(System.String,System.String)">
            <summary>
                Suspend the specified orchestration instance with a reason.
            </summary>
            <param name="instanceId">Instance to suspend.</param>
            <param name="reason">Reason for suspending the instance.</param>
            <returns>A task that completes when the suspend message is enqueued.</returns>
        </member>
        <member name="M:Microsoft.Azure.WebJobs.Extensions.DurableTask.DurabilityProvider.ResumeTaskOrchestrationAsync(System.String,System.String)">
            <summary>
                Resume the specified orchestration instance with a reason.
            </summary>
            <param name="instanceId">Instance to resume.</param>
            <param name="reason">Reason for resuming the instance.</param>
            <returns>A task that completes when the resume message is enqueued.</returns>
        </member>
        <member name="M:Microsoft.Azure.WebJobs.Extensions.DurableTask.DurabilityProvider.GetOrchestrationStateAsync(System.String,System.Boolean)">
            <inheritdoc />
        </member>
        <member name="M:Microsoft.Azure.WebJobs.Extensions.DurableTask.DurabilityProvider.GetOrchestrationStateAsync(System.String,System.String)">
            <inheritdoc />
        </member>
        <member name="M:Microsoft.Azure.WebJobs.Extensions.DurableTask.DurabilityProvider.GetOrchestrationHistoryAsync(System.String,System.String)">
            <inheritdoc />
        </member>
        <member name="M:Microsoft.Azure.WebJobs.Extensions.DurableTask.DurabilityProvider.PurgeOrchestrationHistoryAsync(System.DateTime,DurableTask.Core.OrchestrationStateTimeRangeFilterType)">
            <inheritdoc />
        </member>
        <member name="M:Microsoft.Azure.WebJobs.Extensions.DurableTask.DurabilityProvider.DurableTask#Core#Query#IOrchestrationServiceQueryClient#GetOrchestrationWithQueryAsync(DurableTask.Core.Query.OrchestrationQuery,System.Threading.CancellationToken)">
            <inheritdoc />
        </member>
        <member name="M:Microsoft.Azure.WebJobs.Extensions.DurableTask.DurabilityProvider.DurableTask#Core#IOrchestrationServicePurgeClient#PurgeInstanceStateAsync(System.String)">
            <inheritdoc />
        </member>
        <member name="M:Microsoft.Azure.WebJobs.Extensions.DurableTask.DurabilityProvider.DurableTask#Core#IOrchestrationServicePurgeClient#PurgeInstanceStateAsync(DurableTask.Core.PurgeInstanceFilter)">
            <inheritdoc />
        </member>
        <member name="M:Microsoft.Azure.WebJobs.Extensions.DurableTask.DurabilityProvider.ValidateDelayTime(System.TimeSpan,System.String@)">
            <summary>
            Uses durability provider specific logic to verify whether a timespan for a timer, timeout
            or retry interval is allowed by the provider.
            </summary>
            <param name="timespan">The timespan that the code will have to wait for.</param>
            <param name="errorMessage">The error message if the timespan is invalid.</param>
            <returns>A boolean indicating whether the time interval is valid.</returns>
        </member>
        <member name="M:Microsoft.Azure.WebJobs.Extensions.DurableTask.DurabilityProvider.ConnectionNameMatches(Microsoft.Azure.WebJobs.Extensions.DurableTask.DurabilityProvider)">
            <summary>
             Returns true if the stored connection string, ConnectionName, matches the input DurabilityProvider ConnectionName.
            </summary>
            <param name="durabilityProvider">The DurabilityProvider used to check for matching connection string names.</param>
            <returns>A boolean indicating whether the connection names match.</returns>
        </member>
        <member name="M:Microsoft.Azure.WebJobs.Extensions.DurableTask.DurabilityProvider.TryGetScaleMonitor(System.String,System.String,System.String,System.String,Microsoft.Azure.WebJobs.Host.Scale.IScaleMonitor@)">
            <summary>
            Tries to obtain a scale monitor for autoscaling.
            </summary>
            <param name="functionId">Function id.</param>
            <param name="functionName">Function name.</param>
            <param name="hubName">Task hub name.</param>
            <param name="connectionName">The name of the storage-specific connection settings.</param>
            <param name="scaleMonitor">The scale monitor.</param>
            <returns>True if autoscaling is supported, false otherwise.</returns>
        </member>
        <member name="T:Microsoft.Azure.WebJobs.Extensions.DurableTask.DurableClientAttribute">
            <summary>
            Attribute used to bind a function parameter to a <see cref="T:Microsoft.Azure.WebJobs.Extensions.DurableTask.IDurableClient"/>, <see cref="T:Microsoft.Azure.WebJobs.Extensions.DurableTask.IDurableEntityClient"/>, or <see cref="T:Microsoft.Azure.WebJobs.Extensions.DurableTask.IDurableOrchestrationClient"/> instance.
            </summary>
        </member>
        <member name="M:Microsoft.Azure.WebJobs.Extensions.DurableTask.DurableClientAttribute.#ctor">
            <summary>
            Initializes a new instance of the <see cref="T:Microsoft.Azure.WebJobs.Extensions.DurableTask.DurableClientAttribute"/> class.
            </summary>
        </member>
        <member name="M:Microsoft.Azure.WebJobs.Extensions.DurableTask.DurableClientAttribute.#ctor(Microsoft.Azure.WebJobs.Extensions.DurableTask.Options.DurableClientOptions)">
            <summary>
            Initializes a new instance of the <see cref="T:Microsoft.Azure.WebJobs.Extensions.DurableTask.DurableClientAttribute"/> class.
            </summary>
            <param name="durableClientOptions">Options to configure the IDurableClient created.</param>
        </member>
        <member name="P:Microsoft.Azure.WebJobs.Extensions.DurableTask.DurableClientAttribute.TaskHub">
            <summary>
            Optional. Gets or sets the name of the task hub in which the orchestration data lives.
            </summary>
            <value>The task hub used by this binding.</value>
            <remarks>
            The default behavior is to use the task hub name specified in <see cref="P:Microsoft.Azure.WebJobs.Extensions.DurableTask.DurableTaskOptions.HubName"/>.
            If no value exists there, then a default value will be used.
            </remarks>
        </member>
        <member name="P:Microsoft.Azure.WebJobs.Extensions.DurableTask.DurableClientAttribute.ConnectionName">
            <summary>
            Optional. Gets or sets the setting name for the app setting containing connection details used by this binding to connect
            to instances of the storage provider other than the default one this application communicates with.
            </summary>
            <value>The name of an app setting containing connection details.</value>
            <remarks>
            For Azure Storage the default behavior is to use the value of <see cref="P:Microsoft.Azure.WebJobs.Extensions.DurableTask.AzureStorageOptions.ConnectionName"/>.
            If no value exists there, then the default behavior is to use the standard `AzureWebJobsStorage` connection string for all storage usage.
            </remarks>
        </member>
        <member name="P:Microsoft.Azure.WebJobs.Extensions.DurableTask.DurableClientAttribute.ExternalClient">
            <summary>
            Indicate if the client is External from the azure function where orchestrator functions are hosted.
            </summary>
        </member>
        <member name="M:Microsoft.Azure.WebJobs.Extensions.DurableTask.DurableClientAttribute.GetHashCode">
            <summary>
            Returns a hash code for this attribute.
            </summary>
            <returns>A hash code for this attribute.</returns>
        </member>
        <member name="M:Microsoft.Azure.WebJobs.Extensions.DurableTask.DurableClientAttribute.Equals(System.Object)">
            <summary>
            Compares two <see cref="T:Microsoft.Azure.WebJobs.Extensions.DurableTask.DurableClientAttribute"/> instances for value equality.
            </summary>
            <param name="obj">The <see cref="T:Microsoft.Azure.WebJobs.Extensions.DurableTask.DurableClientAttribute"/> object to compare with.</param>
            <returns><c>true</c> if the two attributes have the same configuration; otherwise <c>false</c>.</returns>
        </member>
        <member name="M:Microsoft.Azure.WebJobs.Extensions.DurableTask.DurableClientAttribute.Equals(Microsoft.Azure.WebJobs.Extensions.DurableTask.DurableClientAttribute)">
            <summary>
            Compares two <see cref="T:Microsoft.Azure.WebJobs.Extensions.DurableTask.DurableClientAttribute"/> instances for value equality.
            </summary>
            <param name="other">The <see cref="T:Microsoft.Azure.WebJobs.Extensions.DurableTask.DurableClientAttribute"/> object to compare with.</param>
            <returns><c>true</c> if the two attributes have the same configuration; otherwise <c>false</c>.</returns>
        </member>
        <member name="T:Microsoft.Azure.WebJobs.Extensions.DurableTask.DurableEntityStatus">
            <summary>
            Represents the status of a durable entity instance.
            </summary>
        </member>
        <member name="P:Microsoft.Azure.WebJobs.Extensions.DurableTask.DurableEntityStatus.EntityId">
            <summary>
            Gets the EntityId of the queried entity instance.
            </summary>
            <value>
            The unique EntityId of the instance.
            </value>
        </member>
        <member name="P:Microsoft.Azure.WebJobs.Extensions.DurableTask.DurableEntityStatus.LastOperationTime">
            <summary>
            Gets the time of the last operation processed by the entity instance.
            </summary>
            <value>
            The last operation time in UTC.
            </value>
        </member>
        <member name="P:Microsoft.Azure.WebJobs.Extensions.DurableTask.DurableEntityStatus.State">
            <summary>
            Gets the state of the entity instance.
            </summary>
            <value>
            The state as either a <c>JToken</c> or <c>null</c> if no state was provided.
            </value>
        </member>
        <member name="T:Microsoft.Azure.WebJobs.Extensions.DurableTask.DurableHttpRequest">
            <summary>
            Request used to make an HTTP call through Durable Functions.
            </summary>
        </member>
        <member name="M:Microsoft.Azure.WebJobs.Extensions.DurableTask.DurableHttpRequest.#ctor(System.Net.Http.HttpMethod,System.Uri,System.Collections.Generic.IDictionary{System.String,Microsoft.Extensions.Primitives.StringValues},System.String,Microsoft.Azure.WebJobs.Extensions.DurableTask.ITokenSource,System.Boolean,System.Nullable{System.TimeSpan},Microsoft.Azure.WebJobs.Extensions.DurableTask.HttpRetryOptions)">
            <summary>
            Initializes a new instance of the <see cref="T:Microsoft.Azure.WebJobs.Extensions.DurableTask.DurableHttpRequest"/> class.
            </summary>
            <param name="method">Method used for HTTP request.</param>
            <param name="uri">Uri used to make the HTTP request.</param>
            <param name="headers">Headers added to the HTTP request.</param>
            <param name="content">Content added to the body of the HTTP request.</param>
            <param name="tokenSource">AAD authentication attached to the HTTP request.</param>
            <param name="asynchronousPatternEnabled">Specifies whether the DurableHttpRequest should handle the asynchronous pattern.</param>
            <param name="timeout">TimeSpan used for HTTP request timeout.</param>
            <param name="httpRetryOptions">Retry options used for the HTTP request.</param>
        </member>
        <member name="P:Microsoft.Azure.WebJobs.Extensions.DurableTask.DurableHttpRequest.Method">
            <summary>
            HttpMethod used in the HTTP request made by the Durable Function.
            </summary>
        </member>
        <member name="P:Microsoft.Azure.WebJobs.Extensions.DurableTask.DurableHttpRequest.Uri">
            <summary>
            Uri used in the HTTP request made by the Durable Function.
            </summary>
        </member>
        <member name="P:Microsoft.Azure.WebJobs.Extensions.DurableTask.DurableHttpRequest.Headers">
            <summary>
            Headers passed with the HTTP request made by the Durable Function.
            </summary>
        </member>
        <member name="P:Microsoft.Azure.WebJobs.Extensions.DurableTask.DurableHttpRequest.Content">
            <summary>
            Content passed with the HTTP request made by the Durable Function.
            </summary>
        </member>
        <member name="P:Microsoft.Azure.WebJobs.Extensions.DurableTask.DurableHttpRequest.TokenSource">
            <summary>
            Mechanism for attaching an OAuth token to the request.
            </summary>
        </member>
        <member name="P:Microsoft.Azure.WebJobs.Extensions.DurableTask.DurableHttpRequest.AsynchronousPatternEnabled">
            <summary>
            Specifies whether the Durable HTTP APIs should automatically
            handle the asynchronous HTTP pattern.
            </summary>
        </member>
        <member name="P:Microsoft.Azure.WebJobs.Extensions.DurableTask.DurableHttpRequest.HttpRetryOptions">
            <summary>
            Defines retry policy for handling of failures in making the HTTP Request. These could be non-successful HTTP status codes
            in the response, a timeout in making the HTTP call, or an exception raised from the HTTP Client library.
            </summary>
        </member>
        <member name="P:Microsoft.Azure.WebJobs.Extensions.DurableTask.DurableHttpRequest.Timeout">
            <summary>
            The total timeout for the original HTTP request and any
            asynchronous polling.
            </summary>
        </member>
        <member name="T:Microsoft.Azure.WebJobs.Extensions.DurableTask.DurableHttpResponse">
            <summary>
            Response received from the HTTP request made by the Durable Function.
            </summary>
        </member>
        <member name="M:Microsoft.Azure.WebJobs.Extensions.DurableTask.DurableHttpResponse.#ctor(System.Net.HttpStatusCode,System.Collections.Generic.IDictionary{System.String,Microsoft.Extensions.Primitives.StringValues},System.String)">
            <summary>
            Initializes a new instance of the <see cref="T:Microsoft.Azure.WebJobs.Extensions.DurableTask.DurableHttpResponse"/> class.
            </summary>
            <param name="statusCode">HTTP Status code returned from the HTTP call.</param>
            <param name="headers">Headers returned from the HTTP call.</param>
            <param name="content">Content returned from the HTTP call.</param>
        </member>
        <member name="P:Microsoft.Azure.WebJobs.Extensions.DurableTask.DurableHttpResponse.StatusCode">
            <summary>
            Status code returned from an HTTP request.
            </summary>
        </member>
        <member name="P:Microsoft.Azure.WebJobs.Extensions.DurableTask.DurableHttpResponse.Headers">
            <summary>
            Headers in the response from an HTTP request.
            </summary>
        </member>
        <member name="P:Microsoft.Azure.WebJobs.Extensions.DurableTask.DurableHttpResponse.Content">
            <summary>
            Content returned from an HTTP request.
            </summary>
        </member>
        <member name="M:Microsoft.Azure.WebJobs.Extensions.DurableTask.DurableHttpResponse.CreateDurableHttpResponseWithHttpResponseMessage(System.Net.Http.HttpResponseMessage)">
            <summary>
            Creates a DurableHttpResponse from an HttpResponseMessage.
            </summary>
            <param name="httpResponseMessage">HttpResponseMessage returned from the HTTP call.</param>
            <returns>A <see cref="T:System.Threading.Tasks.Task`1"/> representing the result of the asynchronous operation.</returns>
        </member>
        <member name="T:Microsoft.Azure.WebJobs.Extensions.DurableTask.DurableOrchestrationStatus">
            <summary>
            Represents the status of a durable orchestration instance.
            </summary>
            <remarks>
            An external client can fetch the status of an orchestration instance using
            <see cref="M:Microsoft.Azure.WebJobs.Extensions.DurableTask.IDurableOrchestrationClient.GetStatusAsync(System.String,System.Boolean,System.Boolean,System.Boolean)"/>.
            </remarks>
        </member>
        <member name="P:Microsoft.Azure.WebJobs.Extensions.DurableTask.DurableOrchestrationStatus.Name">
            <summary>
            Gets the name of the queried orchestrator function.
            </summary>
            <value>
            The orchestrator function name.
            </value>
        </member>
        <member name="P:Microsoft.Azure.WebJobs.Extensions.DurableTask.DurableOrchestrationStatus.InstanceId">
            <summary>
            Gets the ID of the queried orchestration instance.
            </summary>
            <remarks>
            The instance ID is generated and fixed when the orchestrator function is scheduled. It can be either
            auto-generated, in which case it is formatted as a GUID, or it can be user-specified with any format.
            </remarks>
            <value>
            The unique ID of the instance.
            </value>
        </member>
        <member name="P:Microsoft.Azure.WebJobs.Extensions.DurableTask.DurableOrchestrationStatus.CreatedTime">
            <summary>
            Gets the time at which the orchestration instance was created.
            </summary>
            <remarks>
            If the orchestration instance is in the <see cref="F:Microsoft.Azure.WebJobs.Extensions.DurableTask.OrchestrationRuntimeStatus.Pending"/>
            status, this time represents the time at which the orchestration instance was scheduled.
            </remarks>
            <value>
            The instance creation time in UTC.
            </value>
        </member>
        <member name="P:Microsoft.Azure.WebJobs.Extensions.DurableTask.DurableOrchestrationStatus.LastUpdatedTime">
            <summary>
            Gets the time at which the orchestration instance last updated its execution history.
            </summary>
            <value>
            The last-updated time in UTC.
            </value>
        </member>
        <member name="P:Microsoft.Azure.WebJobs.Extensions.DurableTask.DurableOrchestrationStatus.Input">
            <summary>
            Gets the input of the orchestrator function instance.
            </summary>
            <value>
            The input as either a <c>JToken</c> or <c>null</c> if no input was provided.
            </value>
        </member>
        <member name="P:Microsoft.Azure.WebJobs.Extensions.DurableTask.DurableOrchestrationStatus.Output">
            <summary>
            Gets the output of the queried orchestration instance.
            </summary>
            <value>
            The output as either a <c>JToken</c> object or <c>null</c> if it has not yet completed.
            </value>
        </member>
        <member name="P:Microsoft.Azure.WebJobs.Extensions.DurableTask.DurableOrchestrationStatus.RuntimeStatus">
            <summary>
            Gets the runtime status of the queried orchestration instance.
            </summary>
            <value>
            Expected values include `Running`, `Pending`, `Failed`, `Canceled`, `Terminated`, `Completed`.
            </value>
        </member>
        <member name="P:Microsoft.Azure.WebJobs.Extensions.DurableTask.DurableOrchestrationStatus.CustomStatus">
            <summary>
            Gets the custom status payload (if any) that was set by the orchestrator function.
            </summary>
            <remarks>
            Orchestrator functions can set a custom status using <see cref="M:Microsoft.Azure.WebJobs.Extensions.DurableTask.IDurableOrchestrationContext.SetCustomStatus(System.Object)"/>.
            </remarks>
            <value>
            The custom status as either a <c>JToken</c> object or <c>null</c> if no custom status has been set.
            </value>
        </member>
        <member name="P:Microsoft.Azure.WebJobs.Extensions.DurableTask.DurableOrchestrationStatus.History">
            <summary>
            Gets the execution history of the orchestration instance.
            </summary>
            <remarks>
            The history log can be large and is therefore <c>null</c> by default.
            It is populated only when explicitly requested in the call to
            <see cref="M:Microsoft.Azure.WebJobs.Extensions.DurableTask.IDurableOrchestrationClient.GetStatusAsync(System.String,System.Boolean,System.Boolean,System.Boolean)"/>.
            </remarks>
            <value>
            The output as a <c>JArray</c> object or <c>null</c>.
            </value>
        </member>
        <member name="T:Microsoft.Azure.WebJobs.Extensions.DurableTask.DurableTaskExtension">
            <summary>
            Configuration for the Durable Functions extension.
            </summary>
        </member>
        <member name="M:Microsoft.Azure.WebJobs.Extensions.DurableTask.DurableTaskExtension.#ctor(Microsoft.Extensions.Options.IOptions{Microsoft.Azure.WebJobs.Extensions.DurableTask.DurableTaskOptions},Microsoft.Extensions.Logging.ILoggerFactory,Microsoft.Azure.WebJobs.INameResolver,System.Collections.Generic.IEnumerable{Microsoft.Azure.WebJobs.Extensions.DurableTask.IDurabilityProviderFactory},Microsoft.Azure.WebJobs.Extensions.DurableTask.IApplicationLifetimeWrapper,Microsoft.Azure.WebJobs.Extensions.DurableTask.IDurableHttpMessageHandlerFactory,Microsoft.Azure.WebJobs.Extensions.DurableTask.ILifeCycleNotificationHelper,Microsoft.Azure.WebJobs.Extensions.DurableTask.IMessageSerializerSettingsFactory,Microsoft.Azure.WebJobs.Extensions.DurableTask.IPlatformInformation,Microsoft.Azure.WebJobs.Extensions.DurableTask.IErrorSerializerSettingsFactory,Microsoft.Azure.WebJobs.Host.Config.IWebHookProvider,Microsoft.Azure.WebJobs.Extensions.DurableTask.Correlation.ITelemetryActivator)">
            <summary>
            Initializes a new instance of the <see cref="T:Microsoft.Azure.WebJobs.Extensions.DurableTask.DurableTaskExtension"/>.
            </summary>
            <param name="options">The configuration options for this extension.</param>
            <param name="loggerFactory">The logger factory used for extension-specific logging and orchestration tracking.</param>
            <param name="nameResolver">The name resolver to use for looking up application settings.</param>
            <param name="orchestrationServiceFactories">The factories used to create orchestration service based on the configured storage provider.</param>
            <param name="durableHttpMessageHandlerFactory">The HTTP message handler that handles HTTP requests and HTTP responses.</param>
            <param name="hostLifetimeService">The host shutdown notification service for detecting and reacting to host shutdowns.</param>
            <param name="lifeCycleNotificationHelper">The lifecycle notification helper used for custom orchestration tracking.</param>
            <param name="messageSerializerSettingsFactory">The factory used to create <see cref="T:Newtonsoft.Json.JsonSerializerSettings"/> for message settings.</param>
            <param name="errorSerializerSettingsFactory">The factory used to create <see cref="T:Newtonsoft.Json.JsonSerializerSettings"/> for error settings.</param>
            <param name="webhookProvider">Provides webhook urls for HTTP management APIs.</param>
            <param name="telemetryActivator">The activator of DistributedTracing. .netstandard2.0 only.</param>
            <param name="platformInformationService">The platform information provider to inspect the OS, app service plan, and other enviroment information.</param>
        </member>
        <member name="M:Microsoft.Azure.WebJobs.Extensions.DurableTask.DurableTaskExtension.Microsoft#Azure#WebJobs#Host#Config#IExtensionConfigProvider#Initialize(Microsoft.Azure.WebJobs.Host.Config.ExtensionConfigContext)">
            <summary>
            Internal initialization call from the WebJobs host.
            </summary>
            <param name="context">Extension context provided by WebJobs.</param>
        </member>
        <member name="M:Microsoft.Azure.WebJobs.Extensions.DurableTask.DurableTaskExtension.InitializeLinuxLogging">
            <summary>
            Initializes the logging service for App Service if it detects that we are running in
            the linux platform.
            </summary>
        </member>
        <member name="M:Microsoft.Azure.WebJobs.Extensions.DurableTask.DurableTaskExtension.Dispose">
            <inheritdoc />
        </member>
        <member name="M:Microsoft.Azure.WebJobs.Extensions.DurableTask.DurableTaskExtension.DeleteTaskHubAsync">
            <summary>
            Deletes all data stored in the current task hub.
            </summary>
            <returns>A task representing the async delete operation.</returns>
        </member>
        <member name="M:Microsoft.Azure.WebJobs.Extensions.DurableTask.DurableTaskExtension.DurableTask#Core#INameVersionObjectManager{DurableTask#Core#TaskOrchestration}#Add(DurableTask.Core.ObjectCreator{DurableTask.Core.TaskOrchestration})">
            <summary>
            Called by the Durable Task Framework: Not used.
            </summary>
            <param name="creator">This parameter is not used.</param>
        </member>
        <member name="M:Microsoft.Azure.WebJobs.Extensions.DurableTask.DurableTaskExtension.DurableTask#Core#INameVersionObjectManager{DurableTask#Core#TaskOrchestration}#GetObject(System.String,System.String)">
            <summary>
            Called by the Durable Task Framework: Returns the specified <see cref="T:DurableTask.Core.TaskOrchestration"/>.
            </summary>
            <param name="name">The name of the orchestration to return.</param>
            <param name="version">Not used.</param>
            <returns>An orchestration shim that delegates execution to an orchestrator function.</returns>
        </member>
        <member name="M:Microsoft.Azure.WebJobs.Extensions.DurableTask.DurableTaskExtension.DurableTask#Core#INameVersionObjectManager{DurableTask#Core#TaskActivity}#Add(DurableTask.Core.ObjectCreator{DurableTask.Core.TaskActivity})">
            <summary>
            Called by the durable task framework: Not used.
            </summary>
            <param name="creator">This parameter is not used.</param>
        </member>
        <member name="M:Microsoft.Azure.WebJobs.Extensions.DurableTask.DurableTaskExtension.DurableTask#Core#INameVersionObjectManager{DurableTask#Core#TaskActivity}#GetObject(System.String,System.String)">
            <summary>
            Called by the Durable Task Framework: Returns the specified <see cref="T:DurableTask.Core.TaskActivity"/>.
            </summary>
            <param name="name">The name of the activity to return.</param>
            <param name="version">Not used.</param>
            <returns>An activity shim that delegates execution to an activity function.</returns>
        </member>
        <member name="M:Microsoft.Azure.WebJobs.Extensions.DurableTask.DurableTaskExtension.ActivityMiddleware(DurableTask.Core.Middleware.DispatchMiddlewareContext,System.Func{System.Threading.Tasks.Task})">
            <summary>
            This DTFx activity middleware allows us to add context to the activity function shim
            before it actually starts running.
            </summary>
            <param name="dispatchContext">A property bag containing useful DTFx context.</param>
            <param name="next">The handler for running the next middleware in the pipeline.</param>
        </member>
        <member name="M:Microsoft.Azure.WebJobs.Extensions.DurableTask.DurableTaskExtension.OrchestrationMiddleware(DurableTask.Core.Middleware.DispatchMiddlewareContext,System.Func{System.Threading.Tasks.Task})">
            <summary>
            This DTFx orchestration middleware allows us to initialize Durable Functions-specific context
            and make the execution happen in a way that plays nice with the Azure Functions execution pipeline.
            </summary>
            <param name="dispatchContext">A property bag containing useful DTFx context.</param>
            <param name="next">The handler for running the next middleware in the pipeline.</param>
        </member>
        <member name="M:Microsoft.Azure.WebJobs.Extensions.DurableTask.DurableTaskExtension.EntityMiddleware(DurableTask.Core.Middleware.DispatchMiddlewareContext,System.Func{System.Threading.Tasks.Task})">
            <summary>
            This DTFx orchestration middleware (for entities) allows us to add context and set state
            to the entity shim orchestration before it starts executing the actual entity logic.
            </summary>
            <param name="dispatchContext">A property bag containing useful DTFx context.</param>
            <param name="next">The handler for running the next middleware in the pipeline.</param>
        </member>
        <member name="M:Microsoft.Azure.WebJobs.Extensions.DurableTask.DurableTaskExtension.GetClient(Microsoft.Azure.WebJobs.Extensions.DurableTask.DurableClientAttribute)">
            <summary>
            Gets a <see cref="T:Microsoft.Azure.WebJobs.Extensions.DurableTask.IDurableClient"/> using configuration from a <see cref="T:Microsoft.Azure.WebJobs.Extensions.DurableTask.DurableClientAttribute"/> instance.
            </summary>
            <param name="attribute">The attribute containing the client configuration parameters.</param>
            <returns>Returns a <see cref="T:Microsoft.Azure.WebJobs.Extensions.DurableTask.IDurableClient"/> instance. The returned instance may be a cached instance.</returns>
        </member>
        <member name="M:Microsoft.Azure.WebJobs.Extensions.DurableTask.DurableTaskExtension.Microsoft#Azure#WebJobs#IAsyncConverter{System#Net#Http#HttpRequestMessage,System#Net#Http#HttpResponseMessage}#ConvertAsync(System.Net.Http.HttpRequestMessage,System.Threading.CancellationToken)">
            <inheritdoc/>
        </member>
        <member name="M:Microsoft.Azure.WebJobs.Extensions.DurableTask.DurableTaskExtension.TagActivityWithOrchestrationStatus(Microsoft.Azure.WebJobs.Extensions.DurableTask.OrchestrationRuntimeStatus,System.String,System.Boolean)">
            <summary>
            Tags the current Activity with metadata: DurableFunctionsType, DurableFunctionsInstanceId, DurableFunctionsRuntimeStatus.
            This metadata will show up in Application Insights, if enabled.
            </summary>
        </member>
        <member name="T:Microsoft.Azure.WebJobs.Extensions.DurableTask.DurableTaskExtension.NoOpScaleMonitor">
            <summary>
            A placeholder scale monitor, can be used by durability providers that do not support runtime scaling.
            This is required to allow operation of those providers even if runtime scaling is turned off
            see discussion https://github.com/Azure/azure-functions-durable-extension/pull/1009/files#r341767018.
            </summary>
        </member>
        <member name="M:Microsoft.Azure.WebJobs.Extensions.DurableTask.DurableTaskExtension.NoOpScaleMonitor.#ctor(System.String)">
            <summary>
            Construct a placeholder scale monitor.
            </summary>
            <param name="name">A descriptive name.</param>
        </member>
        <member name="P:Microsoft.Azure.WebJobs.Extensions.DurableTask.DurableTaskExtension.NoOpScaleMonitor.Descriptor">
            <summary>
            A descriptive name.
            </summary>
        </member>
        <member name="M:Microsoft.Azure.WebJobs.Extensions.DurableTask.DurableTaskExtension.NoOpScaleMonitor.Microsoft#Azure#WebJobs#Host#Scale#IScaleMonitor#GetMetricsAsync">
            <inheritdoc/>
        </member>
        <member name="M:Microsoft.Azure.WebJobs.Extensions.DurableTask.DurableTaskExtension.NoOpScaleMonitor.Microsoft#Azure#WebJobs#Host#Scale#IScaleMonitor#GetScaleStatus(Microsoft.Azure.WebJobs.Host.Scale.ScaleStatusContext)">
            <inheritdoc/>
        </member>
        <member name="T:Microsoft.Azure.WebJobs.Extensions.DurableTask.DurableTaskJobHostConfigurationExtensions">
            <summary>
            Extension for registering a Durable Functions configuration with <c>JobHostConfiguration</c>.
            </summary>
        </member>
        <member name="M:Microsoft.Azure.WebJobs.Extensions.DurableTask.DurableTaskJobHostConfigurationExtensions.AddDurableClientFactory(Microsoft.Extensions.DependencyInjection.IServiceCollection)">
            <summary>
            Adds the Durable Task extension to the provided <see cref="T:Microsoft.Extensions.DependencyInjection.IServiceCollection"/>.
            </summary>
            <param name="serviceCollection">The <see cref="T:Microsoft.Extensions.DependencyInjection.IServiceCollection"/> to configure.</param>
            <returns>Returns the provided <see cref="T:Microsoft.Extensions.DependencyInjection.IServiceCollection"/>.</returns>
        </member>
        <member name="M:Microsoft.Azure.WebJobs.Extensions.DurableTask.DurableTaskJobHostConfigurationExtensions.AddDurableClientFactory(Microsoft.Extensions.DependencyInjection.IServiceCollection,System.Action{Microsoft.Azure.WebJobs.Extensions.DurableTask.Options.DurableClientOptions})">
            <summary>
            Adds the Durable Task extension to the provided <see cref="T:Microsoft.Extensions.DependencyInjection.IServiceCollection"/>.
            </summary>
            <param name="serviceCollection">The <see cref="T:Microsoft.Extensions.DependencyInjection.IServiceCollection"/> to configure.</param>
            <param name="optionsBuilder">Populate default configurations of <see cref="T:Microsoft.Azure.WebJobs.Extensions.DurableTask.Options.DurableClientOptions"/> to create Durable Clients.</param>
            <returns>Returns the provided <see cref="T:Microsoft.Extensions.DependencyInjection.IServiceCollection"/>.</returns>
        </member>
        <member name="M:Microsoft.Azure.WebJobs.Extensions.DurableTask.DurableTaskJobHostConfigurationExtensions.AddDurableTask(Microsoft.Azure.WebJobs.IWebJobsBuilder)">
            <summary>
            Adds the Durable Task extension to the provided <see cref="T:Microsoft.Azure.WebJobs.IWebJobsBuilder"/>.
            </summary>
            <param name="builder">The <see cref="T:Microsoft.Azure.WebJobs.IWebJobsBuilder"/> to configure.</param>
            <returns>Returns the provided <see cref="T:Microsoft.Azure.WebJobs.IWebJobsBuilder"/>.</returns>
        </member>
        <member name="M:Microsoft.Azure.WebJobs.Extensions.DurableTask.DurableTaskJobHostConfigurationExtensions.AddDurableTask(Microsoft.Azure.WebJobs.IWebJobsBuilder,Microsoft.Extensions.Options.IOptions{Microsoft.Azure.WebJobs.Extensions.DurableTask.DurableTaskOptions})">
            <summary>
            Adds the Durable Task extension to the provided <see cref="T:Microsoft.Azure.WebJobs.IWebJobsBuilder"/>.
            </summary>
            <param name="builder">The <see cref="T:Microsoft.Azure.WebJobs.IWebJobsBuilder"/> to configure.</param>
            <param name="options">The configuration options for this extension.</param>
            <returns>Returns the provided <see cref="T:Microsoft.Azure.WebJobs.IWebJobsBuilder"/>.</returns>
        </member>
        <member name="M:Microsoft.Azure.WebJobs.Extensions.DurableTask.DurableTaskJobHostConfigurationExtensions.AddDurableTask(Microsoft.Azure.WebJobs.IWebJobsBuilder,System.Action{Microsoft.Azure.WebJobs.Extensions.DurableTask.DurableTaskOptions})">
            <summary>
            Adds the Durable Task extension to the provided <see cref="T:Microsoft.Azure.WebJobs.IWebJobsBuilder"/>.
            </summary>
            <param name="builder">The <see cref="T:Microsoft.Azure.WebJobs.IWebJobsBuilder"/> to configure.</param>
            <param name="configure">An <see cref="T:System.Action`1"/> to configure the provided <see cref="T:Microsoft.Azure.WebJobs.Extensions.DurableTask.DurableTaskOptions"/>.</param>
            <returns>Returns the modified <paramref name="builder"/> object.</returns>
        </member>
        <member name="T:Microsoft.Azure.WebJobs.Extensions.DurableTask.EntityQuery">
            <summary>
            Query condition for searching the status of entity instances.
            </summary>
        </member>
        <member name="P:Microsoft.Azure.WebJobs.Extensions.DurableTask.EntityQuery.EntityName">
            <summary>
            Return entity instances associated with this entity name.
            </summary>
        </member>
        <member name="P:Microsoft.Azure.WebJobs.Extensions.DurableTask.EntityQuery.LastOperationFrom">
            <summary>
            Return entity instances which had operations after this DateTime.
            </summary>
        </member>
        <member name="P:Microsoft.Azure.WebJobs.Extensions.DurableTask.EntityQuery.LastOperationTo">
            <summary>
            Return entity instances which had operations before this DateTime.
            </summary>
        </member>
        <member name="P:Microsoft.Azure.WebJobs.Extensions.DurableTask.EntityQuery.PageSize">
            <summary>
            Number of records per one request. The default value is 100.
            </summary>
        </member>
        <member name="P:Microsoft.Azure.WebJobs.Extensions.DurableTask.EntityQuery.ContinuationToken">
            <summary>
            ContinuationToken of the pager.
            </summary>
        </member>
        <member name="P:Microsoft.Azure.WebJobs.Extensions.DurableTask.EntityQuery.FetchState">
            <summary>
            Determines whether the query will include the state of the entity.
            </summary>
        </member>
        <member name="P:Microsoft.Azure.WebJobs.Extensions.DurableTask.EntityQuery.IncludeDeleted">
            <summary>
            Determines whether the results should include recently deleted entities.
            </summary>
        </member>
        <member name="T:Microsoft.Azure.WebJobs.Extensions.DurableTask.EntityQueryResult">
            <summary>
            The status of all entity instances with paging for a given query.
            </summary>
        </member>
        <member name="P:Microsoft.Azure.WebJobs.Extensions.DurableTask.EntityQueryResult.Entities">
            <summary>
            Gets or sets a collection of statuses of entity instances matching the query description.
            </summary>
            <value>A collection of entity instance status values.</value>
        </member>
        <member name="P:Microsoft.Azure.WebJobs.Extensions.DurableTask.EntityQueryResult.ContinuationToken">
            <summary>
            Gets or sets a token that can be used to resume the query with data not already returned by this query.
            </summary>
            <value>A server-generated continuation token or <c>null</c> if there are no further continuations.</value>
        </member>
        <member name="T:Microsoft.Azure.WebJobs.Extensions.DurableTask.Entity">
            <summary>
            Statically accessible context for entity operations.
            </summary>
        </member>
        <member name="P:Microsoft.Azure.WebJobs.Extensions.DurableTask.Entity.Current">
            <summary>
            The context of the currently executing entity.
            </summary>
        </member>
        <member name="M:Microsoft.Azure.WebJobs.Extensions.DurableTask.Entity.SetMockContext(Microsoft.Azure.WebJobs.Extensions.DurableTask.IDurableEntityContext)">
            <summary>
            Sets the current context to a mocked context for unit testing.
            </summary>
            <param name="mockContext">The mocked context.</param>
        </member>
        <member name="T:Microsoft.Azure.WebJobs.Extensions.DurableTask.EntityCurrentOperationStatus">
            <summary>
            Information about the current status of an operation executing on an entity.
            Excludes potentially large data (such as the operation input) so it can be read with low latency.
            </summary>
        </member>
        <member name="P:Microsoft.Azure.WebJobs.Extensions.DurableTask.EntityCurrentOperationStatus.Operation">
            <summary>
            The name of the operation.
            </summary>
        </member>
        <member name="P:Microsoft.Azure.WebJobs.Extensions.DurableTask.EntityCurrentOperationStatus.Id">
            <summary>
            The unique identifier for this operation.
            </summary>
        </member>
        <member name="P:Microsoft.Azure.WebJobs.Extensions.DurableTask.EntityCurrentOperationStatus.ParentInstanceId">
            <summary>
            The parent instance that called this operation.
            </summary>
        </member>
        <member name="P:Microsoft.Azure.WebJobs.Extensions.DurableTask.EntityCurrentOperationStatus.StartTime">
            <summary>
            The UTC time at which the entity started processing this operation.
            </summary>
        </member>
        <member name="T:Microsoft.Azure.WebJobs.Extensions.DurableTask.EntityId">
            <summary>
            A unique identifier for an entity, consisting of entity name and entity key.
            </summary>
        </member>
        <member name="M:Microsoft.Azure.WebJobs.Extensions.DurableTask.EntityId.#ctor(System.String,System.String)">
            <summary>
            Create an entity id for an entity.
            </summary>
            <param name="entityName">The name of this class of entities.</param>
            <param name="entityKey">The entity key.</param>
        </member>
        <member name="P:Microsoft.Azure.WebJobs.Extensions.DurableTask.EntityId.EntityName">
            <summary>
            The name for this class of entities.
            </summary>
        </member>
        <member name="P:Microsoft.Azure.WebJobs.Extensions.DurableTask.EntityId.EntityKey">
            <summary>
            The entity key. Uniquely identifies an entity among all entities of the same name.
            </summary>
        </member>
        <member name="M:Microsoft.Azure.WebJobs.Extensions.DurableTask.EntityId.ToString">
            <inheritdoc/>
        </member>
        <member name="M:Microsoft.Azure.WebJobs.Extensions.DurableTask.EntityId.Equals(System.Object)">
            <inheritdoc/>
        </member>
        <member name="M:Microsoft.Azure.WebJobs.Extensions.DurableTask.EntityId.Equals(Microsoft.Azure.WebJobs.Extensions.DurableTask.EntityId)">
            <inheritdoc/>
        </member>
        <member name="M:Microsoft.Azure.WebJobs.Extensions.DurableTask.EntityId.GetHashCode">
            <inheritdoc/>
        </member>
        <member name="M:Microsoft.Azure.WebJobs.Extensions.DurableTask.EntityId.CompareTo(System.Object)">
            <inheritdoc/>
        </member>
        <member name="T:Microsoft.Azure.WebJobs.Extensions.DurableTask.EntityMessageEventNames">
            <summary>
            Determines event names to use for messages sent to and from entities.
            </summary>
        </member>
        <member name="T:Microsoft.Azure.WebJobs.Extensions.DurableTask.EntitySchedulerException">
            <summary>
            Exception used to describe various issues encountered by the entity scheduler.
            </summary>
        </member>
        <member name="M:Microsoft.Azure.WebJobs.Extensions.DurableTask.EntitySchedulerException.#ctor">
            <summary>
            Initializes a new instance of the <see cref="T:Microsoft.Azure.WebJobs.Extensions.DurableTask.EntitySchedulerException"/> class.
            </summary>
        </member>
        <member name="M:Microsoft.Azure.WebJobs.Extensions.DurableTask.EntitySchedulerException.#ctor(System.String,System.Exception)">
            <summary>
            Initializes an new instance of the <see cref="T:Microsoft.Azure.WebJobs.Extensions.DurableTask.EntitySchedulerException"/> class.
            </summary>
            <param name="errorMessage">The message that describes the error.</param>
            <param name="innerException">The exception that was caught.</param>
        </member>
        <member name="M:Microsoft.Azure.WebJobs.Extensions.DurableTask.EntitySchedulerException.#ctor(System.Runtime.Serialization.SerializationInfo,System.Runtime.Serialization.StreamingContext)">
            <summary>
            Initializes a new instance of the <see cref="T:Microsoft.Azure.WebJobs.Extensions.DurableTask.EntitySchedulerException"/> class with serialized data.
            </summary>
            <param name="info">The System.Runtime.Serialization.SerializationInfo that holds the serialized object data about the exception being thrown.</param>
            <param name="context">The System.Runtime.Serialization.StreamingContext that contains contextual information about the source or destination.</param>
        </member>
        <member name="T:Microsoft.Azure.WebJobs.Extensions.DurableTask.EntityStateResponse`1">
            <summary>
            The response returned by <see cref="M:Microsoft.Azure.WebJobs.Extensions.DurableTask.IDurableEntityClient.ReadEntityStateAsync``1(Microsoft.Azure.WebJobs.Extensions.DurableTask.EntityId,System.String,System.String)"/>.
            </summary>
            <typeparam name="T">The JSON-serializable type of the entity.</typeparam>
        </member>
        <member name="P:Microsoft.Azure.WebJobs.Extensions.DurableTask.EntityStateResponse`1.EntityExists">
            <summary>
            Whether this entity exists or not.
            </summary>
        </member>
        <member name="P:Microsoft.Azure.WebJobs.Extensions.DurableTask.EntityStateResponse`1.EntityState">
            <summary>
            The current state of the entity, if it exists, or default(<typeparamref name="T"/>) otherwise.
            </summary>
        </member>
        <member name="T:Microsoft.Azure.WebJobs.Extensions.DurableTask.EntityStatus">
            <summary>
            Information about the current status of an entity. Excludes potentially large data
            (such as the entity state, or the contents of the queue) so it can always be read with low latency.
            </summary>
        </member>
        <member name="P:Microsoft.Azure.WebJobs.Extensions.DurableTask.EntityStatus.EntityExists">
            <summary>
            Whether this entity exists or not.
            </summary>
        </member>
        <member name="P:Microsoft.Azure.WebJobs.Extensions.DurableTask.EntityStatus.QueueSize">
            <summary>
            The size of the queue, i.e. the number of operations that are waiting for the current operation to complete.
            </summary>
        </member>
        <member name="P:Microsoft.Azure.WebJobs.Extensions.DurableTask.EntityStatus.LockedBy">
            <summary>
            The instance id of the orchestration that currently holds the lock of this entity.
            </summary>
        </member>
        <member name="P:Microsoft.Azure.WebJobs.Extensions.DurableTask.EntityStatus.CurrentOperation">
            <summary>
            The operation that is currently executing on this entity.
            </summary>
        </member>
        <member name="T:Microsoft.Azure.WebJobs.Extensions.DurableTask.LockingRulesViolationException">
            <summary>
            The exception that is thrown when application code violates the locking rules.
            </summary>
        </member>
        <member name="T:Microsoft.Azure.WebJobs.Extensions.DurableTask.MessageSorter">
            <summary>
            provides message ordering and deduplication of request messages (operations or lock requests)
            that are sent to entities, from other entities, or from orchestrations.
            </summary>
        </member>
        <member name="P:Microsoft.Azure.WebJobs.Extensions.DurableTask.MessageSorter.NumberBufferedRequests">
            <summary>
            Used for testing purposes.
            </summary>
        </member>
        <member name="M:Microsoft.Azure.WebJobs.Extensions.DurableTask.MessageSorter.LabelOutgoingMessage(Microsoft.Azure.WebJobs.Extensions.DurableTask.RequestMessage,System.String,System.DateTime,System.TimeSpan)">
            <summary>
            Called on the sending side, to fill in timestamp and predecessor fields.
            </summary>
        </member>
        <member name="M:Microsoft.Azure.WebJobs.Extensions.DurableTask.MessageSorter.ReceiveInOrder(Microsoft.Azure.WebJobs.Extensions.DurableTask.RequestMessage,System.TimeSpan)">
            <summary>
            Called on the receiving side, to reorder and deduplicate within the window.
            </summary>
        </member>
        <member name="T:Microsoft.Azure.WebJobs.Extensions.DurableTask.OperationErrorException">
            <summary>
            Exception result representing an operation that failed, in case
            the original exception is not serializable, or out-of-proc.
            </summary>
        </member>
        <member name="M:Microsoft.Azure.WebJobs.Extensions.DurableTask.OperationErrorException.#ctor">
            <summary>
            Initializes a new instance of the <see cref="T:Microsoft.Azure.WebJobs.Extensions.DurableTask.OperationErrorException"/> class.
            </summary>
        </member>
        <member name="M:Microsoft.Azure.WebJobs.Extensions.DurableTask.OperationErrorException.#ctor(System.String)">
            <summary>
            Initializes an new instance of the <see cref="T:Microsoft.Azure.WebJobs.Extensions.DurableTask.OperationErrorException"/> class.
            </summary>
            <param name="errorMessage">The message that describes the error.</param>
        </member>
        <member name="M:Microsoft.Azure.WebJobs.Extensions.DurableTask.OperationErrorException.#ctor(System.Runtime.Serialization.SerializationInfo,System.Runtime.Serialization.StreamingContext)">
            <summary>
            Initializes a new instance of the <see cref="T:Microsoft.Azure.WebJobs.Extensions.DurableTask.OperationErrorException"/> class with serialized data.
            </summary>
            <param name="info">The System.Runtime.Serialization.SerializationInfo that holds the serialized object data about the exception being thrown.</param>
            <param name="context">The System.Runtime.Serialization.StreamingContext that contains contextual information about the source or destination.</param>
        </member>
        <member name="T:Microsoft.Azure.WebJobs.Extensions.DurableTask.EntityProxy">
            <summary>
            Provides the base implementation for the entity proxy.
            </summary>
        </member>
        <member name="M:Microsoft.Azure.WebJobs.Extensions.DurableTask.EntityProxy.#ctor(Microsoft.Azure.WebJobs.Extensions.DurableTask.IEntityProxyContext,Microsoft.Azure.WebJobs.Extensions.DurableTask.EntityId)">
            <summary>
            Create an entity proxy.
            </summary>
            <param name="context">context.</param>
            <param name="entityId">Entity id.</param>
        </member>
        <member name="M:Microsoft.Azure.WebJobs.Extensions.DurableTask.EntityProxy.CallAsync(System.String,System.Object)">
            <summary>
            Call entity function.
            </summary>
            <param name="operationName">The name of the operation.</param>
            <param name="operationInput">The input for the operation.</param>
            <returns>A <see cref="T:System.Threading.Tasks.Task"/> representing the result of the asynchronous operation.</returns>
        </member>
        <member name="M:Microsoft.Azure.WebJobs.Extensions.DurableTask.EntityProxy.CallAsync``1(System.String,System.Object)">
            <summary>
            Call entity function.
            </summary>
            <typeparam name="TResult">The return type of the called entity function.</typeparam>
            <param name="operationName">The name of the operation.</param>
            <param name="operationInput">The input for the operation.</param>
            <returns>A <see cref="T:System.Threading.Tasks.Task`1"/> representing the result of the asynchronous operation.</returns>
        </member>
        <member name="M:Microsoft.Azure.WebJobs.Extensions.DurableTask.EntityProxy.Signal(System.String,System.Object)">
            <summary>
            Signal entity function.
            </summary>
            <param name="operationName">The name of the operation.</param>
            <param name="operationInput">The input for the operation.</param>
        </member>
        <member name="T:Microsoft.Azure.WebJobs.Extensions.DurableTask.IEntityProxyContext">
            <summary>
            Abstract entity proxy context.
            </summary>
        </member>
        <member name="M:Microsoft.Azure.WebJobs.Extensions.DurableTask.IEntityProxyContext.CallAsync(Microsoft.Azure.WebJobs.Extensions.DurableTask.EntityId,System.String,System.Object)">
            <summary>
            Call entity function.
            </summary>
            <param name="entityId">Entity id.</param>
            <param name="operationName">Entity operation name.</param>
            <param name="operationInput">Entity input value.</param>
            <returns>A <see cref="T:System.Threading.Tasks.Task"/> representing the result of the asynchronous operation.</returns>
        </member>
        <member name="M:Microsoft.Azure.WebJobs.Extensions.DurableTask.IEntityProxyContext.CallAsync``1(Microsoft.Azure.WebJobs.Extensions.DurableTask.EntityId,System.String,System.Object)">
            <summary>
            Call entity function.
            </summary>
            <typeparam name="TResult">Result type.</typeparam>
            <param name="entityId">Entity id.</param>
            <param name="operationName">Entity operation name.</param>
            <param name="operationInput">Entity input value.</param>
            <returns>A <see cref="T:System.Threading.Tasks.Task`1"/> representing the result of the asynchronous operation.</returns>
        </member>
        <member name="M:Microsoft.Azure.WebJobs.Extensions.DurableTask.IEntityProxyContext.Signal(Microsoft.Azure.WebJobs.Extensions.DurableTask.EntityId,System.String,System.Object)">
            <summary>
            Signal entity function.
            </summary>
            <param name="entityId">Entity id.</param>
            <param name="operationName">Entity operation name.</param>
            <param name="operationInput">Entity input value.</param>
        </member>
        <member name="T:Microsoft.Azure.WebJobs.Extensions.DurableTask.RequestMessage">
            <summary>
            A message sent to an entity, such as operation, signal, lock, release, or continue messages.
            </summary>
        </member>
        <member name="P:Microsoft.Azure.WebJobs.Extensions.DurableTask.RequestMessage.Operation">
            <summary>
            The name of the operation being called (if this is an operation message) or <c>null</c>
            (if this is a lock request).
            </summary>
        </member>
        <member name="P:Microsoft.Azure.WebJobs.Extensions.DurableTask.RequestMessage.IsSignal">
            <summary>
            Whether or not this is a one-way message.
            </summary>
        </member>
        <member name="P:Microsoft.Azure.WebJobs.Extensions.DurableTask.RequestMessage.Input">
            <summary>
            The operation input.
            </summary>
        </member>
        <member name="P:Microsoft.Azure.WebJobs.Extensions.DurableTask.RequestMessage.Id">
            <summary>
            A unique identifier for this operation.
            </summary>
        </member>
        <member name="P:Microsoft.Azure.WebJobs.Extensions.DurableTask.RequestMessage.ParentInstanceId">
            <summary>
            The parent instance that called this operation.
            </summary>
        </member>
        <member name="P:Microsoft.Azure.WebJobs.Extensions.DurableTask.RequestMessage.ParentExecutionId">
            <summary>
            The parent instance that called this operation.
            </summary>
        </member>
        <member name="P:Microsoft.Azure.WebJobs.Extensions.DurableTask.RequestMessage.ScheduledTime">
            <summary>
            Optionally, a scheduled time at which to start the operation.
            </summary>
        </member>
        <member name="P:Microsoft.Azure.WebJobs.Extensions.DurableTask.RequestMessage.Timestamp">
            <summary>
            A timestamp for this request.
            Used for duplicate filtering and in-order delivery.
            </summary>
        </member>
        <member name="P:Microsoft.Azure.WebJobs.Extensions.DurableTask.RequestMessage.Predecessor">
            <summary>
            A timestamp for the predecessor request in the stream, or DateTime.MinValue if none.
            Used for duplicate filtering and in-order delivery.
            </summary>
        </member>
        <member name="P:Microsoft.Azure.WebJobs.Extensions.DurableTask.RequestMessage.LockSet">
            <summary>
            For lock requests, the set of locks being acquired. Is sorted,
            contains at least one element, and has no repetitions.
            </summary>
        </member>
        <member name="P:Microsoft.Azure.WebJobs.Extensions.DurableTask.RequestMessage.Position">
            <summary>
            For lock requests involving multiple locks, the message number.
            </summary>
        </member>
        <member name="T:Microsoft.Azure.WebJobs.Extensions.DurableTask.SchedulerState">
            <summary>
            The persisted state of an entity scheduler, as handed forward between ContinueAsNew instances.
            </summary>
        </member>
        <member name="P:Microsoft.Azure.WebJobs.Extensions.DurableTask.SchedulerState.EntityExists">
            <summary>
            Whether this entity exists or not.
            </summary>
        </member>
        <member name="P:Microsoft.Azure.WebJobs.Extensions.DurableTask.SchedulerState.EntityState">
            <summary>
            The last serialized entity state.
            </summary>
        </member>
        <member name="P:Microsoft.Azure.WebJobs.Extensions.DurableTask.SchedulerState.Queue">
            <summary>
            The queue of waiting operations, or null if none.
            </summary>
        </member>
        <member name="P:Microsoft.Azure.WebJobs.Extensions.DurableTask.SchedulerState.LockedBy">
            <summary>
            The instance id of the orchestration that currently holds the lock of this entity.
            </summary>
        </member>
        <member name="P:Microsoft.Azure.WebJobs.Extensions.DurableTask.SchedulerState.Suspended">
            <summary>
            Whether processing on this entity is currently suspended.
            </summary>
        </member>
        <member name="P:Microsoft.Azure.WebJobs.Extensions.DurableTask.SchedulerState.MessageSorter">
            <summary>
            The metadata used for reordering and deduplication of messages sent to entities.
            </summary>
        </member>
        <member name="T:Microsoft.Azure.WebJobs.Extensions.DurableTask.EtwEventSource">
            <summary>
            ETW Event Provider for the WebJobs.Extensions.DurableTask extension.
            </summary>
        </member>
        <member name="T:Microsoft.Azure.WebJobs.Extensions.DurableTask.EventSourceListener">
            <summary>
            An EventSource Listener. It sets up a callback for internal EventSource events
            that we use to capture their data and log it in Linux App Service plans.
            </summary>
        </member>
        <member name="M:Microsoft.Azure.WebJobs.Extensions.DurableTask.EventSourceListener.#ctor(Microsoft.Azure.WebJobs.Extensions.DurableTask.LinuxAppServiceLogger,System.Boolean,Microsoft.Azure.WebJobs.Extensions.DurableTask.EndToEndTraceHelper,System.String,System.Guid)">
            <summary>
            Create an EventSourceListener to capture and log Durable EventSource
            data in Linux.
            </summary>
            <param name="logger">A LinuxAppService logger configured for the current linux host.</param>
            <param name="enableVerbose">If true, durableTask.Core verbose logs are enabled. The opposite if false.</param>
            <param name="traceHelper">A tracing client to log exceptions.</param>
            <param name="durabilityProviderEventSourceName">The durability provider's event source name.</param>
            <param name="extensionGuid">A GUID identifying the extension hosting this object.</param>
        </member>
        <member name="M:Microsoft.Azure.WebJobs.Extensions.DurableTask.EventSourceListener.OnEventSourceCreated(System.Diagnostics.Tracing.EventSource)">
            <summary>
            Gets called for every EventSource in the process, this method allows us to determine
            if the listener will subscribe to a particular EventSource provider.
            We only listen to DurableTask and DurableTask-Extension EventSource providers.
            </summary>
            <param name="eventSource">An instance of EventSource.</param>
        </member>
        <member name="M:Microsoft.Azure.WebJobs.Extensions.DurableTask.EventSourceListener.OnEventWritten(System.Diagnostics.Tracing.EventWrittenEventArgs)">
            <summary>
            Gets called after every EventSource event. We capture that event's data and log it
            using the appropiate strategy for the current linux host.
            </summary>
            <param name="eventData">The EventSource event data, for logging.</param>
        </member>
        <member name="T:Microsoft.Azure.WebJobs.Extensions.DurableTask.FunctionFailedException">
            <summary>
            The exception that is thrown when a sub-orchestrator or activity function fails
            with an error.
            </summary>
            <remarks>
            The `InnerException` property of this instance will contain additional information
            about the failed sub-orchestrator or activity function.
            </remarks>
        </member>
        <member name="M:Microsoft.Azure.WebJobs.Extensions.DurableTask.FunctionFailedException.#ctor(System.String)">
            <summary>
            Initializes a new instance of a <see cref="T:Microsoft.Azure.WebJobs.Extensions.DurableTask.FunctionFailedException"/>.
            </summary>
            <param name="message">A message describing where to look for more details.</param>
        </member>
        <member name="M:Microsoft.Azure.WebJobs.Extensions.DurableTask.FunctionFailedException.#ctor(System.String,System.Exception)">
            <summary>
            Initializes a new instance of a <see cref="T:Microsoft.Azure.WebJobs.Extensions.DurableTask.FunctionFailedException"/>.
            </summary>
            <param name="message">A message describing where to look for more details.</param>
            <param name="innerException">The exception that caused the function to fail.</param>
        </member>
        <member name="T:Microsoft.Azure.WebJobs.Extensions.DurableTask.FunctionName">
            <summary>
            The name of a durable function.
            </summary>
        </member>
        <member name="M:Microsoft.Azure.WebJobs.Extensions.DurableTask.FunctionName.#ctor(System.String)">
            <summary>
            Initializes a new instance of the <see cref="T:Microsoft.Azure.WebJobs.Extensions.DurableTask.FunctionName"/> struct.
            </summary>
            <param name="name">The name of the function.</param>
        </member>
        <member name="P:Microsoft.Azure.WebJobs.Extensions.DurableTask.FunctionName.Name">
            <summary>
            Gets the name of the function without the version.
            </summary>
            <value>
            The name of the activity function without the version.
            </value>
        </member>
        <member name="M:Microsoft.Azure.WebJobs.Extensions.DurableTask.FunctionName.op_Equality(Microsoft.Azure.WebJobs.Extensions.DurableTask.FunctionName,Microsoft.Azure.WebJobs.Extensions.DurableTask.FunctionName)">
            <summary>
            Compares two <see cref="T:Microsoft.Azure.WebJobs.Extensions.DurableTask.FunctionName"/> objects for equality.
            </summary>
            <param name="a">The first <see cref="T:Microsoft.Azure.WebJobs.Extensions.DurableTask.FunctionName"/> to compare.</param>
            <param name="b">The second <see cref="T:Microsoft.Azure.WebJobs.Extensions.DurableTask.FunctionName"/> to compare.</param>
            <returns><c>true</c> if the two <see cref="T:Microsoft.Azure.WebJobs.Extensions.DurableTask.FunctionName"/> objects are equal; otherwise <c>false</c>.</returns>
        </member>
        <member name="M:Microsoft.Azure.WebJobs.Extensions.DurableTask.FunctionName.op_Inequality(Microsoft.Azure.WebJobs.Extensions.DurableTask.FunctionName,Microsoft.Azure.WebJobs.Extensions.DurableTask.FunctionName)">
            <summary>
            Compares two <see cref="T:Microsoft.Azure.WebJobs.Extensions.DurableTask.FunctionName"/> objects for inequality.
            </summary>
            <param name="a">The first <see cref="T:Microsoft.Azure.WebJobs.Extensions.DurableTask.FunctionName"/> to compare.</param>
            <param name="b">The second <see cref="T:Microsoft.Azure.WebJobs.Extensions.DurableTask.FunctionName"/> to compare.</param>
            <returns><c>true</c> if the two <see cref="T:Microsoft.Azure.WebJobs.Extensions.DurableTask.FunctionName"/> objects are not equal; otherwise <c>false</c>.</returns>
        </member>
        <member name="M:Microsoft.Azure.WebJobs.Extensions.DurableTask.FunctionName.Equals(Microsoft.Azure.WebJobs.Extensions.DurableTask.FunctionName)">
            <summary>
            Gets a value indicating whether to <see cref="T:Microsoft.Azure.WebJobs.Extensions.DurableTask.FunctionName"/> objects
            are equal using value semantics.
            </summary>
            <param name="other">The other object to compare to.</param>
            <returns><c>true</c> if the two objects are equal using value semantics; otherwise <c>false</c>.</returns>
        </member>
        <member name="M:Microsoft.Azure.WebJobs.Extensions.DurableTask.FunctionName.Equals(System.Object)">
            <summary>
            Gets a value indicating whether to <see cref="T:Microsoft.Azure.WebJobs.Extensions.DurableTask.FunctionName"/> objects
            are equal using value semantics.
            </summary>
            <param name="other">The other object to compare to.</param>
            <returns><c>true</c> if the two objects are equal using value semantics; otherwise <c>false</c>.</returns>
        </member>
        <member name="M:Microsoft.Azure.WebJobs.Extensions.DurableTask.FunctionName.GetHashCode">
            <summary>
            Calculates a hash code value for the current <see cref="T:Microsoft.Azure.WebJobs.Extensions.DurableTask.FunctionName"/> instance.
            </summary>
            <returns>A 32-bit hash code value.</returns>
        </member>
        <member name="M:Microsoft.Azure.WebJobs.Extensions.DurableTask.FunctionName.ToString">
            <summary>
            Gets the string value of the current <see cref="T:Microsoft.Azure.WebJobs.Extensions.DurableTask.FunctionName"/> instance.
            </summary>
            <returns>The name and optional version of the current <see cref="T:Microsoft.Azure.WebJobs.Extensions.DurableTask.FunctionName"/> instance.</returns>
        </member>
        <member name="T:Microsoft.Azure.WebJobs.Extensions.DurableTask.FunctionType">
            <summary>
            The type of a function.
            </summary>
        </member>
        <member name="T:Microsoft.Azure.WebJobs.Extensions.DurableTask.GuidManager">
            <summary>
            Class for creating deterministic <see cref="T:System.Guid"/>.
            </summary>
        </member>
        <member name="T:Microsoft.Azure.WebJobs.Extensions.DurableTask.HttpCreationPayload">
            <summary>
            Data structure containing orchestration instance creation HTTP endpoints.
            </summary>
        </member>
        <member name="P:Microsoft.Azure.WebJobs.Extensions.DurableTask.HttpCreationPayload.CreateNewInstancePostUri">
            <summary>
            Gets the HTTP POST orchestration instance creation endpoint URL.
            </summary>
            <value>
            The HTTP URL for creating a new orchestration instance.
            </value>
        </member>
        <member name="P:Microsoft.Azure.WebJobs.Extensions.DurableTask.HttpCreationPayload.CreateAndWaitOnNewInstancePostUri">
            <summary>
            Gets the HTTP POST orchestration instance create-and-wait endpoint URL.
            </summary>
            <value>
            The HTTP URL for creating a new orchestration instance and waiting on its completion.
            </value>
        </member>
        <member name="T:Microsoft.Azure.WebJobs.Extensions.DurableTask.HttpManagementPayload">
            <summary>
            Data structure containing status, terminate and send external event HTTP endpoints.
            </summary>
        </member>
        <member name="P:Microsoft.Azure.WebJobs.Extensions.DurableTask.HttpManagementPayload.Id">
            <summary>
            Gets the ID of the orchestration instance.
            </summary>
            <value>
            The ID of the orchestration instance.
            </value>
        </member>
        <member name="P:Microsoft.Azure.WebJobs.Extensions.DurableTask.HttpManagementPayload.StatusQueryGetUri">
            <summary>
            Gets the HTTP GET status query endpoint URL.
            </summary>
            <value>
            The HTTP URL for fetching the instance status.
            </value>
        </member>
        <member name="P:Microsoft.Azure.WebJobs.Extensions.DurableTask.HttpManagementPayload.SendEventPostUri">
            <summary>
            Gets the HTTP POST external event sending endpoint URL.
            </summary>
            <value>
            The HTTP URL for posting external event notifications.
            </value>
        </member>
        <member name="P:Microsoft.Azure.WebJobs.Extensions.DurableTask.HttpManagementPayload.TerminatePostUri">
            <summary>
            Gets the HTTP POST instance termination endpoint.
            </summary>
            <value>
            The HTTP URL for posting instance termination commands.
            </value>
        </member>
        <member name="P:Microsoft.Azure.WebJobs.Extensions.DurableTask.HttpManagementPayload.RewindPostUri">
            <summary>
            Gets the HTTP POST instance rewind endpoint.
            </summary>
            <value>
            The HTTP URL for rewinding orchestration instances.
            </value>
        </member>
        <member name="P:Microsoft.Azure.WebJobs.Extensions.DurableTask.HttpManagementPayload.PurgeHistoryDeleteUri">
            <summary>
            Gets the HTTP DELETE purge instance history by instance ID endpoint.
            </summary>
            <value>
            The HTTP URL for purging instance history by instance ID.
            </value>
        </member>
        <member name="P:Microsoft.Azure.WebJobs.Extensions.DurableTask.HttpManagementPayload.RestartPostUri">
            <summary>
            Gets the HTTP POST instance restart endpoint.
            </summary>
            <value>
            The HTTP URL for restarting an orchestration instance.
            </value>
        </member>
        <member name="P:Microsoft.Azure.WebJobs.Extensions.DurableTask.HttpManagementPayload.SuspendPostUri">
            <summary>
            Gets the HTTP POST instance suspend endpoint.
            </summary>
            <value>
            The HTTP URL for suspending an orchestration instance.
            </value>
        </member>
        <member name="P:Microsoft.Azure.WebJobs.Extensions.DurableTask.HttpManagementPayload.ResumePostUri">
            <summary>
            Gets the HTTP POST instance resume endpoint.
            </summary>
            <value>
            The HTTP URL for resuming an orchestration instance.
            </value>
        </member>
        <member name="T:Microsoft.Azure.WebJobs.Extensions.DurableTask.HttpRetryOptions">
            <summary>
            Defines retry policies that can be passed as parameters to various operations.
            </summary>
        </member>
        <member name="M:Microsoft.Azure.WebJobs.Extensions.DurableTask.HttpRetryOptions.#ctor(System.TimeSpan,System.Int32)">
            <summary>
            Creates a new instance SerializableRetryOptions with the supplied first retry and max attempts.
            </summary>
            <param name="firstRetryInterval">Timespan to wait for the first retry.</param>
            <param name="maxNumberOfAttempts">Max number of attempts to retry.</param>
            <exception cref="T:System.ArgumentException">
            The <paramref name="firstRetryInterval"/> value must be greater than <see cref="F:System.TimeSpan.Zero"/>.
            </exception>
        </member>
        <member name="P:Microsoft.Azure.WebJobs.Extensions.DurableTask.HttpRetryOptions.FirstRetryInterval">
            <summary>
            Gets or sets the first retry interval.
            </summary>
            <value>
            The TimeSpan to wait for the first retries.
            </value>
        </member>
        <member name="P:Microsoft.Azure.WebJobs.Extensions.DurableTask.HttpRetryOptions.MaxRetryInterval">
            <summary>
            Gets or sets the max retry interval.
            </summary>
            <value>
            The TimeSpan of the max retry interval, defaults to 6 days.
            </value>
        </member>
        <member name="P:Microsoft.Azure.WebJobs.Extensions.DurableTask.HttpRetryOptions.BackoffCoefficient">
            <summary>
            Gets or sets the backoff coefficient.
            </summary>
            <value>
            The backoff coefficient used to determine rate of increase of backoff. Defaults to 1.
            </value>
        </member>
        <member name="P:Microsoft.Azure.WebJobs.Extensions.DurableTask.HttpRetryOptions.RetryTimeout">
            <summary>
            Gets or sets the timeout for retries.
            </summary>
            <value>
            The TimeSpan timeout for retries, defaults to <see cref="F:System.TimeSpan.MaxValue"/>.
            </value>
        </member>
        <member name="P:Microsoft.Azure.WebJobs.Extensions.DurableTask.HttpRetryOptions.MaxNumberOfAttempts">
            <summary>
            Gets or sets the max number of attempts.
            </summary>
            <value>
            The maximum number of retry attempts.
            </value>
        </member>
        <member name="P:Microsoft.Azure.WebJobs.Extensions.DurableTask.HttpRetryOptions.StatusCodesToRetry">
            <summary>
            Gets or sets the list of status codes upon which the
            retry logic specified by this object shall be triggered.
            If none are provided, all 4xx and 5xx status codes
            will be retried.
            </summary>
        </member>
        <member name="T:Microsoft.Azure.WebJobs.Extensions.DurableTask.IApplicationLifetimeWrapper">
            <summary>
            Custom service interface for signaling the extension when the function app is starting up or shutting down.
            </summary>
            <remarks>
            This interface is expected to be used as an injected service. We use a "wrapper" interface instead of
            directly using the "real" <c>IApplicationLifetime</c> interface so that we can have an injected service
            that is available in both .NET Core (Functions 2.0+) and .NET Framework (Functions 1.0).
            </remarks>
        </member>
        <member name="P:Microsoft.Azure.WebJobs.Extensions.DurableTask.IApplicationLifetimeWrapper.OnStarted">
            <summary>
            Gets a <see cref="T:System.Threading.CancellationToken"/> that can be used to detect function app startup events.
            </summary>
            <value>
            A <see cref="T:System.Threading.CancellationToken"/> that is signalled when the function app has started up.
            </value>
        </member>
        <member name="P:Microsoft.Azure.WebJobs.Extensions.DurableTask.IApplicationLifetimeWrapper.OnStopping">
            <summary>
            Gets a <see cref="T:System.Threading.CancellationToken"/> that can be used to detect function app stopping events.
            </summary>
            <value>
            A <see cref="T:System.Threading.CancellationToken"/> that is signalled when the function app is beginning to shut down.
            </value>
        </member>
        <member name="P:Microsoft.Azure.WebJobs.Extensions.DurableTask.IApplicationLifetimeWrapper.OnStopped">
            <summary>
            Gets a <see cref="T:System.Threading.CancellationToken"/> that can be used to detect function app shutdown events.
            </summary>
            <value>
            A <see cref="T:System.Threading.CancellationToken"/> that is signalled when the function app has completed shutting down.
            </value>
        </member>
        <member name="T:Microsoft.Azure.WebJobs.Extensions.DurableTask.IConnectionInfoResolver">
            <summary>
            Interface defining methods to resolve connection information.
            </summary>
        </member>
        <member name="M:Microsoft.Azure.WebJobs.Extensions.DurableTask.IConnectionInfoResolver.Resolve(System.String)">
            <summary>
            Attempts to resolve the connection info given a name.
            </summary>
            <remarks>
            Depending on the configuration, the value may either be a connection string in the
            <see cref="P:Microsoft.Extensions.Configuration.IConfigurationSection.Value"/> property, or a user-defined type made
            up of one or more key-value pairs.
            </remarks>
            <param name="name">The name of the connection information.</param>
            <returns>The resolved connection information.</returns>
        </member>
        <member name="T:Microsoft.Azure.WebJobs.Extensions.DurableTask.IConnectionStringResolver">
            <summary>
            Interface defining methods to resolve connection strings.
            </summary>
        </member>
        <member name="M:Microsoft.Azure.WebJobs.Extensions.DurableTask.IConnectionStringResolver.Resolve(System.String)">
            <summary>
            Looks up a connection string value given a name.
            </summary>
            <param name="connectionStringName">The name of the connection string.</param>
            <returns>Returns the resolved connection string value.</returns>
        </member>
        <member name="T:Microsoft.Azure.WebJobs.Extensions.DurableTask.IDurabilityProviderFactory">
            <summary>
            Interface defining methods to build instances of <see cref="T:Microsoft.Azure.WebJobs.Extensions.DurableTask.DurabilityProvider"/>.
            </summary>
        </member>
        <member name="P:Microsoft.Azure.WebJobs.Extensions.DurableTask.IDurabilityProviderFactory.Name">
            <summary>
            Specifies the Durability Provider Factory name.
            </summary>
        </member>
        <member name="M:Microsoft.Azure.WebJobs.Extensions.DurableTask.IDurabilityProviderFactory.GetDurabilityProvider">
            <summary>
            Creates or retrieves a durability provider to be used throughout the extension.
            </summary>
            <returns>An durability provider to be used by the Durable Task Extension.</returns>
        </member>
        <member name="M:Microsoft.Azure.WebJobs.Extensions.DurableTask.IDurabilityProviderFactory.GetDurabilityProvider(Microsoft.Azure.WebJobs.Extensions.DurableTask.DurableClientAttribute)">
            <summary>
            Creates or retrieves a cached durability provider to be used in a given function execution.
            </summary>
            <param name="attribute">A durable client attribute with parameters for the durability provider.</param>
            <returns>A durability provider to be used by a client function.</returns>
        </member>
        <member name="T:Microsoft.Azure.WebJobs.Extensions.DurableTask.IDurableHttpMessageHandlerFactory">
            <summary>
            Interface used for testing Durable HTTP.
            </summary>
        </member>
        <member name="M:Microsoft.Azure.WebJobs.Extensions.DurableTask.IDurableHttpMessageHandlerFactory.CreateHttpMessageHandler">
            <summary>
            Creates an HttpClientHandler and returns it.
            </summary>
            <returns>Returns an HttpClientHandler.</returns>
        </member>
        <member name="T:Microsoft.Azure.WebJobs.Extensions.DurableTask.IErrorSerializerSettingsFactory">
            <summary>
            Interface defining methods to build instances of <see cref="T:Newtonsoft.Json.JsonSerializerSettings"/> for error serialization.
            </summary>
        </member>
        <member name="M:Microsoft.Azure.WebJobs.Extensions.DurableTask.IErrorSerializerSettingsFactory.CreateJsonSerializerSettings">
            <summary>
            Creates or retrieves <see cref="T:Newtonsoft.Json.JsonSerializerSettings"/> to be used throughout the extension for error serialization.
            </summary>
            <returns><see cref="T:Newtonsoft.Json.JsonSerializerSettings"/> to be used by the Durable Task Extension for error serialization.</returns>
        </member>
        <member name="T:Microsoft.Azure.WebJobs.Extensions.DurableTask.ILifeCycleNotificationHelper">
            <summary>
            Interface defining methods to life cycle notifications.
            </summary>
        </member>
        <member name="M:Microsoft.Azure.WebJobs.Extensions.DurableTask.ILifeCycleNotificationHelper.OrchestratorStartingAsync(System.String,System.String,System.String,System.Boolean)">
            <summary>
            The orchestrator was starting.
            </summary>
            <param name="hubName">The name of the task hub.</param>
            <param name="functionName">The name of the orchestrator function to call.</param>
            <param name="instanceId">The ID to use for the orchestration instance.</param>
            <param name="isReplay">The orchestrator function is currently replaying itself.</param>
            <returns>A task that completes when the lifecycle notification message has been sent.</returns>
        </member>
        <member name="M:Microsoft.Azure.WebJobs.Extensions.DurableTask.ILifeCycleNotificationHelper.OrchestratorCompletedAsync(System.String,System.String,System.String,System.Boolean,System.Boolean)">
            <summary>
            The orchestrator was completed.
            </summary>
            <param name="hubName">The name of the task hub.</param>
            <param name="functionName">The name of the orchestrator function to call.</param>
            <param name="instanceId">The ID to use for the orchestration instance.</param>
            <param name="continuedAsNew">The orchestration completed with ContinueAsNew as is in the process of restarting.</param>
            <param name="isReplay">The orchestrator function is currently replaying itself.</param>
            <returns>A task that completes when the lifecycle notification message has been sent.</returns>
        </member>
        <member name="M:Microsoft.Azure.WebJobs.Extensions.DurableTask.ILifeCycleNotificationHelper.OrchestratorFailedAsync(System.String,System.String,System.String,System.String,System.Boolean)">
            <summary>
            The orchestrator was failed.
            </summary>
            <param name="hubName">The name of the task hub.</param>
            <param name="functionName">The name of the orchestrator function to call.</param>
            <param name="instanceId">The ID to use for the orchestration instance.</param>
            <param name="reason">Additional data associated with the tracking event.</param>
            <param name="isReplay">The orchestrator function is currently replaying itself.</param>
            <returns>A task that completes when the lifecycle notification message has been sent.</returns>
        </member>
        <member name="M:Microsoft.Azure.WebJobs.Extensions.DurableTask.ILifeCycleNotificationHelper.OrchestratorTerminatedAsync(System.String,System.String,System.String,System.String)">
            <summary>
            The orchestrator was terminated.
            </summary>
            <param name="hubName">The name of the task hub.</param>
            <param name="functionName">The name of the orchestrator function to call.</param>
            <param name="instanceId">The ID to use for the orchestration instance.</param>
            <param name="reason">Additional data associated with the tracking event.</param>
            <returns>A task that completes when the lifecycle notification message has been sent.</returns>
        </member>
        <member name="T:Microsoft.Azure.WebJobs.Extensions.DurableTask.IMessageSerializerSettingsFactory">
            <summary>
            Interface defining methods to build instances of <see cref="T:Newtonsoft.Json.JsonSerializerSettings"/> for message serialization.
            </summary>
        </member>
        <member name="M:Microsoft.Azure.WebJobs.Extensions.DurableTask.IMessageSerializerSettingsFactory.CreateJsonSerializerSettings">
            <summary>
            Creates or retrieves <see cref="T:Newtonsoft.Json.JsonSerializerSettings"/> to be used throughout the extension for message serialization.
            </summary>
            <returns><see cref="T:Newtonsoft.Json.JsonSerializerSettings"/> to be used by the Durable Task Extension for message serialization.</returns>
        </member>
        <member name="T:Microsoft.Azure.WebJobs.Extensions.DurableTask.OperatingSystem">
            <summary>
            Representation of the supported Operating Systems.
            </summary>
        </member>
        <member name="F:Microsoft.Azure.WebJobs.Extensions.DurableTask.OperatingSystem.Linux">
            <summary>
            Linux OS.
            </summary>
        </member>
        <member name="F:Microsoft.Azure.WebJobs.Extensions.DurableTask.OperatingSystem.Windows">
            <summary>
            Windows OS
            </summary>
        </member>
        <member name="T:Microsoft.Azure.WebJobs.Extensions.DurableTask.WorkerRuntimeType">
            <summary>
            Representation of supported Programming Languages.
            </summary>
        </member>
        <member name="F:Microsoft.Azure.WebJobs.Extensions.DurableTask.WorkerRuntimeType.DotNet">
            <summary>
            .NET in-process.
            </summary>
        </member>
        <member name="F:Microsoft.Azure.WebJobs.Extensions.DurableTask.WorkerRuntimeType.DotNetIsolated">
            <summary>
            .NET out-of-process.
            </summary>
        </member>
        <member name="F:Microsoft.Azure.WebJobs.Extensions.DurableTask.WorkerRuntimeType.Python">
            <summary>
            Python.
            </summary>
        </member>
        <member name="F:Microsoft.Azure.WebJobs.Extensions.DurableTask.WorkerRuntimeType.Node">
            <summary>
            Node: either JavaScript and TypeScript.
            </summary>
        </member>
        <member name="F:Microsoft.Azure.WebJobs.Extensions.DurableTask.WorkerRuntimeType.PowerShell">
            <summary>
            PowerShell.
            </summary>
        </member>
        <member name="F:Microsoft.Azure.WebJobs.Extensions.DurableTask.WorkerRuntimeType.Java">
            <summary>
            Java.
            </summary>
        </member>
        <member name="F:Microsoft.Azure.WebJobs.Extensions.DurableTask.WorkerRuntimeType.Custom">
            <summary>
            Custom handler (see https://learn.microsoft.com/en-us/azure/azure-functions/functions-custom-handlers).
            </summary>
        </member>
        <member name="F:Microsoft.Azure.WebJobs.Extensions.DurableTask.WorkerRuntimeType.Unknown">
            <summary>
            Unknown worker runtime.
            </summary>
        </member>
        <member name="T:Microsoft.Azure.WebJobs.Extensions.DurableTask.IPlatformInformation">
             <summary>
             Interface for accessing the AppService plan information,
             the OS, and user-facing PL.
            
             Note: The functionality is currently limited, but will grow
             along with the pursuit of more platform-specific defaults.
             </summary>
        </member>
        <member name="M:Microsoft.Azure.WebJobs.Extensions.DurableTask.IPlatformInformation.IsInConsumptionPlan">
            <summary>
            Determine the underlying plan is Consumption or not.
            </summary>
            <returns> True if the plan is Consumption. Otherwise, False.</returns>
        </member>
        <member name="M:Microsoft.Azure.WebJobs.Extensions.DurableTask.IPlatformInformation.GetOperatingSystem">
            <summary>
            Determine the underlying operating system.
            </summary>
            <returns>An OperatingSystem enum.</returns>
        </member>
        <member name="M:Microsoft.Azure.WebJobs.Extensions.DurableTask.IPlatformInformation.GetWorkerRuntimeType">
            <summary>
            Determine the underlying worker runtime.
            </summary>
            <returns>A WorkerRuntimeType enum.</returns>
        </member>
        <member name="M:Microsoft.Azure.WebJobs.Extensions.DurableTask.IPlatformInformation.GetLinuxTenant">
            <summary>
            Returns the application tenant when running on linux.
            </summary>
            <returns>The application tenant.</returns>
        </member>
        <member name="M:Microsoft.Azure.WebJobs.Extensions.DurableTask.IPlatformInformation.GetLinuxStampName">
            <summary>
            Returns the application stamp name when running on linux.
            </summary>
            <returns>The application stamp name.</returns>
        </member>
        <member name="M:Microsoft.Azure.WebJobs.Extensions.DurableTask.IPlatformInformation.GetContainerName">
            <summary>
            Returns the application container name when running on linux.
            </summary>
            <returns>The application container name.</returns>
        </member>
        <member name="M:Microsoft.Azure.WebJobs.Extensions.DurableTask.IPlatformInformation.UsesExternalPowerShellSDK">
            <summary>
            Determines whether the user has opted in to the external PowerShell SDK.
            </summary>
            <returns>True if the user has opted in to the external PowerShell SDK. False otherwise.</returns>
        </member>
        <member name="T:Microsoft.Azure.WebJobs.Extensions.DurableTask.ITokenSource">
            <summary>
            Implementations of this interface can be used to provide authorization tokens for outbound HTTP requests.
            </summary>
        </member>
        <member name="M:Microsoft.Azure.WebJobs.Extensions.DurableTask.ITokenSource.GetTokenAsync">
            <summary>
            Gets a token for a resource.
            </summary>
            <returns>A <see cref="T:System.Threading.Tasks.Task`1"/> representing the result of the asynchronous operation.</returns>
        </member>
        <member name="T:Microsoft.Azure.WebJobs.Extensions.DurableTask.LinuxAppServiceFileLogger">
            <summary>
            The File logger for linux dedicated. Manages file rolling and is concurrency-safe.
            This is copied over from the azure-funtions-host codebase here:
            https://github.com/Azure/azure-functions-host/blob/35cf323fa3464a08b410a518bcab006e801301fe/src/WebJobs.Script.WebHost/Diagnostics/LinuxAppServiceFileLogger.cs
            We have modified their implementation to utilize syscall.rename instead of File.Move during file rolling.
            This change is necessary for older versions of fluent-bit, our logging infrastructure in linux dedicated, to properly deal with logfile archiving.
            </summary>
        </member>
        <member name="M:Microsoft.Azure.WebJobs.Extensions.DurableTask.LinuxAppServiceFileLogger.#ctor(System.String,System.String,System.Boolean)">
            <summary>
            The File logger for linux dedicated. Manages file rolling and is concurrency-safe.
            </summary>
            <param name="logFileName">Name of target logfile.</param>
            <param name="logFileDirectory">Directory of target logfile.</param>
            <param name="startOnCreate">Whether or not to start monitoring the write buffer at initialization time.</param>
        </member>
        <member name="M:Microsoft.Azure.WebJobs.Extensions.DurableTask.LinuxAppServiceFileLogger.Log(System.String)">
            <summary>
            Log a string.
            </summary>
            <param name="message">Message to log.</param>
        </member>
        <member name="M:Microsoft.Azure.WebJobs.Extensions.DurableTask.LinuxAppServiceFileLogger.Stop(System.TimeSpan)">
            <summary>
            Flushes the write buffer, stops writing to logfile afterwards.
            </summary>
            <param name="timeSpan">Timeout in milliseconds for flushing task.</param>
        </member>
        <member name="T:Microsoft.Azure.WebJobs.Extensions.DurableTask.LinuxAppServiceLogger">
            <summary>
            In charge of logging services for our linux App Service offerings: Consumption and Dedicated.
            In Consumption, we log to the console and identify our log by a prefix.
            In Dedicated, we log asynchronously to a pre-defined logging path.
            This class is utilized by <c>EventSourceListener</c> to write logs corresponding to
            specific EventSource providers.
            </summary>
        </member>
        <member name="M:Microsoft.Azure.WebJobs.Extensions.DurableTask.LinuxAppServiceLogger.#ctor(System.Boolean,System.String,System.String,System.String)">
            <summary>
            Create a LinuxAppServiceLogger instance.
            </summary>
            <param name="writeToConsole">If true, write to console (linux consumption) else to a file (dedicated).</param>
            <param name="containerName">The app's container name.</param>
            <param name="tenant">The app's tenant.</param>
            <param name="stampName">The app's stamp.</param>
        </member>
        <member name="M:Microsoft.Azure.WebJobs.Extensions.DurableTask.LinuxAppServiceLogger.GenerateLogStr(System.Diagnostics.Tracing.EventWrittenEventArgs,System.Guid)">
            <summary>
            Given EventSource message data, we generate a JSON-string that we can log.
            </summary>
            <param name="eventData">An EventSource message, usually generated by an EventListener.</param>
            <param name="extensionGuid">A GUID of the extension hosting this object.</param>
            <returns>A JSON-formatted string representing the input.</returns>
        </member>
        <member name="M:Microsoft.Azure.WebJobs.Extensions.DurableTask.LinuxAppServiceLogger.Log(System.Diagnostics.Tracing.EventWrittenEventArgs,System.Guid)">
            <summary>
            Log EventSource message data in Linux AppService.
            </summary>
            <param name="eventData">An EventSource message, usually generated by an EventListener.</param>
            <param name="extensionGuid">A GUID identifying the extension hosting this object.</param>
        </member>
        <member name="P:Microsoft.Azure.WebJobs.Extensions.DurableTask.DurableTaskTriggerMetrics.PartitionCount">
            <summary>
            The number of partitions in the task hub.
            </summary>
        </member>
        <member name="P:Microsoft.Azure.WebJobs.Extensions.DurableTask.DurableTaskTriggerMetrics.ControlQueueLengths">
            <summary>
            The number of messages across control queues. This will
            be in the form of a serialized array of ints, e.g. "[1,2,3,4]".
            </summary>
        </member>
        <member name="P:Microsoft.Azure.WebJobs.Extensions.DurableTask.DurableTaskTriggerMetrics.ControlQueueLatencies">
            <summary>
            The latency of messages across control queues. This will
            be in the form of a serialized array of TimeSpans in string
            format, e.g. "["00:00:00.0010000","00:00:00.0020000","00:00:00.0030000","00:00:00.0040000"]".
            </summary>
        </member>
        <member name="P:Microsoft.Azure.WebJobs.Extensions.DurableTask.DurableTaskTriggerMetrics.WorkItemQueueLength">
            <summary>
            The number of messages in the work-item queue.
            </summary>
        </member>
        <member name="P:Microsoft.Azure.WebJobs.Extensions.DurableTask.DurableTaskTriggerMetrics.WorkItemQueueLatency">
            <summary>
            The approximate age of the first work-item queue message. This
            will be a TimeSpan in string format, e.g. "00:00:00.0010000".
            </summary>
        </member>
        <member name="T:Microsoft.Azure.WebJobs.Extensions.DurableTask.OutOfProcOrchestrationShim">
            <summary>
            Not intended for public consumption.
            </summary>
        </member>
        <member name="M:Microsoft.Azure.WebJobs.Extensions.DurableTask.OutOfProcOrchestrationShim.#ctor(Microsoft.Azure.WebJobs.Extensions.DurableTask.IDurableOrchestrationContext)">
            <summary>
            Initializes a new instance of the <see cref="T:Microsoft.Azure.WebJobs.Extensions.DurableTask.OutOfProcOrchestrationShim"/> class.
            </summary>
            <param name="context">The orchestration execution context.</param>
        </member>
        <member name="T:Microsoft.Azure.WebJobs.Extensions.DurableTask.OutOfProcOrchestrationShim.SchemaVersion">
            <summary>
            Identifiers for each OOProc Schema Version.
            </summary>
        </member>
        <member name="M:Microsoft.Azure.WebJobs.Extensions.DurableTask.OutOfProcOrchestrationShim.InvokeAPIFromAction(Microsoft.Azure.WebJobs.Extensions.DurableTask.OutOfProcOrchestrationShim.AsyncAction,Microsoft.Azure.WebJobs.Extensions.DurableTask.OutOfProcOrchestrationShim.SchemaVersion)">
            <summary>
            Invokes a DF API based on the input action object.
            </summary>
            <param name="action">An OOProc action object representing a DF task.</param>
            <param name="schema">The schema version.</param>
            <returns>If the API returns a task, the DF task corresponding to the input action. Else, null.</returns>
        </member>
        <member name="M:Microsoft.Azure.WebJobs.Extensions.DurableTask.OutOfProcOrchestrationShim.ProcessAsyncActionsV2(Microsoft.Azure.WebJobs.Extensions.DurableTask.OutOfProcOrchestrationShim.AsyncAction[],Microsoft.Azure.WebJobs.Extensions.DurableTask.OutOfProcOrchestrationShim.SchemaVersion)">
            <summary>
            Replays the orchestration execution from an OOProc SDK in .NET.
            </summary>
            <param name="actions">The OOProc actions payload.</param>
            <param name="schema">The schema version.</param>
            <returns>An awaitable Task that completes once replay completes.</returns>
        </member>
        <member name="M:Microsoft.Azure.WebJobs.Extensions.DurableTask.OutOfProcOrchestrationShim.ReplayOOProcOrchestration(Microsoft.Azure.WebJobs.Extensions.DurableTask.OutOfProcOrchestrationShim.AsyncAction[][],Microsoft.Azure.WebJobs.Extensions.DurableTask.OutOfProcOrchestrationShim.SchemaVersion)">
            <summary>
            Replays the OOProc orchestration based on the actions array. It uses the schema enum to
            determine which replay implementation is most appropiate.
            </summary>
            <param name="actions">The OOProc actions payload.</param>
            <param name="schema">The OOProc protocol schema version.</param>
            <returns>An awaitable Task that completes once replay completes.</returns>
        </member>
        <member name="T:Microsoft.Azure.WebJobs.Extensions.DurableTask.TaskActivityShim">
            <summary>
            Task activity implementation which delegates the implementation to a function.
            </summary>
        </member>
        <member name="F:Microsoft.Azure.WebJobs.Extensions.DurableTask.TaskActivityShim.taskEventId">
            <summary>
            The DTFx-generated, auto-incrementing ID that uniquely identifies this activity function execution.
            </summary>
        </member>
        <member name="T:Microsoft.Azure.WebJobs.Extensions.DurableTask.TaskCommonShim">
            <summary>
            Common functionality of <see cref="T:Microsoft.Azure.WebJobs.Extensions.DurableTask.TaskEntityShim"/> and <see cref="T:Microsoft.Azure.WebJobs.Extensions.DurableTask.TaskOrchestrationShim"/>.
            </summary>
        </member>
        <member name="T:Microsoft.Azure.WebJobs.Extensions.DurableTask.TaskEntityShim">
            <summary>
            Implements the entity scheduler as a looping orchestration.
            There is one such orchestration per entity.
            The orchestration terminates if the entity is deleted and idle.
            The orchestration calls ContinueAsNew when it is idle, but not deleted.
            </summary>
        </member>
        <member name="T:Microsoft.Azure.WebJobs.Extensions.DurableTask.TaskEntityShim.OutOfProcResult">
            <summary>
            The results of executing a batch of operations on the entity out of process.
            </summary>
        </member>
        <member name="P:Microsoft.Azure.WebJobs.Extensions.DurableTask.TaskEntityShim.OutOfProcResult.EntityExists">
            <summary>
            Whether the entity exists after executing the batch.
            This is false if the last operation in the batch deletes the entity,
            and true otherwise.
            </summary>
        </member>
        <member name="P:Microsoft.Azure.WebJobs.Extensions.DurableTask.TaskEntityShim.OutOfProcResult.EntityState">
            <summary>
            The state of the entity after executing the batch.
            Should be null if <see cref="P:Microsoft.Azure.WebJobs.Extensions.DurableTask.TaskEntityShim.OutOfProcResult.EntityExists"/> is false.
            </summary>
        </member>
        <member name="P:Microsoft.Azure.WebJobs.Extensions.DurableTask.TaskEntityShim.OutOfProcResult.Results">
            <summary>
            The results of executing the operations. The length of this list must always match
            the size of the batch, even if there were exceptions.
            </summary>
        </member>
        <member name="P:Microsoft.Azure.WebJobs.Extensions.DurableTask.TaskEntityShim.OutOfProcResult.Signals">
            <summary>
            The list of signals sent by the entity. Can be empty.
            </summary>
        </member>
        <member name="T:Microsoft.Azure.WebJobs.Extensions.DurableTask.TaskEntityShim.OutOfProcResult.OperationResult">
            <summary>
            The results of executing an operation.
            </summary>
        </member>
        <member name="P:Microsoft.Azure.WebJobs.Extensions.DurableTask.TaskEntityShim.OutOfProcResult.OperationResult.Result">
            <summary>
            The returned value or error/exception.
            </summary>
        </member>
        <member name="P:Microsoft.Azure.WebJobs.Extensions.DurableTask.TaskEntityShim.OutOfProcResult.OperationResult.IsError">
            <summary>
            Determines whether <see cref="P:Microsoft.Azure.WebJobs.Extensions.DurableTask.TaskEntityShim.OutOfProcResult.OperationResult.Result"/> is a normal result, or an error/exception.
            </summary>
        </member>
        <member name="P:Microsoft.Azure.WebJobs.Extensions.DurableTask.TaskEntityShim.OutOfProcResult.OperationResult.DurationInMilliseconds">
            <summary>
            The measured duration of this operation's execution, in milliseconds.
            </summary>
        </member>
        <member name="T:Microsoft.Azure.WebJobs.Extensions.DurableTask.TaskEntityShim.OutOfProcResult.Signal">
            <summary>
            Describes a signal that was emitted by one of the operations in the batch.
            </summary>
        </member>
        <member name="P:Microsoft.Azure.WebJobs.Extensions.DurableTask.TaskEntityShim.OutOfProcResult.Signal.Target">
            <summary>
            The destination of the signal.
            </summary>
        </member>
        <member name="P:Microsoft.Azure.WebJobs.Extensions.DurableTask.TaskEntityShim.OutOfProcResult.Signal.Name">
            <summary>
            The name of the operation being signaled.
            </summary>
        </member>
        <member name="P:Microsoft.Azure.WebJobs.Extensions.DurableTask.TaskEntityShim.OutOfProcResult.Signal.Input">
            <summary>
            The input of the operation being signaled.
            </summary>
        </member>
        <member name="T:Microsoft.Azure.WebJobs.Extensions.DurableTask.TaskOrchestrationShim">
            <summary>
            Task orchestration implementation which delegates the orchestration implementation to a function.
            </summary>
        </member>
        <member name="T:Microsoft.Azure.WebJobs.Extensions.DurableTask.ManagedIdentityOptions">
            <summary>
            Configuration options for Managed Identity.
            </summary>
        </member>
        <member name="M:Microsoft.Azure.WebJobs.Extensions.DurableTask.ManagedIdentityOptions.#ctor(System.Uri,System.String)">
            <summary>
            Initializes a new instance of the <see cref="T:Microsoft.Azure.WebJobs.Extensions.DurableTask.ManagedIdentityOptions"/> class.
            </summary>
            <param name="authorityHost">The host of the Azure Active Directory authority.</param>
            <param name="tenantId">The tenant id of the user to authenticate.</param>
        </member>
        <member name="P:Microsoft.Azure.WebJobs.Extensions.DurableTask.ManagedIdentityOptions.AuthorityHost">
            <summary>
            The host of the Azure Active Directory authority. The default is https://login.microsoftonline.com/.
            </summary>
        </member>
        <member name="P:Microsoft.Azure.WebJobs.Extensions.DurableTask.ManagedIdentityOptions.TenantId">
            <summary>
            The tenant id of the user to authenticate.
            </summary>
        </member>
        <member name="T:Microsoft.Azure.WebJobs.Extensions.DurableTask.ManagedIdentityTokenSource">
            <summary>
            Token Source implementation for Azure Managed Identities.
            </summary>
        </member>
        <member name="M:Microsoft.Azure.WebJobs.Extensions.DurableTask.ManagedIdentityTokenSource.#ctor(System.String,Microsoft.Azure.WebJobs.Extensions.DurableTask.ManagedIdentityOptions)">
            <summary>
            Initializes a new instance of the <see cref="T:Microsoft.Azure.WebJobs.Extensions.DurableTask.ManagedIdentityTokenSource"/> class.
            </summary>
            <param name="resource">
            The Azure Active Directory resource identifier of the web API being invoked.
            For example, <c>https://management.core.windows.net/.default</c> or <c>https://graph.microsoft.com/.default</c>.
            </param>
            <param name="options">Optional Azure credential options to use when authenticating.</param>
        </member>
        <member name="P:Microsoft.Azure.WebJobs.Extensions.DurableTask.ManagedIdentityTokenSource.Resource">
            <summary>
            Gets the Azure Active Directory resource identifier of the web API being invoked.
            For example, <c>https://management.core.windows.net/.default</c> or <c>https://graph.microsoft.com/.default</c>.
            </summary>
        </member>
        <member name="P:Microsoft.Azure.WebJobs.Extensions.DurableTask.ManagedIdentityTokenSource.Options">
            <summary>
            The azure credential options that a user can configure when authenticating.
            </summary>
        </member>
        <member name="M:Microsoft.Azure.WebJobs.Extensions.DurableTask.ManagedIdentityTokenSource.GetTokenAsync">
            <inheritdoc/>
        </member>
        <member name="M:Microsoft.Azure.WebJobs.Extensions.DurableTask.MessagePayloadDataConverter.Serialize(System.Object)">
            <summary>
            JSON-serializes the specified object.
            </summary>
        </member>
        <member name="M:Microsoft.Azure.WebJobs.Extensions.DurableTask.MessagePayloadDataConverter.Serialize(System.Object,System.Int32)">
            <summary>
            JSON-serializes the specified object and throws a <see cref="T:System.ArgumentException"/> if the
            resulting JSON exceeds the maximum size specified by <paramref name="maxSizeInKB"/>.
            </summary>
        </member>
<<<<<<< HEAD
=======
        <member name="T:Microsoft.Azure.WebJobs.Extensions.DurableTask.Options.DurableClientOptions">
            <summary>
            Options used to bind a function parameter to a <see cref="T:Microsoft.Azure.WebJobs.Extensions.DurableTask.IDurableClient"/>, <see cref="T:Microsoft.Azure.WebJobs.Extensions.DurableTask.IDurableEntityClient"/>, or <see cref="T:Microsoft.Azure.WebJobs.Extensions.DurableTask.IDurableOrchestrationClient"/> instance.
            </summary>
        </member>
        <member name="P:Microsoft.Azure.WebJobs.Extensions.DurableTask.Options.DurableClientOptions.ConnectionName">
            <summary>
            Optional. Gets or sets the setting name for the app setting containing connection details used by this binding to connect
            to instances of the storage provider other than the default one this application communicates with.
            </summary>
            <value>The name of an app setting containing connection details.</value>
            <remarks>
            For Azure Storage the default behavior is to use the value of <see cref="P:Microsoft.Azure.WebJobs.Extensions.DurableTask.AzureStorageOptions.ConnectionName"/>.
            If no value exists there, then the default behavior is to use the standard `AzureWebJobsStorage` connection string for all storage usage.
            </remarks>
        </member>
        <member name="P:Microsoft.Azure.WebJobs.Extensions.DurableTask.Options.DurableClientOptions.TaskHub">
            <summary>
             Gets or sets the name of the task hub in which the orchestration data lives.
            </summary>
            <value>The task hub used by this binding.</value>
            <remarks>
            The default behavior is to use the task hub name specified in <see cref="P:Microsoft.Azure.WebJobs.Extensions.DurableTask.DurableTaskOptions.HubName"/>.
            If no value exists there, then a default value will be used.
            </remarks>
        </member>
        <member name="P:Microsoft.Azure.WebJobs.Extensions.DurableTask.Options.DurableClientOptions.IsExternalClient">
            <summary>
                Indicate if the client is External from the azure function where orchestrator functions are hosted.
            </summary>
            <remarks>
                Default is true.
            </remarks>
        </member>
        <member name="T:Microsoft.Azure.WebJobs.Extensions.DurableTask.Options.DurableDistributedTracingVersion">
            <summary>
            Represents configuration options for Distributed Tracing in Durable Functions.
            </summary>
        </member>
        <member name="F:Microsoft.Azure.WebJobs.Extensions.DurableTask.Options.DurableDistributedTracingVersion.None">
            <summary>
            Distributed Tracing is disabled.
            </summary>
        </member>
        <member name="F:Microsoft.Azure.WebJobs.Extensions.DurableTask.Options.DurableDistributedTracingVersion.V1">
            <summary>
            Original implementation of Distributed Tracing in Durable Functions
            that can be configured to use HttpCorrelationProtocol or W3CTraceContext.
            </summary>
        </member>
        <member name="F:Microsoft.Azure.WebJobs.Extensions.DurableTask.Options.DurableDistributedTracingVersion.V2">
            <summary>
            OpenTelemetry compatible version of Distributed Tracing in Durable Functions.
            </summary>
        </member>
>>>>>>> 44b25339
        <member name="T:Microsoft.Azure.WebJobs.Extensions.DurableTask.AzureStorageOptions">
            <summary>
            Configuration options for the Azure Storage storage provider.
            </summary>
        </member>
        <member name="P:Microsoft.Azure.WebJobs.Extensions.DurableTask.AzureStorageOptions.ConnectionName">
            <summary>
            Gets or sets the name of the Azure Storage connection information used to manage the underlying Azure Storage resources.
            </summary>
            <remarks>
            The value may refer to either a connection string or the configuration section containing connection metadata.
            The default behavior is to use the standard <c>AzureWebJobsStorage</c> connection for all storage usage.
            </remarks>
            <value>
            The name of a connection-related key that exists in the app's application settings. The value may refer to
            a connection string or the section detailing additional connection metadata.
            </value>
        </member>
        <member name="P:Microsoft.Azure.WebJobs.Extensions.DurableTask.AzureStorageOptions.ConnectionStringName">
            <summary>
            Gets or sets the name of the Azure Storage connection string used to manage the underlying Azure Storage resources.
            </summary>
            <remarks>
            If not specified, the default behavior is to use the standard `AzureWebJobsStorage` connection string for all storage usage.
            </remarks>
            <value>The name of a connection string that exists in the app's application settings.</value>
        </member>
        <member name="P:Microsoft.Azure.WebJobs.Extensions.DurableTask.AzureStorageOptions.ControlQueueBatchSize">
            <summary>
            Gets or sets the number of messages to pull from the control queue at a time.
            </summary>
            <remarks>
            Messages pulled from the control queue are buffered in memory until the internal
            dispatcher is ready to process them.
            </remarks>
            <value>A positive integer configured by the host. The default value is <c>32</c>.</value>
        </member>
        <member name="P:Microsoft.Azure.WebJobs.Extensions.DurableTask.AzureStorageOptions.PartitionCount">
            <summary>
            Gets or sets the partition count for the control queue.
            </summary>
            <remarks>
            Increasing the number of partitions will increase the number of workers
            that can concurrently execute orchestrator functions. However, increasing
            the partition count can also increase the amount of load placed on the storage
            account and on the thread pool if the number of workers is smaller than the
            number of partitions.
            </remarks>
            <value>A positive integer between 1 and 16. The default value is <c>4</c>.</value>
        </member>
        <member name="P:Microsoft.Azure.WebJobs.Extensions.DurableTask.AzureStorageOptions.ControlQueueBufferThreshold">
            <summary>
            Gets or set the number of control queue messages that can be buffered in memory
            at a time, at which point the dispatcher will wait before dequeuing any additional
            messages. The default is 256. The maximum value is 1000.
            </summary>
            <remarks>
            Increasing this value can improve orchestration throughput by pre-fetching more
            orchestration messages from control queues. The downside is that it increases the
            possibility of duplicate function executions if partition leases move between app
            instances. This most often occurs when the number of app instances changes.
            </remarks>
            <value>A non-negative integer between 0 and 1000. The default value is <c>256</c>.</value>
        </member>
        <member name="P:Microsoft.Azure.WebJobs.Extensions.DurableTask.AzureStorageOptions.ControlQueueVisibilityTimeout">
            <summary>
            Gets or sets the visibility timeout of dequeued control queue messages.
            </summary>
            <value>
            A <c>TimeSpan</c> configured by the host. The default is 5 minutes.
            </value>
        </member>
        <member name="P:Microsoft.Azure.WebJobs.Extensions.DurableTask.AzureStorageOptions.WorkItemQueueVisibilityTimeout">
            <summary>
            Gets or sets the visibility timeout of dequeued work item queue messages.
            </summary>
            <value>
            A <c>TimeSpan</c> configured by the host. The default is 5 minutes.
            </value>
        </member>
        <member name="P:Microsoft.Azure.WebJobs.Extensions.DurableTask.AzureStorageOptions.TrackingStoreConnectionName">
            <summary>
            Gets or sets the name of the Azure Storage connection information to use for the
            durable tracking store (History and Instances tables).
            </summary>
            <remarks>
            <para>
            If not specified, the <see cref="P:Microsoft.Azure.WebJobs.Extensions.DurableTask.AzureStorageOptions.ConnectionName"/> connection string is used for the durable tracking store.
            </para>
            <para>
            This property is primarily useful when deploying multiple apps that need to share the same
            tracking infrastructure. For example, when deploying two versions of an app side by side, using
            the same tracking store allows both versions to save history into the same table, which allows
            clients to query for instance status across all versions.
            </para>
            </remarks>
            <value>
            The name of a connection-related key that exists in the app's application settings. The value may refer to
            a connection string or the section detailing additional connection metadata.
            </value>
        </member>
        <member name="P:Microsoft.Azure.WebJobs.Extensions.DurableTask.AzureStorageOptions.TrackingStoreConnectionStringName">
            <summary>
            Gets or sets the name of the Azure Storage connection string to use for the
            durable tracking store (History and Instances tables).
            </summary>
            <remarks><para>
            If not specified, the <see cref="P:Microsoft.Azure.WebJobs.Extensions.DurableTask.AzureStorageOptions.ConnectionStringName"/> connection string
            is used for the durable tracking store.
            </para><para>
            This property is primarily useful when deploying multiple apps that need to share the same
            tracking infrastructure. For example, when deploying two versions of an app side by side, using
            the same tracking store allows both versions to save history into the same table, which allows
            clients to query for instance status across all versions.
            </para></remarks>
            <value>The name of a connection string that exists in the app's application settings.</value>
        </member>
        <member name="P:Microsoft.Azure.WebJobs.Extensions.DurableTask.AzureStorageOptions.TrackingStoreNamePrefix">
            <summary>
            Gets or sets the name prefix to use for history and instance tables in Azure Storage.
            </summary>
            <remarks>
            This property is only used when <see cref="P:Microsoft.Azure.WebJobs.Extensions.DurableTask.AzureStorageOptions.TrackingStoreConnectionName"/> is specified.
            If no prefix is specified, the default prefix value is "DurableTask".
            </remarks>
            <value>The prefix to use when naming the generated Azure tables.</value>
        </member>
        <member name="P:Microsoft.Azure.WebJobs.Extensions.DurableTask.AzureStorageOptions.FetchLargeMessagesAutomatically">
            <summary>
            Gets or sets whether the extension will automatically fetch large messages in orchestration status
            queries. If set to false, the extension will return large messages as a blob url.
            </summary>
            <value>A boolean indicating whether will automatically fetch large messages .</value>
        </member>
        <member name="P:Microsoft.Azure.WebJobs.Extensions.DurableTask.AzureStorageOptions.MaxQueuePollingInterval">
            <summary>
            Gets or sets the maximum queue polling interval.
            </summary>
            <value>Maximum interval for polling control and work-item queues.</value>
        </member>
        <member name="P:Microsoft.Azure.WebJobs.Extensions.DurableTask.AzureStorageOptions.UseLegacyPartitionManagement">
            <summary>
            Determines whether or not to use the old partition management strategy, or the new
            strategy that is more resilient to split brain problems, at the potential expense
            of scale out performance.
            </summary>
            <value>A boolean indicating whether we use the legacy partition strategy. Defaults to false.</value>
        </member>
        <member name="P:Microsoft.Azure.WebJobs.Extensions.DurableTask.AzureStorageOptions.UseTablePartitionManagement">
            <summary>
            Determines whether to use the table partition management strategy.
            This strategy reduces expected costs for an Azure Storage V2 account.
            </summary>
            <value>A boolean indicating whether to use the table partition strategy. Defaults to false.</value>
        </member>
        <member name="M:Microsoft.Azure.WebJobs.Extensions.DurableTask.AzureStorageOptions.ValidateHubName(System.String)">
            <summary>
            Throws an exception if the provided hub name violates any naming conventions for the storage provider.
            </summary>
        </member>
        <member name="M:Microsoft.Azure.WebJobs.Extensions.DurableTask.AzureStorageOptions.Validate(Microsoft.Extensions.Logging.ILogger)">
            <summary>
            Throws an exception if any of the settings of the storage provider are invalid.
            </summary>
        </member>
        <member name="T:Microsoft.Azure.WebJobs.Extensions.DurableTask.Options.DurableClientOptions">
            <summary>
            Options used to bind a function parameter to a <see cref="T:Microsoft.Azure.WebJobs.Extensions.DurableTask.IDurableClient"/>, <see cref="T:Microsoft.Azure.WebJobs.Extensions.DurableTask.IDurableEntityClient"/>, or <see cref="T:Microsoft.Azure.WebJobs.Extensions.DurableTask.IDurableOrchestrationClient"/> instance.
            </summary>
        </member>
        <member name="P:Microsoft.Azure.WebJobs.Extensions.DurableTask.Options.DurableClientOptions.ConnectionName">
            <summary>
            Optional. Gets or sets the setting name for the app setting containing connection details used by this binding to connect
            to instances of the storage provider other than the default one this application communicates with.
            </summary>
            <value>The name of an app setting containing connection details.</value>
            <remarks>
            For Azure Storage the default behavior is to use the value of <see cref="P:Microsoft.Azure.WebJobs.Extensions.DurableTask.AzureStorageOptions.ConnectionName"/>.
            If no value exists there, then the default behavior is to use the standard `AzureWebJobsStorage` connection string for all storage usage.
            </remarks>
        </member>
        <member name="P:Microsoft.Azure.WebJobs.Extensions.DurableTask.Options.DurableClientOptions.TaskHub">
            <summary>
             Gets or sets the name of the task hub in which the orchestration data lives.
            </summary>
            <value>The task hub used by this binding.</value>
            <remarks>
            The default behavior is to use the task hub name specified in <see cref="P:Microsoft.Azure.WebJobs.Extensions.DurableTask.DurableTaskOptions.HubName"/>.
            If no value exists there, then a default value will be used.
            </remarks>
        </member>
        <member name="P:Microsoft.Azure.WebJobs.Extensions.DurableTask.Options.DurableClientOptions.IsExternalClient">
            <summary>
                Indicate if the client is External from the azure function where orchestrator functions are hosted.
            </summary>
            <remarks>
                Default is true.
            </remarks>
        </member>
        <member name="T:Microsoft.Azure.WebJobs.Extensions.DurableTask.DurableTaskOptions">
            <summary>
            Configuration options for the Durable Task extension.
            </summary>
        </member>
        <member name="P:Microsoft.Azure.WebJobs.Extensions.DurableTask.DurableTaskOptions.HttpSettings">
            <summary>
            Settings used for Durable HTTP functionality.
            </summary>
        </member>
        <member name="P:Microsoft.Azure.WebJobs.Extensions.DurableTask.DurableTaskOptions.HubName">
            <summary>
            Gets or sets default task hub name to be used by all <see cref="T:Microsoft.Azure.WebJobs.Extensions.DurableTask.IDurableClient"/>, <see cref="T:Microsoft.Azure.WebJobs.Extensions.DurableTask.IDurableEntityClient"/>, <see cref="T:Microsoft.Azure.WebJobs.Extensions.DurableTask.IDurableOrchestrationClient"/>,
            <see cref="T:Microsoft.Azure.WebJobs.Extensions.DurableTask.IDurableOrchestrationContext"/>, and <see cref="T:Microsoft.Azure.WebJobs.Extensions.DurableTask.IDurableActivityContext"/> instances.
            </summary>
            <remarks>
            A task hub is a logical grouping of storage resources. Alternate task hub names can be used to isolate
            multiple Durable Functions applications from each other, even if they are using the same storage backend.
            </remarks>
            <value>The name of the default task hub.</value>
        </member>
        <member name="P:Microsoft.Azure.WebJobs.Extensions.DurableTask.DurableTaskOptions.StorageProvider">
            <summary>
            The section of configuration related to storage providers. If using Azure Storage provider, the schema should match
            <see cref="T:Microsoft.Azure.WebJobs.Extensions.DurableTask.AzureStorageOptions"/>.
            </summary>
        </member>
        <member name="P:Microsoft.Azure.WebJobs.Extensions.DurableTask.DurableTaskOptions.Tracing">
            <summary>
            The section of configuration related to tracing.
            </summary>
        </member>
        <member name="P:Microsoft.Azure.WebJobs.Extensions.DurableTask.DurableTaskOptions.Notifications">
            <summary>
            The section of configuration related to notifications.
            </summary>
        </member>
        <member name="P:Microsoft.Azure.WebJobs.Extensions.DurableTask.DurableTaskOptions.MaxConcurrentActivityFunctions">
            <summary>
            Gets or sets the maximum number of activity functions that can be processed concurrently on a single host instance.
            </summary>
            <remarks>
            Increasing activity function concurrent can result in increased throughput but can
            also increase the total CPU and memory usage on a single worker instance.
            </remarks>
            <value>
            A positive integer configured by the host.
            </value>
        </member>
        <member name="P:Microsoft.Azure.WebJobs.Extensions.DurableTask.DurableTaskOptions.MaxConcurrentOrchestratorFunctions">
            <summary>
            Gets or sets the maximum number of orchestrator functions that can be processed concurrently on a single host instance.
            </summary>
            <value>
            A positive integer configured by the host.
            </value>
        </member>
        <member name="P:Microsoft.Azure.WebJobs.Extensions.DurableTask.DurableTaskOptions.LocalRpcEndpointEnabled">
            <summary>
            Gets or sets a value indicating whether to enable the local RPC endpoint managed by this extension.
            </summary>
            <remarks>
            The local RPC endpoint is intended to allow out-of-process functions to make direct calls into this
            extension. This is primarily intended to support instance management APIs used by the durable client
            binding. The following values are allowed:
            <list type="table">
              <item>
                <term>null</term>
                <description>(Default) The local RPC endpoint is enabled only for non-.NET function apps.</description>
              </item>
              <item>
                <term>true</term>
                <description>A local RPC endpoint will be enabled and listen at <c>http://127.0.0.1:17071/durabletask/</c>.</description>
              </item>
              <item>
                <term>false</term>
                <description>The local RPC endpoint will be disabled.</description>
              </item>
            </list>
            </remarks>
        </member>
        <member name="P:Microsoft.Azure.WebJobs.Extensions.DurableTask.DurableTaskOptions.MaxEntityOperationBatchSize">
            <summary>
            Gets or sets the maximum number of entity operations that are processed as a single batch.
            </summary>
            <remarks>
            Reducing this number can help to avoid timeouts on consumption plans. If set to 1, batching is disabled, and each operation
            message executes and is billed as a separate function invocation.
            </remarks>
            <value>
            A positive integer configured by the host.
            </value>
        </member>
        <member name="P:Microsoft.Azure.WebJobs.Extensions.DurableTask.DurableTaskOptions.ExtendedSessionsEnabled">
            <summary>
            Gets or sets a flag indicating whether to enable extended sessions.
            </summary>
            <remarks>
            <para>Extended sessions can improve the performance of orchestrator functions by allowing them to skip
            replays when new messages are received within short periods of time.</para>
            <para>Note that orchestrator functions which are extended this way will continue to count against the
            <see cref="P:Microsoft.Azure.WebJobs.Extensions.DurableTask.DurableTaskOptions.MaxConcurrentOrchestratorFunctions"/> limit. To avoid starvation, only half of the maximum
            number of allowed concurrent orchestrator functions can be concurrently extended at any given time.
            The <see cref="P:Microsoft.Azure.WebJobs.Extensions.DurableTask.DurableTaskOptions.ExtendedSessionIdleTimeoutInSeconds"/> property can also be used to control how long an idle
            orchestrator function is allowed to be extended.</para>
            <para>It is recommended that this property be set to <c>false</c> during development to help
            ensure that the orchestrator code correctly obeys the idempotency rules.</para>
            </remarks>
            <value>
            <c>true</c> to enable extended sessions; otherwise <c>false</c>.
            </value>
        </member>
        <member name="P:Microsoft.Azure.WebJobs.Extensions.DurableTask.DurableTaskOptions.ExtendedSessionIdleTimeoutInSeconds">
            <summary>
            Gets or sets the amount of time in seconds before an idle session times out. The default value is 30 seconds.
            </summary>
            <remarks>
            This setting is applicable when <see cref="P:Microsoft.Azure.WebJobs.Extensions.DurableTask.DurableTaskOptions.ExtendedSessionsEnabled"/> is set to <c>true</c>.
            </remarks>
            <value>
            The number of seconds before an idle session times out.
            </value>
        </member>
        <member name="P:Microsoft.Azure.WebJobs.Extensions.DurableTask.DurableTaskOptions.MaxOrchestrationActions">
            <summary>
            Gets or sets the maximum number of orchestration actions. The default value is 100,000.
            </summary>
        </member>
        <member name="P:Microsoft.Azure.WebJobs.Extensions.DurableTask.DurableTaskOptions.OverridableExistingInstanceStates">
            <summary>
             States that will override an existing orchestrator when attempting to start a new orchestrator with the same instance Id.
            </summary>
        </member>
        <member name="P:Microsoft.Azure.WebJobs.Extensions.DurableTask.DurableTaskOptions.EntityMessageReorderWindowInMinutes">
            <summary>
            Gets or sets the time window within which entity messages get deduplicated and reordered.
            </summary>
        </member>
        <member name="P:Microsoft.Azure.WebJobs.Extensions.DurableTask.DurableTaskOptions.UseGracefulShutdown">
            <summary>
            Preview setting for gracefully shutting down to prevent WebJob shutdowns from failing
            activities or orchestrations.
            </summary>
        </member>
        <member name="P:Microsoft.Azure.WebJobs.Extensions.DurableTask.DurableTaskOptions.RollbackEntityOperationsOnExceptions">
            <summary>
            Controls whether an uncaught exception inside an entity operation should roll back the effects of the operation.
            </summary>
            <remarks>
            The rollback undoes all internal effects of an operation
            (sent signals, and state creation, deletion, or modification).
            However, it does not roll back external effects (such as I/O that was performed).
            This setting can affect serialization overhead: if true, the entity state is serialized
            after each individual operation. If false, the entity state is serialized
            only after an entire batch of operations completes.
            </remarks>
        </member>
        <member name="P:Microsoft.Azure.WebJobs.Extensions.DurableTask.DurableTaskOptions.ThrowStatusExceptionsOnRaiseEvent">
            <summary>
            Controls the behavior of <see cref="M:Microsoft.Azure.WebJobs.Extensions.DurableTask.IDurableOrchestrationClient.RaiseEventAsync(System.String,System.String,System.Object)"/> in situations where the specified orchestration
            does not exist, or is not in a running state. If set to true, an exception is thrown. If set to false, the event is silently discarded.
            </summary>
            <remarks>
            The default behavior depends on the selected storage provider.
            </remarks>
        </member>
        <member name="P:Microsoft.Azure.WebJobs.Extensions.DurableTask.DurableTaskOptions.UseAppLease">
            <summary>
            If true, takes a lease on the task hub container, allowing for only one app to process messages in a task hub at a time.
            </summary>
        </member>
        <member name="P:Microsoft.Azure.WebJobs.Extensions.DurableTask.DurableTaskOptions.StoreInputsInOrchestrationHistory">
            <summary>
            If <c>true</c>, the inputs of functions called by the orchestrator will be saved to the orchestration history, making them visible to debugging tools. The default value is <c>false</c>.
            </summary>
        </member>
        <member name="P:Microsoft.Azure.WebJobs.Extensions.DurableTask.DurableTaskOptions.AppLeaseOptions">
            <summary>
            If UseAppLease is true, gets or sets the AppLeaaseOptions used for acquiring the lease to start the application.
            </summary>
        </member>
        <member name="M:Microsoft.Azure.WebJobs.Extensions.DurableTask.DurableTaskOptions.SetDefaultHubName(System.String)">
            <summary>
            Sets HubName to a value that is considered a default value.
            </summary>
            <param name="hubName">TaskHub name that is considered the default.</param>
        </member>
        <member name="T:Microsoft.Azure.WebJobs.Extensions.DurableTask.EventGridNotificationOptions">
            <summary>
            Configuration of the Event Grid notification options
            for the Durable Task Extension.
            </summary>
        </member>
        <member name="P:Microsoft.Azure.WebJobs.Extensions.DurableTask.EventGridNotificationOptions.TopicEndpoint">
            <summary>
            Gets or sets the URL of an Azure Event Grid custom topic endpoint.
            When set, orchestration life cycle notification events will be automatically
            published to this endpoint.
            </summary>
            <remarks>
            Azure Event Grid topic URLs are generally expected to be in the form
            https://{topic_name}.{region}.eventgrid.azure.net/api/events.
            </remarks>
            <value>
            The Azure Event Grid custom topic URL.
            </value>
        </member>
        <member name="P:Microsoft.Azure.WebJobs.Extensions.DurableTask.EventGridNotificationOptions.KeySettingName">
            <summary>
            Gets or sets the name of the app setting containing the key used for authenticating with the Azure Event Grid custom topic at <see cref="P:Microsoft.Azure.WebJobs.Extensions.DurableTask.EventGridNotificationOptions.TopicEndpoint"/>.
            </summary>
            <value>
            The name of the app setting that stores the Azure Event Grid key.
            </value>
        </member>
        <member name="P:Microsoft.Azure.WebJobs.Extensions.DurableTask.EventGridNotificationOptions.PublishRetryCount">
            <summary>
            Gets or sets the Event Grid publish request retry count.
            </summary>
            <value>The number of retry attempts.</value>
        </member>
        <member name="P:Microsoft.Azure.WebJobs.Extensions.DurableTask.EventGridNotificationOptions.PublishRetryInterval">
            <summary>
            Gets orsets the Event Grid publish request retry interval.
            </summary>
            <value>A <see cref="T:System.TimeSpan"/> representing the retry interval. The default value is 5 minutes.</value>
        </member>
        <member name="P:Microsoft.Azure.WebJobs.Extensions.DurableTask.EventGridNotificationOptions.PublishRetryHttpStatus">
            <summary>
            Gets or sets the Event Grid publish request http status.
            </summary>
            <value>A list of HTTP status codes, e.g. 400, 403.</value>
        </member>
        <member name="P:Microsoft.Azure.WebJobs.Extensions.DurableTask.EventGridNotificationOptions.PublishEventTypes">
            <summary>
            Gets or sets the event types that will be published to Event Grid.
            </summary>
            <value>
            A list of strings. Possible values 'Started', 'Completed', 'Failed', 'Terminated'.
            </value>
        </member>
        <member name="T:Microsoft.Azure.WebJobs.Extensions.DurableTask.HttpOptions">
            <summary>
            Used for Durable HTTP functionality.
            </summary>
        </member>
        <member name="F:Microsoft.Azure.WebJobs.Extensions.DurableTask.HttpOptions.HttpTaskActivityReservedName">
            <summary>
            Reserved name to know when a TaskActivity should be an HTTP activity.
            </summary>
        </member>
        <member name="P:Microsoft.Azure.WebJobs.Extensions.DurableTask.HttpOptions.DefaultAsyncRequestSleepTimeMilliseconds">
            <summary>
            Gets or sets the default number of milliseconds between async HTTP status poll requests.
            </summary>
        </member>
        <member name="T:Microsoft.Azure.WebJobs.Extensions.DurableTask.NotificationOptions">
            <summary>
            Configuration of the notification options
            for the Durable Task Extension.
            </summary>
        </member>
        <member name="P:Microsoft.Azure.WebJobs.Extensions.DurableTask.NotificationOptions.EventGrid">
            <summary>
            The section of configuration related to Event Grid notifications.
            </summary>
        </member>
        <member name="T:Microsoft.Azure.WebJobs.Extensions.DurableTask.TraceOptions">
            <summary>
            Configuration of the trace options
            for the Durable Task Extension.
            </summary>
        </member>
        <member name="P:Microsoft.Azure.WebJobs.Extensions.DurableTask.TraceOptions.TraceInputsAndOutputs">
            <summary>
            Gets or sets a value indicating whether to trace the inputs and outputs of function calls.
            </summary>
            <remarks>
            The default behavior when tracing function execution events is to include the number of bytes in the serialized
            inputs and outputs for function calls. This provides minimal information about what the inputs and outputs look
            like without bloating the logs or inadvertently exposing sensitive information to the logs. Setting
            <see cref="P:Microsoft.Azure.WebJobs.Extensions.DurableTask.TraceOptions.TraceInputsAndOutputs"/> to <c>true</c> will instead cause the default function logging to log
            the entire contents of function inputs and outputs.
            </remarks>
            <value>
            <c>true</c> to trace the raw values of inputs and outputs; otherwise <c>false</c>.
            </value>
        </member>
        <member name="P:Microsoft.Azure.WebJobs.Extensions.DurableTask.TraceOptions.AllowVerboseLinuxTelemetry">
            <summary>
            Gets or sets if Azure linux telemetry should include verbose logs.
            </summary>
            <remarks>
            The default behaviour is false, which disables verbose logs. When set
            to true, performance may be affected due to the amount of verbose logs.
            We recommend setting this to true primarily for debugging purposes.
            <value>
            <c>true</c> to enable verbose telemetry; <c>false</c> otherwise.
            </value>
            </remarks>
        </member>
        <member name="P:Microsoft.Azure.WebJobs.Extensions.DurableTask.TraceOptions.TraceReplayEvents">
            <summary>
            Gets or sets if logs for replay events need to be recorded.
            </summary>
            <remarks>
            The default value is false, which disables the logging of replay events.
            </remarks>
            <value>
            Boolean value specifying if the replay events should be logged.
            </value>
        </member>
        <member name="P:Microsoft.Azure.WebJobs.Extensions.DurableTask.TraceOptions.DistributedTracingEnabled">
            <summary>
            Gets or sets a flag indicating whether to enable distributed tracing.
            The default value is false.
            </summary>
        </member>
        <member name="P:Microsoft.Azure.WebJobs.Extensions.DurableTask.TraceOptions.DistributedTracingProtocol">
            <summary>
            Gets or sets a protocol for distributed Tracing.
            Possible values are "HttpCorrelationProtocol" and "W3CTraceContext".
            The default value is "HttpCorrelationProtocol".
            This setting is only used when <see cref="P:Microsoft.Azure.WebJobs.Extensions.DurableTask.TraceOptions.Version"/> is `DurableDistributedTracingVersion.V1`.
            </summary>
        </member>
        <member name="P:Microsoft.Azure.WebJobs.Extensions.DurableTask.TraceOptions.Version">
            <summary>
            Gets or sets a <see cref="P:Microsoft.Azure.WebJobs.Extensions.DurableTask.TraceOptions.Version" /> value indicating which version of distributed tracing to use.
            The default value is 'DurableDistributedTracingVersion.V1'.
            </summary>
        </member>
        <member name="T:Microsoft.Azure.WebJobs.Extensions.DurableTask.OrchestrationClientAttribute">
            <summary>
            Deprecated attribute to bind a function parameter to a <see cref="T:Microsoft.Azure.WebJobs.Extensions.DurableTask.IDurableClient"/>.
            Here for backwards compatibility. Please use the <see cref="T:Microsoft.Azure.WebJobs.Extensions.DurableTask.DurableClientAttribute"/> instead.
            </summary>
        </member>
        <member name="T:Microsoft.Azure.WebJobs.Extensions.DurableTask.OrchestrationRuntimeStatus">
            <summary>
            Represents the possible runtime execution status values for an orchestration instance.
            </summary>
        </member>
        <member name="F:Microsoft.Azure.WebJobs.Extensions.DurableTask.OrchestrationRuntimeStatus.Unknown">
            <summary>
            The status of the orchestration could not be determined.
            </summary>
        </member>
        <member name="F:Microsoft.Azure.WebJobs.Extensions.DurableTask.OrchestrationRuntimeStatus.Running">
            <summary>
            The orchestration is running (it may be actively running or waiting for input).
            </summary>
        </member>
        <member name="F:Microsoft.Azure.WebJobs.Extensions.DurableTask.OrchestrationRuntimeStatus.Completed">
            <summary>
            The orchestration ran to completion.
            </summary>
        </member>
        <member name="F:Microsoft.Azure.WebJobs.Extensions.DurableTask.OrchestrationRuntimeStatus.ContinuedAsNew">
            <summary>
            The orchestration completed with ContinueAsNew as is in the process of restarting.
            </summary>
        </member>
        <member name="F:Microsoft.Azure.WebJobs.Extensions.DurableTask.OrchestrationRuntimeStatus.Failed">
            <summary>
            The orchestration failed with an error.
            </summary>
        </member>
        <member name="F:Microsoft.Azure.WebJobs.Extensions.DurableTask.OrchestrationRuntimeStatus.Canceled">
            <summary>
            The orchestration was canceled.
            </summary>
        </member>
        <member name="F:Microsoft.Azure.WebJobs.Extensions.DurableTask.OrchestrationRuntimeStatus.Terminated">
            <summary>
            The orchestration was terminated via an API call.
            </summary>
        </member>
        <member name="F:Microsoft.Azure.WebJobs.Extensions.DurableTask.OrchestrationRuntimeStatus.Pending">
            <summary>
            The orchestration was scheduled but has not yet started.
            </summary>
        </member>
        <member name="F:Microsoft.Azure.WebJobs.Extensions.DurableTask.OrchestrationRuntimeStatus.Suspended">
            <summary>
            The orchestration was suspended
            </summary>
        </member>
        <member name="T:Microsoft.Azure.WebJobs.Extensions.DurableTask.OrchestrationStatusQueryCondition">
            <summary>
            Query condition for searching the status of orchestration instances.
            </summary>
        </member>
        <member name="M:Microsoft.Azure.WebJobs.Extensions.DurableTask.OrchestrationStatusQueryCondition.#ctor">
            <summary>
            Initializes a new instance of the <see cref="T:Microsoft.Azure.WebJobs.Extensions.DurableTask.OrchestrationStatusQueryCondition"/> class.
            </summary>
        </member>
        <member name="P:Microsoft.Azure.WebJobs.Extensions.DurableTask.OrchestrationStatusQueryCondition.RuntimeStatus">
            <summary>
            Return orchestration instances which matches the runtimeStatus.
            </summary>
        </member>
        <member name="P:Microsoft.Azure.WebJobs.Extensions.DurableTask.OrchestrationStatusQueryCondition.CreatedTimeFrom">
            <summary>
            Return orchestration instances which were created after this DateTime.
            </summary>
        </member>
        <member name="P:Microsoft.Azure.WebJobs.Extensions.DurableTask.OrchestrationStatusQueryCondition.CreatedTimeTo">
            <summary>
            Return orchestration instances which were created before this DateTime.
            </summary>
        </member>
        <member name="P:Microsoft.Azure.WebJobs.Extensions.DurableTask.OrchestrationStatusQueryCondition.TaskHubNames">
            <summary>
            Return orchestration instances which matches the TaskHubNames.
            </summary>
        </member>
        <member name="P:Microsoft.Azure.WebJobs.Extensions.DurableTask.OrchestrationStatusQueryCondition.PageSize">
            <summary>
            Maximum number of records that can be returned by the request. The default value is 100.
            </summary>
            <remarks>
            Requests may return fewer records than the specified page size, even if there are more records.
            Always check the continuation token to determine whether there are more records.
            </remarks>
        </member>
        <member name="P:Microsoft.Azure.WebJobs.Extensions.DurableTask.OrchestrationStatusQueryCondition.ContinuationToken">
            <summary>
            ContinuationToken of the pager.
            </summary>
        </member>
        <member name="P:Microsoft.Azure.WebJobs.Extensions.DurableTask.OrchestrationStatusQueryCondition.InstanceIdPrefix">
            <summary>
            Return orchestration instances that have this instance id prefix.
            </summary>
        </member>
        <member name="P:Microsoft.Azure.WebJobs.Extensions.DurableTask.OrchestrationStatusQueryCondition.ShowInput">
            <summary>
            Determines whether the query will include the input of the orchestration.
            </summary>
        </member>
        <member name="T:Microsoft.Azure.WebJobs.Extensions.DurableTask.OrchestrationStatusQueryResult">
            <summary>
            The status of all orchestration instances with paging for a given query.
            </summary>
        </member>
        <member name="P:Microsoft.Azure.WebJobs.Extensions.DurableTask.OrchestrationStatusQueryResult.DurableOrchestrationState">
            <summary>
            Gets or sets a collection of statuses of orchestration instances matching the query description.
            </summary>
            <value>A collection of orchestration instance status values.</value>
        </member>
        <member name="P:Microsoft.Azure.WebJobs.Extensions.DurableTask.OrchestrationStatusQueryResult.ContinuationToken">
            <summary>
            Gets or sets a token that can be used to resume the query with data not already returned by this query.
            </summary>
            <value>A server-generated continuation token or <c>null</c> if there are no further continuations.</value>
        </member>
        <member name="T:Microsoft.Azure.WebJobs.Extensions.DurableTask.OutOfProcOrchestrationProtocol">
            <summary>
            Represents the out-of-proc protocols supported by this extension.
            </summary>
        </member>
        <member name="F:Microsoft.Azure.WebJobs.Extensions.DurableTask.OutOfProcOrchestrationProtocol.OrchestratorShim">
            <summary>
            Out-of-proc works by replaying SDK actions in an orchestration "shim", which interprets
            the output of an out-of-proc language SDK and makes DTFx API calls on behalf of the
            out-of-process orchestrator.
            </summary>
            <remarks>
            This protocol has been deprecated. All new language SDK should instead use
            <see cref="F:Microsoft.Azure.WebJobs.Extensions.DurableTask.OutOfProcOrchestrationProtocol.MiddlewarePassthrough"/>.
            </remarks>
        </member>
        <member name="F:Microsoft.Azure.WebJobs.Extensions.DurableTask.OutOfProcOrchestrationProtocol.MiddlewarePassthrough">
            <summary>
            Out-of-proc works by forwarding all outputs directly to the Durable Task Framework
            without using any orchestrator "shims" or attempting any interpretation. This is
            sometimes referred to as "out of proc v2".
            </summary>
        </member>
        <member name="T:Microsoft.Azure.WebJobs.Extensions.DurableTask.OverridableStates">
            <summary>
            Represents options for different states that an existing orchestrator can be in to be able to be overwritten by
            an attempt to start a new instance with the same instance Id.
            </summary>
        </member>
        <member name="F:Microsoft.Azure.WebJobs.Extensions.DurableTask.OverridableStates.AnyState">
            <summary>
            Option to start a new orchestrator instance with an existing instnace Id when the existing
            instance is in any state.
            </summary>
        </member>
        <member name="F:Microsoft.Azure.WebJobs.Extensions.DurableTask.OverridableStates.NonRunningStates">
            <summary>
            Option to only start a new orchestrator instance with an existing instance Id when the existing
            instance is in a terminated, failed, or completed state.
            </summary>
        </member>
        <member name="T:Microsoft.Azure.WebJobs.Extensions.DurableTask.OverridableStatesExtensions">
            <summary>
            Extension methods for <see cref="T:Microsoft.Azure.WebJobs.Extensions.DurableTask.OverridableStates"/>.
            </summary>
        </member>
        <member name="M:Microsoft.Azure.WebJobs.Extensions.DurableTask.OverridableStatesExtensions.ToDedupeStatuses(Microsoft.Azure.WebJobs.Extensions.DurableTask.OverridableStates)">
            <summary>
            Gets the dedupe <see cref="T:DurableTask.Core.OrchestrationStatus"/> for a given <see cref="T:Microsoft.Azure.WebJobs.Extensions.DurableTask.OverridableStates"/>.
            </summary>
            <param name="states">The overridable states.</param>
            <returns>An array of statuses to dedupe.</returns>
        </member>
        <member name="T:Microsoft.Azure.WebJobs.Extensions.DurableTask.ProviderUtils">
            <summary>
            Provides access to internal functionality for the purpose of implementing durability providers.
            </summary>
        </member>
        <member name="M:Microsoft.Azure.WebJobs.Extensions.DurableTask.ProviderUtils.GetSchedulerIdFromEntityId(Microsoft.Azure.WebJobs.Extensions.DurableTask.EntityId)">
            <summary>
            Returns the instance id of the entity scheduler for a given entity id.
            </summary>
            <param name="entityId">The entity id.</param>
            <returns>The instance id of the scheduler.</returns>
        </member>
        <member name="M:Microsoft.Azure.WebJobs.Extensions.DurableTask.ProviderUtils.TryGetEntityStateFromSerializedSchedulerState(DurableTask.Core.OrchestrationState,Newtonsoft.Json.JsonSerializerSettings,System.String@)">
            <summary>
            Reads the state of an entity from the serialized entity scheduler state.
            </summary>
            <param name="state">The orchestration state of the scheduler.</param>
            <param name="serializerSettings">The serializer settings.</param>
            <param name="result">The serialized state of the entity.</param>
            <returns>true if the entity exists, false otherwise.</returns>
        </member>
        <member name="M:Microsoft.Azure.WebJobs.Extensions.DurableTask.ProviderUtils.ConvertOrchestrationStateToStatus(DurableTask.Core.OrchestrationState)">
            <summary>
            Converts the DTFx representation of the orchestration state into the DF representation.
            </summary>
            <param name="orchestrationState">The orchestration state.</param>
            <returns>The orchestration status.</returns>
        </member>
        <member name="T:Microsoft.Azure.WebJobs.Extensions.DurableTask.PurgeHistoryResult">
            <summary>
            Class to hold statistics about this execution of purge history.
            </summary>
        </member>
        <member name="M:Microsoft.Azure.WebJobs.Extensions.DurableTask.PurgeHistoryResult.#ctor(System.Int32)">
            <summary>
            Constructor for purge history statistics.
            </summary>
            <param name="instancesDeleted">Number of instances deleted.</param>
        </member>
        <member name="P:Microsoft.Azure.WebJobs.Extensions.DurableTask.PurgeHistoryResult.InstancesDeleted">
            <summary>
            Gets the number of deleted instances.
            </summary>
            <value>The number of deleted instances.</value>
        </member>
        <member name="T:Microsoft.Azure.WebJobs.Extensions.DurableTask.RetryOptions">
            <summary>
            Defines retry policies that can be passed as parameters to various operations.
            </summary>
        </member>
        <member name="M:Microsoft.Azure.WebJobs.Extensions.DurableTask.RetryOptions.#ctor(System.TimeSpan,System.Int32)">
            <summary>
            Creates a new instance RetryOptions with the supplied first retry and max attempts.
            </summary>
            <param name="firstRetryInterval">Timespan to wait for the first retry.</param>
            <param name="maxNumberOfAttempts">Max number of attempts to retry.</param>
            <exception cref="T:System.ArgumentException">
            The <paramref name="firstRetryInterval"/> value must be greater than <see cref="F:System.TimeSpan.Zero"/>.
            </exception>
        </member>
        <member name="P:Microsoft.Azure.WebJobs.Extensions.DurableTask.RetryOptions.FirstRetryInterval">
            <summary>
            Gets or sets the first retry interval.
            </summary>
            <value>
            The TimeSpan to wait for the first retries.
            </value>
        </member>
        <member name="P:Microsoft.Azure.WebJobs.Extensions.DurableTask.RetryOptions.MaxRetryInterval">
            <summary>
            Gets or sets the max retry interval.
            </summary>
            <value>
            The TimeSpan of the max retry interval, defaults to <see cref="F:System.TimeSpan.MaxValue"/>.
            </value>
        </member>
        <member name="P:Microsoft.Azure.WebJobs.Extensions.DurableTask.RetryOptions.BackoffCoefficient">
            <summary>
            Gets or sets the backoff coefficient.
            </summary>
            <value>
            The backoff coefficient used to determine rate of increase of backoff. Defaults to 1.
            </value>
        </member>
        <member name="P:Microsoft.Azure.WebJobs.Extensions.DurableTask.RetryOptions.RetryTimeout">
            <summary>
            Gets or sets the timeout for retries.
            </summary>
            <value>
            The TimeSpan timeout for retries, defaults to <see cref="F:System.TimeSpan.MaxValue"/>.
            </value>
        </member>
        <member name="P:Microsoft.Azure.WebJobs.Extensions.DurableTask.RetryOptions.MaxNumberOfAttempts">
            <summary>
            Gets or sets the max number of attempts.
            </summary>
            <value>
            The maximum number of retry attempts.
            </value>
        </member>
        <member name="P:Microsoft.Azure.WebJobs.Extensions.DurableTask.RetryOptions.Handle">
            <summary>
            Gets or sets a delegate to call on exception to determine if retries should proceed.
            </summary>
            <value>
            The delegate to handle exception to determine if retries should proceed.
            </value>
        </member>
        <member name="T:Microsoft.Azure.WebJobs.Extensions.DurableTask.StandardConnectionInfoProvider">
            <summary>
            Connection info provider which resolves connection information from a standard application (Non WebJob).
            </summary>
        </member>
        <member name="M:Microsoft.Azure.WebJobs.Extensions.DurableTask.StandardConnectionInfoProvider.#ctor(Microsoft.Extensions.Configuration.IConfiguration)">
            <summary>
            Initializes a new instance of the <see cref="T:Microsoft.Azure.WebJobs.Extensions.DurableTask.StandardConnectionInfoProvider"/> class.
            </summary>
            <param name="configuration">A <see cref="T:Microsoft.Extensions.Configuration.IConfiguration"/> object provided by the application host.</param>
            <exception cref="T:System.ArgumentNullException"><paramref name="configuration"/> is <see langword="null"/>.</exception>
        </member>
        <member name="M:Microsoft.Azure.WebJobs.Extensions.DurableTask.StandardConnectionInfoProvider.Resolve(System.String)">
            <inheritdoc />
        </member>
        <member name="T:Microsoft.Azure.WebJobs.Extensions.DurableTask.StandardConnectionStringProvider">
            <summary>
            Connection string provider which resolves connection strings from the an standard application (Non WebJob).
            </summary>
        </member>
        <member name="M:Microsoft.Azure.WebJobs.Extensions.DurableTask.StandardConnectionStringProvider.#ctor(Microsoft.Extensions.Configuration.IConfiguration)">
            <summary>
            Initializes a new instance of the <see cref="T:Microsoft.Azure.WebJobs.Extensions.DurableTask.StandardConnectionStringProvider"/> class.
            </summary>
            <param name="configuration">A <see cref="T:Microsoft.Extensions.Configuration.IConfiguration"/> object provided by the application host.</param>
        </member>
        <member name="M:Microsoft.Azure.WebJobs.Extensions.DurableTask.StandardConnectionStringProvider.Resolve(System.String)">
            <summary>
            Looks up a connection string value given a name.
            </summary>
            <param name="connectionStringName">The name of the connection string.</param>
            <returns>Returns the resolved connection string value.</returns>
        </member>
        <member name="T:Microsoft.Azure.WebJobs.Extensions.DurableTask.StartOrchestrationArgs">
            <summary>
            Parameters for starting a new instance of an orchestration.
            </summary>
            <remarks>
            This class is primarily intended for use with <c>IAsyncCollector&lt;T&gt;</c>.
            </remarks>
        </member>
        <member name="M:Microsoft.Azure.WebJobs.Extensions.DurableTask.StartOrchestrationArgs.#ctor(System.String,System.Object)">
            <summary>
            Initializes a new instance of the <see cref="T:Microsoft.Azure.WebJobs.Extensions.DurableTask.StartOrchestrationArgs"/> class.
            </summary>
            <param name="functionName">The name of the orchestrator function to start.</param>
            <param name="input">The JSON-serializeable input for the orchestrator function.</param>
        </member>
        <member name="M:Microsoft.Azure.WebJobs.Extensions.DurableTask.StartOrchestrationArgs.#ctor">
            <summary>
            Initializes a new instance of the <see cref="T:Microsoft.Azure.WebJobs.Extensions.DurableTask.StartOrchestrationArgs"/> class.
            </summary>
        </member>
        <member name="P:Microsoft.Azure.WebJobs.Extensions.DurableTask.StartOrchestrationArgs.FunctionName">
            <summary>
            Gets or sets the name of the orchestrator function to start.
            </summary>
            <value>The name of the orchestrator function to start.</value>
        </member>
        <member name="P:Microsoft.Azure.WebJobs.Extensions.DurableTask.StartOrchestrationArgs.InstanceId">
            <summary>
            Gets or sets the instance ID to assign to the started orchestration.
            </summary>
            <remarks>
            If this property value is null (the default), then a randomly generated instance ID will be assigned automatically.
            </remarks>
            <value>The instance ID to assign.</value>
        </member>
        <member name="P:Microsoft.Azure.WebJobs.Extensions.DurableTask.StartOrchestrationArgs.Input">
            <summary>
            Gets or sets the JSON-serializeable input data for the orchestrator function.
            </summary>
            <value>JSON-serializeable input value for the orchestrator function.</value>
        </member>
        <member name="T:Microsoft.Azure.WebJobs.Extensions.DurableTask.StatusResponsePayload">
            <summary>
            Response for Orchestration Status Query.
            </summary>
        </member>
        <member name="P:Microsoft.Azure.WebJobs.Extensions.DurableTask.StatusResponsePayload.Name">
            <summary>
            Name.
            </summary>
        </member>
        <member name="P:Microsoft.Azure.WebJobs.Extensions.DurableTask.StatusResponsePayload.InstanceId">
            <summary>
            InstanceId.
            </summary>
        </member>
        <member name="P:Microsoft.Azure.WebJobs.Extensions.DurableTask.StatusResponsePayload.RuntimeStatus">
            <summary>
            Runtime status.
            </summary>
        </member>
        <member name="P:Microsoft.Azure.WebJobs.Extensions.DurableTask.StatusResponsePayload.Input">
            <summary>
            Input.
            </summary>
        </member>
        <member name="P:Microsoft.Azure.WebJobs.Extensions.DurableTask.StatusResponsePayload.CustomStatus">
            <summary>
            Custom status.
            </summary>
        </member>
        <member name="P:Microsoft.Azure.WebJobs.Extensions.DurableTask.StatusResponsePayload.Output">
            <summary>
            Output.
            </summary>
        </member>
        <member name="P:Microsoft.Azure.WebJobs.Extensions.DurableTask.StatusResponsePayload.CreatedTime">
            <summary>
            Created time value.
            </summary>
        </member>
        <member name="P:Microsoft.Azure.WebJobs.Extensions.DurableTask.StatusResponsePayload.LastUpdatedTime">
            <summary>
            Last updated time.
            </summary>
        </member>
        <member name="P:Microsoft.Azure.WebJobs.Extensions.DurableTask.StatusResponsePayload.HistoryEvents">
            <summary>
            JSON object representing history for an orchestration execution.
            </summary>
        </member>
        <member name="M:Microsoft.Azure.WebJobs.Extensions.DurableTask.Storage.AzureStorageAccountExplorer.GetBlobClientProvider(System.String)">
            <inheritdoc />
        </member>
        <member name="M:Microsoft.Azure.WebJobs.Extensions.DurableTask.Storage.AzureStorageAccountExplorer.GetQueueClientProvider(System.String)">
            <inheritdoc />
        </member>
        <member name="M:Microsoft.Azure.WebJobs.Extensions.DurableTask.Storage.AzureStorageAccountExplorer.GetTableClientProvider(System.String)">
            <inheritdoc />
        </member>
        <member name="T:Microsoft.Azure.WebJobs.Extensions.DurableTask.Storage.IAzureStorageAccountExplorer">
            <summary>
            Defines methods for retrieving client providers.
            </summary>
        </member>
        <member name="M:Microsoft.Azure.WebJobs.Extensions.DurableTask.Storage.IAzureStorageAccountExplorer.GetBlobClientProvider(System.String)">
            <summary>
            Gets the <see cref="T:DurableTask.AzureStorage.IStorageServiceClientProvider`2"/> used
            for accessing the Azure Storage Blob Service associated with the <paramref name="connectionName"/>.
            </summary>
            <param name="connectionName">The name associated with the connection information.</param>
            <returns>The corresponding <see cref="T:DurableTask.AzureStorage.IStorageServiceClientProvider`2"/>.</returns>
        </member>
        <member name="M:Microsoft.Azure.WebJobs.Extensions.DurableTask.Storage.IAzureStorageAccountExplorer.GetQueueClientProvider(System.String)">
            <summary>
            Gets the <see cref="T:DurableTask.AzureStorage.IStorageServiceClientProvider`2"/> used
            for accessing the Azure Storage Queue Service associated with the <paramref name="connectionName"/>.
            </summary>
            <param name="connectionName">The name associated with the connection information.</param>
            <returns>The corresponding <see cref="T:DurableTask.AzureStorage.IStorageServiceClientProvider`2"/>.</returns>
        </member>
        <member name="M:Microsoft.Azure.WebJobs.Extensions.DurableTask.Storage.IAzureStorageAccountExplorer.GetTableClientProvider(System.String)">
            <summary>
            Gets the <see cref="T:DurableTask.AzureStorage.IStorageServiceClientProvider`2"/> used
            for accessing the Azure Storage Table Service associated with the <paramref name="connectionName"/>.
            </summary>
            <param name="connectionName">The name associated with the connection information.</param>
            <returns>The corresponding <see cref="T:DurableTask.AzureStorage.IStorageServiceClientProvider`2"/>.</returns>
        </member>
        <member name="T:Microsoft.Azure.WebJobs.Extensions.DurableTask.ActivityTriggerAttribute">
            <summary>
            Trigger attribute used for durable activity functions.
            </summary>
        </member>
        <member name="P:Microsoft.Azure.WebJobs.Extensions.DurableTask.ActivityTriggerAttribute.Activity">
            <summary>
            Gets or sets the name of the activity function.
            </summary>
            <value>
            The name of the activity function or <c>null</c> to use the function name.
            </value>
        </member>
        <member name="T:Microsoft.Azure.WebJobs.Extensions.DurableTask.EntityTriggerAttribute">
            <summary>
            Trigger attribute used for durable entity functions.
            </summary>
        </member>
        <member name="P:Microsoft.Azure.WebJobs.Extensions.DurableTask.EntityTriggerAttribute.EntityName">
            <summary>
            Gets or sets the name of the entity.
            </summary>
            <remarks>
            If not specified, the function name is used as the name of the entity.
            </remarks>
            <value>
            The name of the entity or <c>null</c> to use the function name.
            </value>
        </member>
        <member name="T:Microsoft.Azure.WebJobs.Extensions.DurableTask.OrchestrationTriggerAttribute">
            <summary>
            Trigger attribute used for durable orchestrator functions.
            </summary>
        </member>
        <member name="P:Microsoft.Azure.WebJobs.Extensions.DurableTask.OrchestrationTriggerAttribute.Orchestration">
            <summary>
            Gets or sets the name of the orchestrator function.
            </summary>
            <remarks>
            If not specified, the function name is used as the name of the orchestration.
            </remarks>
            <value>
            The name of the orchestrator function or <c>null</c> to use the function name.
            </value>
        </member>
        <member name="T:Microsoft.Azure.WebJobs.Extensions.DurableTask.TypedDurableClientBindingProvider">
            <summary>
            Provides an input binding for the typed client experience that
            is generated via the source-generator nuget package.
            </summary>
        </member>
        <member name="T:Microsoft.Azure.WebJobs.Extensions.DurableTask.WebJobsConnectionInfoProvider">
            <summary>
            Connection info provider which resolves connection information from the WebJobs context.
            </summary>
        </member>
        <member name="M:Microsoft.Azure.WebJobs.Extensions.DurableTask.WebJobsConnectionInfoProvider.#ctor(Microsoft.Extensions.Configuration.IConfiguration)">
            <summary>
            Initializes a new instance of the <see cref="T:Microsoft.Azure.WebJobs.Extensions.DurableTask.WebJobsConnectionInfoProvider"/> class.
            </summary>
            <param name="hostConfiguration">A <see cref="T:Microsoft.Extensions.Configuration.IConfiguration"/> object provided by the WebJobs host.</param>
        </member>
        <member name="M:Microsoft.Azure.WebJobs.Extensions.DurableTask.WebJobsConnectionInfoProvider.Resolve(System.String)">
            <inheritdoc />
        </member>
        <member name="T:Microsoft.Azure.WebJobs.Extensions.DurableTask.WebJobsConnectionStringProvider">
            <summary>
            Connection string provider which resolves connection strings from the WebJobs context.
            </summary>
        </member>
        <member name="M:Microsoft.Azure.WebJobs.Extensions.DurableTask.WebJobsConnectionStringProvider.#ctor(Microsoft.Extensions.Configuration.IConfiguration)">
            <summary>
            Initializes a new instance of the <see cref="T:Microsoft.Azure.WebJobs.Extensions.DurableTask.WebJobsConnectionStringProvider"/> class.
            </summary>
            <param name="hostConfiguration">A <see cref="T:Microsoft.Extensions.Configuration.IConfiguration"/> object provided by the WebJobs host.</param>
        </member>
        <member name="M:Microsoft.Azure.WebJobs.Extensions.DurableTask.WebJobsConnectionStringProvider.Resolve(System.String)">
            <inheritdoc />
        </member>
        <member name="M:System.Diagnostics.CodeAnalysis.NotNullWhenAttribute.#ctor(System.Boolean)">
            <summary>Initializes the attribute with the specified return value condition.</summary>
            <param name="returnValue">
            The return value condition. If the method returns this value, the associated parameter will not be null.
            </param>
        </member>
        <member name="P:System.Diagnostics.CodeAnalysis.NotNullWhenAttribute.ReturnValue">
            <summary>Gets the return value condition.</summary>
        </member>
        <member name="T:System.Index">
            <summary>Represent a type can be used to index a collection either from the start or the end.</summary>
            <remarks>
            Index is used by the C# compiler to support the new index syntax.
            <code>
            int[] someArray = new int[5] { 1, 2, 3, 4, 5 } ;
            int lastElement = someArray[^1]; // lastElement = 5
            </code>
            </remarks>
        </member>
        <member name="M:System.Index.#ctor(System.Int32,System.Boolean)">
            <summary>Construct an Index using a value and indicating if the index is from the start or from the end.</summary>
            <param name="value">The index value. it has to be zero or positive number.</param>
            <param name="fromEnd">Indicating if the index is from the start or from the end.</param>
            <remarks>
            If the Index constructed from the end, index value 1 means pointing at the last element and index value 0 means pointing at beyond last element.
            </remarks>
        </member>
        <member name="P:System.Index.Start">
            <summary>Create an Index pointing at first element.</summary>
        </member>
        <member name="P:System.Index.End">
            <summary>Create an Index pointing at beyond last element.</summary>
        </member>
        <member name="M:System.Index.FromStart(System.Int32)">
            <summary>Create an Index from the start at the position indicated by the value.</summary>
            <param name="value">The index value from the start.</param>
        </member>
        <member name="M:System.Index.FromEnd(System.Int32)">
            <summary>Create an Index from the end at the position indicated by the value.</summary>
            <param name="value">The index value from the end.</param>
        </member>
        <member name="P:System.Index.Value">
            <summary>Returns the index value.</summary>
        </member>
        <member name="P:System.Index.IsFromEnd">
            <summary>Indicates whether the index is from the start or the end.</summary>
        </member>
        <member name="M:System.Index.GetOffset(System.Int32)">
            <summary>Calculate the offset from the start using the giving collection length.</summary>
            <param name="length">The length of the collection that the Index will be used with. length has to be a positive value.</param>
            <remarks>
            For performance reason, we don't validate the input length parameter and the returned offset value against negative values.
            we don't validate either the returned offset is greater than the input length.
            It is expected Index will be used with collections which always have non negative length/count. If the returned offset is negative and
            then used to index a collection will get out of range exception which will be same affect as the validation.
            </remarks>
        </member>
        <member name="M:System.Index.Equals(System.Object)">
            <summary>Indicates whether the current Index object is equal to another object of the same type.</summary>
            <param name="value">An object to compare with this object.</param>
        </member>
        <member name="M:System.Index.Equals(System.Index)">
            <summary>Indicates whether the current Index object is equal to another Index object.</summary>
            <param name="other">An object to compare with this object.</param>
        </member>
        <member name="M:System.Index.GetHashCode">
            <summary>Returns the hash code for this instance.</summary>
        </member>
        <member name="M:System.Index.op_Implicit(System.Int32)~System.Index">
            <summary>Converts integer number to an Index.</summary>
        </member>
        <member name="M:System.Index.ToString">
            <summary>Converts the value of the current Index object to its equivalent string representation.</summary>
        </member>
        <member name="T:System.Range">
            <summary>Represent a range has start and end indexes.</summary>
            <remarks>
            Range is used by the C# compiler to support the range syntax.
            <code>
            int[] someArray = new int[5] { 1, 2, 3, 4, 5 };
            int[] subArray1 = someArray[0..2]; // { 1, 2 }
            int[] subArray2 = someArray[1..^0]; // { 2, 3, 4, 5 }
            </code>
            </remarks>
        </member>
        <member name="P:System.Range.Start">
            <summary>Represent the inclusive start index of the Range.</summary>
        </member>
        <member name="P:System.Range.End">
            <summary>Represent the exclusive end index of the Range.</summary>
        </member>
        <member name="M:System.Range.#ctor(System.Index,System.Index)">
            <summary>Construct a Range object using the start and end indexes.</summary>
            <param name="start">Represent the inclusive start index of the range.</param>
            <param name="end">Represent the exclusive end index of the range.</param>
        </member>
        <member name="M:System.Range.Equals(System.Object)">
            <summary>Indicates whether the current Range object is equal to another object of the same type.</summary>
            <param name="value">An object to compare with this object.</param>
        </member>
        <member name="M:System.Range.Equals(System.Range)">
            <summary>Indicates whether the current Range object is equal to another Range object.</summary>
            <param name="other">An object to compare with this object.</param>
        </member>
        <member name="M:System.Range.GetHashCode">
            <summary>Returns the hash code for this instance.</summary>
        </member>
        <member name="M:System.Range.ToString">
            <summary>Converts the value of the current Range object to its equivalent string representation.</summary>
        </member>
        <member name="M:System.Range.StartAt(System.Index)">
            <summary>Create a Range object starting from start index to the end of the collection.</summary>
        </member>
        <member name="M:System.Range.EndAt(System.Index)">
            <summary>Create a Range object starting from first element in the collection to the end Index.</summary>
        </member>
        <member name="P:System.Range.All">
            <summary>Create a Range object starting from first element to the end.</summary>
        </member>
        <member name="M:System.Range.GetOffsetAndLength(System.Int32)">
            <summary>Calculate the start offset and length of range object using a collection length.</summary>
            <param name="length">The length of the collection that the range will be used with. length has to be a positive value.</param>
            <remarks>
            For performance reason, we don't validate the input length parameter against negative values.
            It is expected Range will be used with collections which always have non negative length/count.
            We validate the range is inside the length scope though.
            </remarks>
        </member>
    </members>
</doc><|MERGE_RESOLUTION|>--- conflicted
+++ resolved
@@ -3956,64 +3956,6 @@
             resulting JSON exceeds the maximum size specified by <paramref name="maxSizeInKB"/>.
             </summary>
         </member>
-<<<<<<< HEAD
-=======
-        <member name="T:Microsoft.Azure.WebJobs.Extensions.DurableTask.Options.DurableClientOptions">
-            <summary>
-            Options used to bind a function parameter to a <see cref="T:Microsoft.Azure.WebJobs.Extensions.DurableTask.IDurableClient"/>, <see cref="T:Microsoft.Azure.WebJobs.Extensions.DurableTask.IDurableEntityClient"/>, or <see cref="T:Microsoft.Azure.WebJobs.Extensions.DurableTask.IDurableOrchestrationClient"/> instance.
-            </summary>
-        </member>
-        <member name="P:Microsoft.Azure.WebJobs.Extensions.DurableTask.Options.DurableClientOptions.ConnectionName">
-            <summary>
-            Optional. Gets or sets the setting name for the app setting containing connection details used by this binding to connect
-            to instances of the storage provider other than the default one this application communicates with.
-            </summary>
-            <value>The name of an app setting containing connection details.</value>
-            <remarks>
-            For Azure Storage the default behavior is to use the value of <see cref="P:Microsoft.Azure.WebJobs.Extensions.DurableTask.AzureStorageOptions.ConnectionName"/>.
-            If no value exists there, then the default behavior is to use the standard `AzureWebJobsStorage` connection string for all storage usage.
-            </remarks>
-        </member>
-        <member name="P:Microsoft.Azure.WebJobs.Extensions.DurableTask.Options.DurableClientOptions.TaskHub">
-            <summary>
-             Gets or sets the name of the task hub in which the orchestration data lives.
-            </summary>
-            <value>The task hub used by this binding.</value>
-            <remarks>
-            The default behavior is to use the task hub name specified in <see cref="P:Microsoft.Azure.WebJobs.Extensions.DurableTask.DurableTaskOptions.HubName"/>.
-            If no value exists there, then a default value will be used.
-            </remarks>
-        </member>
-        <member name="P:Microsoft.Azure.WebJobs.Extensions.DurableTask.Options.DurableClientOptions.IsExternalClient">
-            <summary>
-                Indicate if the client is External from the azure function where orchestrator functions are hosted.
-            </summary>
-            <remarks>
-                Default is true.
-            </remarks>
-        </member>
-        <member name="T:Microsoft.Azure.WebJobs.Extensions.DurableTask.Options.DurableDistributedTracingVersion">
-            <summary>
-            Represents configuration options for Distributed Tracing in Durable Functions.
-            </summary>
-        </member>
-        <member name="F:Microsoft.Azure.WebJobs.Extensions.DurableTask.Options.DurableDistributedTracingVersion.None">
-            <summary>
-            Distributed Tracing is disabled.
-            </summary>
-        </member>
-        <member name="F:Microsoft.Azure.WebJobs.Extensions.DurableTask.Options.DurableDistributedTracingVersion.V1">
-            <summary>
-            Original implementation of Distributed Tracing in Durable Functions
-            that can be configured to use HttpCorrelationProtocol or W3CTraceContext.
-            </summary>
-        </member>
-        <member name="F:Microsoft.Azure.WebJobs.Extensions.DurableTask.Options.DurableDistributedTracingVersion.V2">
-            <summary>
-            OpenTelemetry compatible version of Distributed Tracing in Durable Functions.
-            </summary>
-        </member>
->>>>>>> 44b25339
         <member name="T:Microsoft.Azure.WebJobs.Extensions.DurableTask.AzureStorageOptions">
             <summary>
             Configuration options for the Azure Storage storage provider.
@@ -4212,6 +4154,27 @@
             <remarks>
                 Default is true.
             </remarks>
+        </member>
+        <member name="T:Microsoft.Azure.WebJobs.Extensions.DurableTask.Options.DurableDistributedTracingVersion">
+            <summary>
+            Represents configuration options for Distributed Tracing in Durable Functions.
+            </summary>
+        </member>
+        <member name="F:Microsoft.Azure.WebJobs.Extensions.DurableTask.Options.DurableDistributedTracingVersion.None">
+            <summary>
+            Distributed Tracing is disabled.
+            </summary>
+        </member>
+        <member name="F:Microsoft.Azure.WebJobs.Extensions.DurableTask.Options.DurableDistributedTracingVersion.V1">
+            <summary>
+            Original implementation of Distributed Tracing in Durable Functions
+            that can be configured to use HttpCorrelationProtocol or W3CTraceContext.
+            </summary>
+        </member>
+        <member name="F:Microsoft.Azure.WebJobs.Extensions.DurableTask.Options.DurableDistributedTracingVersion.V2">
+            <summary>
+            OpenTelemetry compatible version of Distributed Tracing in Durable Functions.
+            </summary>
         </member>
         <member name="T:Microsoft.Azure.WebJobs.Extensions.DurableTask.DurableTaskOptions">
             <summary>
