--- conflicted
+++ resolved
@@ -136,7 +136,6 @@
             <c>true</c> to disable the instance management HTTP APIs; otherwise <c>false</c>.
             </value>
         </member>
-<<<<<<< HEAD
         <member name="P:Microsoft.Azure.WebJobs.Extensions.DurableTask.DurableTaskExtension.DisableStartInstancePolling">
             <summary>
             Gets or sets a value which controls whether the polling behavior of
@@ -161,8 +160,6 @@
             <see cref="P:Microsoft.Azure.WebJobs.Extensions.DurableTask.DurableTaskExtension.LifeCycleTraceHelper"/>
             </summary>
         </member>
-=======
->>>>>>> d5454cc0
         <member name="M:Microsoft.Azure.WebJobs.Extensions.DurableTask.DurableTaskExtension.Microsoft#Azure#WebJobs#Host#Config#IExtensionConfigProvider#Initialize(Microsoft.Azure.WebJobs.Host.Config.ExtensionConfigContext)">
             <summary>
             Internal initialization call from the WebJobs host.
