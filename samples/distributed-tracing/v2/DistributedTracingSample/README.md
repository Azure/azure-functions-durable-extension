--- conflicted
+++ resolved
@@ -6,11 +6,7 @@
 1. All three Durable Functions storage providers are supported: Azure Storage, Netherite, and Microsoft SQL Server.
 2. It provides additional information in terms of spans and tags.
 
-<<<<<<< HEAD
 ![Trace](images/FunctionChaining.png)
-=======
-![Trace](../images/TraceWithProperties.png)
->>>>>>> b2930e45
 
 ### Enabling Distributed Tracing V2
 To use Distributed Tracing V2, all you will need to do is update your app's host.json and add an environment variable for the Application Insights resource.
