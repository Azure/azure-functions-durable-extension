## New Features

## Bug fixes

* Fix message loss bug in ContinueAsNew scenarios ([Azure/durabletask#544](https://github.com/Azure/durabletask/pull/544))
* Allow custom connection string names when creating a DurableClient in an ASP.NET Core app (external app) (#1895)
<<<<<<< HEAD
* Improve API documentation regarding uncancelled timers (#1903)
=======
* Instead of endlessly retrying deleted, disabled, or renamed orchestrator and activity functions, we will now fail any in-flight executions if a function with that name no longer exists. (#1901)
>>>>>>> 24e3f3e3

## Breaking Changes<|MERGE_RESOLUTION|>--- conflicted
+++ resolved
@@ -4,10 +4,7 @@
 
 * Fix message loss bug in ContinueAsNew scenarios ([Azure/durabletask#544](https://github.com/Azure/durabletask/pull/544))
 * Allow custom connection string names when creating a DurableClient in an ASP.NET Core app (external app) (#1895)
-<<<<<<< HEAD
+* Instead of endlessly retrying deleted, disabled, or renamed orchestrator and activity functions, we will now fail any in-flight executions if a function with that name no longer exists. (#1901)
 * Improve API documentation regarding uncancelled timers (#1903)
-=======
-* Instead of endlessly retrying deleted, disabled, or renamed orchestrator and activity functions, we will now fail any in-flight executions if a function with that name no longer exists. (#1901)
->>>>>>> 24e3f3e3
 
 ## Breaking Changes