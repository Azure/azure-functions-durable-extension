# Release Notes

## Updates

<<<<<<< HEAD
* Updated Worker.Extensions.DurableTask to 1.0.0-rc.1 and Microsoft.DurableTask.* dependencies to the same.
  * Includes breaking change adjustments as necessary.
  * Microsoft.DurableTask.Generators is still preview and must now be explicitly referenced.
    * This means that class-based syntax will remain a preview feature.
    * Other code-gen are also remaining as preview features.
* Added V2 middleware support for custom handlers.
=======
* Added V2 middleware support for custom handlers
* Added suspend, resume, and rewind operation handling for V2 out-of-proc
* Updated Microsoft.DurableTask.Sidecar.Protobuf dependency to v1.0.0
* Updated Microsoft.Azure.DurableTask.Core dependency to 2.12.*
>>>>>>> d635b1e9
<|MERGE_RESOLUTION|>--- conflicted
+++ resolved
@@ -2,16 +2,12 @@
 
 ## Updates
 
-<<<<<<< HEAD
 * Updated Worker.Extensions.DurableTask to 1.0.0-rc.1 and Microsoft.DurableTask.* dependencies to the same.
   * Includes breaking change adjustments as necessary.
   * Microsoft.DurableTask.Generators is still preview and must now be explicitly referenced.
     * This means that class-based syntax will remain a preview feature.
     * Other code-gen are also remaining as preview features.
 * Added V2 middleware support for custom handlers.
-=======
-* Added V2 middleware support for custom handlers
 * Added suspend, resume, and rewind operation handling for V2 out-of-proc
 * Updated Microsoft.DurableTask.Sidecar.Protobuf dependency to v1.0.0
-* Updated Microsoft.Azure.DurableTask.Core dependency to 2.12.*
->>>>>>> d635b1e9
+* Updated Microsoft.Azure.DurableTask.Core dependency to 2.12.*