--- conflicted
+++ resolved
@@ -1,19 +1,15 @@
 ## New Features
-<<<<<<< HEAD
-* Ability to pass `RetryOptions` object to `CallHttpAsync()` invocations to add & customize retry behavior
-* This required a breaking change to `IDurableOrchestrationContext` adding an overload to `CallHttpAsync` which takes the parameter
-* log trace events whenever entities are created or deleted
-=======
 * New `HttpRetryOptions` class for passing retry options to `CallHttpAsync()` invocations to add & customize retry behavior
 * Added `HttpRetryOptions` to `DurableHttpRequest`; when using the `CallHttpAsync` overload that takes the full object, set this property in order to affect retry logic.
->>>>>>> 91b24ac6
+* Log trace events whenever entities are created or deleted
 
 ## Bug fixes
 * Updated DurableTask.AzureStorage dependency to v1.9.2, which includes the following fixes:
-* * Fix fetching of large inputs for pending orchestrations on Azure Storage
-* * Updated TableQuery filter condition string generation to resolve invalid character issues
-* * Fixed stuck orchestration with duplicate message warning issue
-* * Fixed null reference exceptions thrown in DurableClient
+* Fix fetching of large inputs for pending orchestrations on Azure Storage
+* Updated TableQuery filter condition string generation to resolve invalid character issues
+* Fixed stuck orchestration with duplicate message warning issue
+* Fixed null reference exceptions thrown in DurableClient
 
 ## Breaking Changes
-* `IDurableOrchestrationContext`'s `CallHttpAsync(HttpMethod, Uri, string)` overload now has a `HttpRetryOptions` parameter+* `IDurableOrchestrationContext`'s `CallHttpAsync(HttpMethod, Uri, string)` overload now has a `HttpRetryOptions` parameter
+* `IDurableActivityContext` now has a Name property.