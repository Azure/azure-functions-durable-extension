--- conflicted
+++ resolved
@@ -1,9 +1,6 @@
-<<<<<<< HEAD
-Bug Fixes:
-- Properly used update management API URLs after a successful slot swap (#1716)
-=======
 ## New Features
 - Added support to select a storage backend provider when multiple are installed (#1702): Select which storage backend to use by setting the `type` field under `durableTask/storageProvider` in host.json. If this field isn't set, then the storage backend will default to using Azure Storage.
+- Improved concurrency defaults for the App Service Consumption plan (https://github.com/Azure/azure-functions-durable-extension/pull/1706)
 
-- Improved concurrency defaults for the App Service Consumption plan (https://github.com/Azure/azure-functions-durable-extension/pull/1706)
->>>>>>> 2073f7aa
+## Bug Fixes:
+- Properly used update management API URLs after a successful slot swap (#1716)