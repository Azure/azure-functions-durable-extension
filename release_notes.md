--- conflicted
+++ resolved
@@ -3,11 +3,9 @@
 ## New Features
 
 ## Bug fixes
-<<<<<<< HEAD
+- Remove incorrect information from C# docs summary for IDurableEntityClient.ReadEntityStateAsync() regarding states large than 16KB (#1637)
 - Fix a NullReferenceException in IDurableClient.SignalClient() for IDurableClient objects created by the new DurabilityClientFactory (#1644)
-=======
-- Remove incorrect information from C# docs summary for IDurableEntityClient.ReadEntityStateAsync() regarding states large than 16KB (#1637)
->>>>>>> 60e8a71d
+
 
 ## Breaking changes
 
