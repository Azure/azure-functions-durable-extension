# Release Notes

### New Features

### Bug Fixes

<<<<<<< HEAD
- Fix bug in entity batch processing that caused entity state size explosion
- Fix orchestration scheduled start time not being respected for gRPC-based workers.
- Fix connection exhaustion and memory leak due to incorrect caching of `DurableTaskClient`'s in dotnet isolated extension.

=======
>>>>>>> 63ddf800
### Breaking Changes

### Dependency Updates<|MERGE_RESOLUTION|>--- conflicted
+++ resolved
@@ -4,13 +4,8 @@
 
 ### Bug Fixes
 
-<<<<<<< HEAD
-- Fix bug in entity batch processing that caused entity state size explosion
-- Fix orchestration scheduled start time not being respected for gRPC-based workers.
 - Fix connection exhaustion and memory leak due to incorrect caching of `DurableTaskClient`'s in dotnet isolated extension.
 
-=======
->>>>>>> 63ddf800
 ### Breaking Changes
 
 ### Dependency Updates