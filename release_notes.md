## New Features

## Bug fixes
<<<<<<< HEAD
- Skip constructor of AzureStorageDurabilityProvider if not used, to avoid spurious validation exceptions
=======
- Fixed handling of function timeouts inside entity and activity functions and added tests
>>>>>>> 434f0597

## Breaking Changes

## Dependency Updates<|MERGE_RESOLUTION|>--- conflicted
+++ resolved
@@ -1,11 +1,9 @@
 ## New Features
+- Support specification of max entity operation batch size
 
 ## Bug fixes
-<<<<<<< HEAD
+- Fixed handling of function timeouts inside entity and activity functions and added tests
 - Skip constructor of AzureStorageDurabilityProvider if not used, to avoid spurious validation exceptions
-=======
-- Fixed handling of function timeouts inside entity and activity functions and added tests
->>>>>>> 434f0597
 
 ## Breaking Changes
 
