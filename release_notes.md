<!-- Please put your changes into the appropriate category (or categories) below. -->

## New Features

## Bug fixes
- Remove incorrect information from C# docs summary for IDurableEntityClient.ReadEntityStateAsync() regarding states large than 16KB (#1637)
- Fix a NullReferenceException in IDurableClient.SignalClient() for IDurableClient objects created by the new DurabilityClientFactory (#1644)


## Breaking changes

<<<<<<< HEAD
## Dependency Changes 
- Microsoft.Azure.WebJobs.Extensions.DurableTask.Analyzers --> 0.4.0
=======
## Dependency Changes

Removed dependency on Mono.Posix.NETStandard by instead relying on P/Invoke to generate inotify signals in Linux; reducing the size of the package (#1643)
>>>>>>> 18b166d0
<|MERGE_RESOLUTION|>--- conflicted
+++ resolved
@@ -9,11 +9,8 @@
 
 ## Breaking changes
 
-<<<<<<< HEAD
+
 ## Dependency Changes 
 - Microsoft.Azure.WebJobs.Extensions.DurableTask.Analyzers --> 0.4.0
-=======
-## Dependency Changes
 
-Removed dependency on Mono.Posix.NETStandard by instead relying on P/Invoke to generate inotify signals in Linux; reducing the size of the package (#1643)
->>>>>>> 18b166d0
+Removed dependency on Mono.Posix.NETStandard by instead relying on P/Invoke to generate inotify signals in Linux; reducing the size of the package (#1643)