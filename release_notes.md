## New Features
<<<<<<< HEAD
- Added support to select a storage backend provider when multiple are installed (#1702): Select which storage backend to use by setting the `type` field under `durableTask/storageProvider` in host.json. If this field isn't set, then the storage backend will default to using Azure Storage.
- Improved concurrency defaults for the App Service Consumption plan (https://github.com/Azure/azure-functions-durable-extension/pull/1706)
- Improved supportability logs on Linux Dedicated plans (https://github.com/Azure/azure-functions-durable-extension/pull/1721)
=======
>>>>>>> 47247f9a

## Bug fixes

## Breaking Changes<|MERGE_RESOLUTION|>--- conflicted
+++ resolved
@@ -1,10 +1,5 @@
 ## New Features
-<<<<<<< HEAD
-- Added support to select a storage backend provider when multiple are installed (#1702): Select which storage backend to use by setting the `type` field under `durableTask/storageProvider` in host.json. If this field isn't set, then the storage backend will default to using Azure Storage.
-- Improved concurrency defaults for the App Service Consumption plan (https://github.com/Azure/azure-functions-durable-extension/pull/1706)
 - Improved supportability logs on Linux Dedicated plans (https://github.com/Azure/azure-functions-durable-extension/pull/1721)
-=======
->>>>>>> 47247f9a
 
 ## Bug fixes
 
