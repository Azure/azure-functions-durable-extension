--- conflicted
+++ resolved
@@ -1,11 +1,11 @@
-<<<<<<< HEAD
 # Release Notes
 
-## Microsoft.Azure.Functions.Worker.Extensions.DurableTask 1.0.0
+## Microsoft.Azure.Functions.Worker.Extensions.DurableTask
 
-GA release of Durable Functions for .NET isolated worker. This release includes support for running Orchestrations and Activities in the isolated worker. Entities are not supported yet.
-=======
-## Bug fixes
+1.0.0 GA release of Durable Functions for .NET isolated worker. This release includes support for running Orchestrations and Activities in the isolated worker. Entities are not supported yet.
 
-- Fix deserialization of class-based entities to use custom serializer settings (resolves https://github.com/Azure/azure-functions-durable-extension/issues/2361)
->>>>>>> e7430f4d
+## Microsoft.Azure.WebJobs.Extensions.DurableTask
+
+### Bug fixes
+
+- Fix deserialization of class-based entities to use custom serializer settings (resolves https://github.com/Azure/azure-functions-durable-extension/issues/2361)