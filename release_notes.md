--- conflicted
+++ resolved
@@ -1,33 +1,16 @@
 # Release Notes
 
-<<<<<<< HEAD
-## Microsoft.Azure.Functions.Worker.Extensions.DurableTask 1.1.6
-
-### New Features
-
-- Support for new `AllowReplayingTerminalInstances` setting in Azure Storage backend (https://github.com/Azure/durabletask/pull/1159), settable via `host.json`
-
-=======
 ## Microsoft.Azure.Functions.Worker.Extensions.DurableTask (version)
 
 ### New Features
 
->>>>>>> 11639441
 ### Bug Fixes
 
 ### Breaking Changes
 
 ### Dependency Updates
 
-<<<<<<< HEAD
-- Microsoft.DurableTask.Client.Grpc to 1.3.0
-- Microsoft.DurableTask.Worker.Grpc to 1.3.0
-- Microsoft.Azure.WebJobs.Extensions.DurableTask (in host process) to 2.13.6
-
-## Microsoft.Azure.WebJobs.Extensions.DurableTask <version>
-=======
 ## Microsoft.Azure.WebJobs.Extensions.DurableTask 2.13.7
->>>>>>> 11639441
 
 ### New Features
 
