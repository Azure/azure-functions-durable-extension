--- conflicted
+++ resolved
@@ -10,13 +10,10 @@
 ## Breaking Changes
 
 ## Dependency Updates
-<<<<<<< HEAD
 
 - Added .NET 6 target
 - Added DurableTask.Sidecar dependency (.NET 6 only), with transitive dependency on Grpc.AspNetCore.Server v2.38
 - Updated minimum C# compiler version to 9.0
-=======
 - Added [Microsoft.Extensions.Azure](https://www.nuget.org/packages/Microsoft.Extensions.Azure/1.1.1) v1.1.1 as a dependency for Azure Functions 2.0 and beyond
 - Azure.Identity 1.1.1 -> 1.5.0 for Azure Functions 2.0 and beyond
-- Microsoft.Azure.WebJobs 3.0.14 -> 3.0.31 for for Azure Functions 2.0 and beyond
->>>>>>> d719198e
+- Microsoft.Azure.WebJobs 3.0.14 -> 3.0.31 for for Azure Functions 2.0 and beyond