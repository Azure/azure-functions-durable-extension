--- conflicted
+++ resolved
@@ -4,15 +4,6 @@
 
 ### New Features
 
-<<<<<<< HEAD
-- Updates to take advantage of new core-entity support
-- Support entities for Isolated
-
-### Bug Fixes
-
-- Address input issues when using .NET isolated (#2581)[https://github.com/Azure/azure-functions-durable-extension/issues/2581]
-- No longer fail orchestrations which return before accessing the `TaskOrchestrationContext`.
-=======
 - Support entities for .NET isolated
 
 ### Bug Fixes
@@ -30,7 +21,6 @@
 - Updates to take advantage of new core-entity support
 
 ### Bug Fixes
->>>>>>> bbd7ad6d
 
 ### Breaking Changes
 
