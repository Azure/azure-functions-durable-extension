--- conflicted
+++ resolved
@@ -5,13 +5,10 @@
 
 ## Bug fixes
 * Updated DurableTask.AzureStorage dependency to v1.9.2, which includes the following fixes:
-* * Fix fetching of large inputs for pending orchestrations on Azure Storage
-* * Updated TableQuery filter condition string generation to resolve invalid character issues
-* * Fixed stuck orchestration with duplicate message warning issue
-<<<<<<< HEAD
-* * Throw meaningful exceptions inside orchestrations when they try to call, signal, or lock a non-existing entity
-=======
-* * Fixed null reference exceptions thrown in DurableClient
->>>>>>> 8919c3e3
+* Fix fetching of large inputs for pending orchestrations on Azure Storage
+* Updated TableQuery filter condition string generation to resolve invalid character issues
+* Fixed stuck orchestration with duplicate message warning issue
+* Throw meaningful exceptions inside orchestrations when they try to call, signal, or lock a non-existing entity
+* Fixed null reference exceptions thrown in DurableClient
 
 ## Breaking Changes